--- conflicted
+++ resolved
@@ -2279,12 +2279,7 @@
 void
 vshCloseLogFile(vshControl *ctl)
 {
-<<<<<<< HEAD
-	//关闭日志文件
-    char ebuf[1024];
-
-=======
->>>>>>> 4268e187
+    //关闭日志文件
     /* log file close */
     if (VIR_CLOSE(ctl->log_fd) < 0) {
         vshError(ctl, _("%s: failed to write log file: %s"),
