--- conflicted
+++ resolved
@@ -1645,12 +1645,8 @@
         return VSH_TK_END;
     }
 
-<<<<<<< HEAD
     //取arg_pos指向的参数（copy一份），arg_pos跳一格，返回参数
-    *res = vshStrdup(ctl, *parser->arg_pos);
-=======
     *res = g_strdup(*parser->arg_pos);
->>>>>>> bf0e7bde
     parser->arg_pos++;
     return VSH_TK_ARG;
 }
@@ -1682,12 +1678,8 @@
     bool double_quote = false;
     int sz = 0;
     char *p = parser->pos;
-<<<<<<< HEAD
     //制作p的副本
-    char *q = vshStrdup(ctl, p);
-=======
     char *q = g_strdup(p);
->>>>>>> bf0e7bde
 
     *res = q;
 
@@ -3058,12 +3050,8 @@
     if (len > 0 && r[len-1] == '\n')
         r[len-1] = '\0';
 
-<<<<<<< HEAD
     //返回读取到的数据
-    return vshStrdup(ctl, r);
-=======
     return g_strdup(r);
->>>>>>> bf0e7bde
 }
 
 #endif /* !WITH_READLINE */
