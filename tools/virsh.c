/*
 * virsh.c: a shell to exercise the libvirt API
 *
 * Copyright (C) 2005, 2007-2015 Red Hat, Inc.
 *
 * This library is free software; you can redistribute it and/or
 * modify it under the terms of the GNU Lesser General Public
 * License as published by the Free Software Foundation; either
 * version 2.1 of the License, or (at your option) any later version.
 *
 * This library is distributed in the hope that it will be useful,
 * but WITHOUT ANY WARRANTY; without even the implied warranty of
 * MERCHANTABILITY or FITNESS FOR A PARTICULAR PURPOSE.  See the GNU
 * Lesser General Public License for more details.
 *
 * You should have received a copy of the GNU Lesser General Public
 * License along with this library.  If not, see
 * <http://www.gnu.org/licenses/>.
 */

#include <config.h>
#include "virsh.h"

#include <stdarg.h>
#include <unistd.h>
#include <getopt.h>
#include <sys/time.h>
#include <fcntl.h>
#include <time.h>
#include <sys/stat.h>
#include <inttypes.h>

#if WITH_READLINE
# include <readline/readline.h>
# include <readline/history.h>
#endif

#include "internal.h"
#include "virerror.h"
#include "virbuffer.h"
#include "viralloc.h"
#include "virfile.h"
#include "virthread.h"
#include "vircommand.h"
#include "virtypedparam.h"
#include "virstring.h"
#include "virgettext.h"

#include "virsh-backup.h"
#include "virsh-checkpoint.h"
#include "virsh-console.h"
#include "virsh-domain.h"
#include "virsh-domain-monitor.h"
#include "virsh-host.h"
#include "virsh-interface.h"
#include "virsh-network.h"
#include "virsh-nodedev.h"
#include "virsh-nwfilter.h"
#include "virsh-pool.h"
#include "virsh-secret.h"
#include "virsh-snapshot.h"
#include "virsh-volume.h"

<<<<<<< HEAD
/* Gnulib doesn't guarantee SA_SIGINFO support.  */
#ifndef SA_SIGINFO
# define SA_SIGINFO 0
#endif

//记录进程名称
=======
>>>>>>> 4268e187
static char *progname;

static const vshCmdGrp cmdGroups[];
static const vshClientHooks hooks;

/*
 * Detection of disconnections and automatic reconnection support
 */
static int disconnected; /* we may have been disconnected */

/*
 * virshCatchDisconnect:
 *
 * We get here when the connection was closed.  We can't do much in the
 * handler, just save the fact it was raised.
 */
static void
virshCatchDisconnect(virConnectPtr conn,
                     int reason,
                     void *opaque)
{
    if (reason != VIR_CONNECT_CLOSE_REASON_CLIENT) {
        vshControl *ctl = opaque;
        const char *str = "unknown reason";
        virErrorPtr error;
        char *uri;

        virErrorPreserveLast(&error);
        uri = virConnectGetURI(conn);

        switch ((virConnectCloseReason) reason) {
        case VIR_CONNECT_CLOSE_REASON_ERROR:
            str = N_("Disconnected from %s due to I/O error");
            break;
        case VIR_CONNECT_CLOSE_REASON_EOF:
            str = N_("Disconnected from %s due to end of file");
            break;
        case VIR_CONNECT_CLOSE_REASON_KEEPALIVE:
            str = N_("Disconnected from %s due to keepalive timeout");
            break;
        /* coverity[dead_error_condition] */
        case VIR_CONNECT_CLOSE_REASON_CLIENT:
        case VIR_CONNECT_CLOSE_REASON_LAST:
            break;
        }
        vshError(ctl, _(str), NULLSTR(uri));
        VIR_FREE(uri);

        virErrorRestore(&error);
        disconnected++;
        vshEventDone(ctl);
    }
}

/* Main Function which should be used for connecting.
 * This function properly handles keepalive settings. */
virConnectPtr
virshConnect(vshControl *ctl, const char *uri, bool readonly)
{
    virConnectPtr c = NULL;
    int interval = 5; /* Default */
    int count = 6;    /* Default */
    bool keepalive_forced = false;
    virPolkitAgentPtr pkagent = NULL;
    int authfail = 0;
    bool agentCreated = false;

    if (ctl->keepalive_interval >= 0) {
    	//如果指定了interval,则使用指定的数
        interval = ctl->keepalive_interval;
        keepalive_forced = true;
    }
    if (ctl->keepalive_count >= 0) {
    	//如果指定了keepalive count,则使用命令行指定的
        count = ctl->keepalive_count;
        keepalive_forced = true;
    }

    do {
        virErrorPtr err;

        //创建connect
        if ((c = virConnectOpenAuth(uri, virConnectAuthPtrDefault,
                                    readonly ? VIR_CONNECT_RO : 0)))
            break;

        if (readonly)
            goto cleanup;

        err = virGetLastError();
        if (!agentCreated &&
            err && err->domain == VIR_FROM_POLKIT &&
            err->code == VIR_ERR_AUTH_UNAVAILABLE) {
            if (!pkagent && !(pkagent = virPolkitAgentCreate()))
                goto cleanup;
            agentCreated = true;
        } else if (err && err->domain == VIR_FROM_POLKIT &&
                   err->code == VIR_ERR_AUTH_FAILED) {
            authfail++;
        } else {
            goto cleanup;
        }
        virResetLastError();
        /* Failure to authenticate 5 times should be enough.
         * No sense prolonging the agony.
         */
    } while (authfail < 5);

    if (!c)
        goto cleanup;

    if (interval > 0 &&
        virConnectSetKeepAlive(c, interval, count) != 0) {
        if (keepalive_forced) {
            vshError(ctl, "%s",
                     _("Cannot setup keepalive on connection "
                       "as requested, disconnecting"));
            virConnectClose(c);
            c = NULL;
            goto cleanup;
        }
        vshDebug(ctl, VSH_ERR_INFO, "%s",
                 _("Failed to setup keepalive on connection\n"));
    }

 cleanup:
    virPolkitAgentDestroy(pkagent);
    return c;
}

/*
 * virshReconnect:
 *
 * Reconnect after a disconnect from libvirtd
 *
 */
static int
virshReconnect(vshControl *ctl, const char *name, bool readonly, bool force)
{
    bool connected = false;
    virshControlPtr priv = ctl->privData;

    /* If the flag was not specified, then it depends on whether we are
     * reconnecting to the current URI (in which case we want to keep the
     * readonly flag as it was) or to a specified URI in which case it
     * should stay false */
    if (!readonly && !name)
        readonly = priv->readonly;

    if (priv->conn) {
        int ret;
        connected = true;

        virConnectUnregisterCloseCallback(priv->conn, virshCatchDisconnect);
        ret = virConnectClose(priv->conn);
        if (ret < 0)
            vshError(ctl, "%s", _("Failed to disconnect from the hypervisor"));
        else if (ret > 0)
            vshError(ctl, "%s", _("One or more references were leaked after "
                                  "disconnect from the hypervisor"));
    }

    //创建连接
    priv->conn = virshConnect(ctl, name ? name : ctl->connname, readonly);

    if (!priv->conn) {
        if (disconnected)
            vshError(ctl, "%s", _("Failed to reconnect to the hypervisor"));
        else
            vshError(ctl, "%s", _("failed to connect to the hypervisor"));
        return -1;
    } else {
    	//连接成功，注册连接关闭时的callback
        if (name) {
            VIR_FREE(ctl->connname);
            ctl->connname = g_strdup(name);
        }

        priv->readonly = readonly;

        if (virConnectRegisterCloseCallback(priv->conn, virshCatchDisconnect,
                                            ctl, NULL) < 0)
            vshError(ctl, "%s", _("Unable to register disconnect callback"));
        if (connected && !force)
            vshError(ctl, "%s", _("Reconnected to the hypervisor"));
    }
    disconnected = 0;
    priv->useGetInfo = false;
    priv->useSnapshotOld = false;
    priv->blockJobNoBytes = false;
    return 0;
}

/* ---------------
 * Command Connect
 * ---------------
 */

static const vshCmdOptDef opts_connect[] = {
    {.name = "name",
     .type = VSH_OT_STRING,
     .flags = VSH_OFLAG_EMPTY_OK,
     .help = N_("hypervisor connection URI")
    },
    {.name = "readonly",
     .type = VSH_OT_BOOL,
     .help = N_("read-only connection")
    },
    {.name = NULL}
};

static const vshCmdInfo info_connect[] = {
    {.name = "help",
     .data = N_("(re)connect to hypervisor")
    },
    {.name = "desc",
     .data = N_("Connect to local hypervisor. This is built-in "
                "command after shell start up.")
    },
    {.name = NULL}
};

static bool
cmdConnect(vshControl *ctl, const vshCmd *cmd)
{
    bool ro = vshCommandOptBool(cmd, "readonly");
    const char *name = NULL;

    if (vshCommandOptStringReq(ctl, cmd, "name", &name) < 0)
        return false;

    if (virshReconnect(ctl, name, ro, true) < 0)
        return false;

    return true;
}

/* ---------------
 * Utils for work with runtime commands data
 * ---------------
 */

static bool
virshConnectionUsability(vshControl *ctl, virConnectPtr conn)
{
    if (!conn ||
        virConnectIsAlive(conn) == 0) {
        vshError(ctl, "%s", _("no valid connection"));
        return false;
    }

    /* The connection is considered dead only if
     * virConnectIsAlive() successfully says so.
     */
    vshResetLibvirtError();

    return true;
}

static void *
virshConnectionHandler(vshControl *ctl)
{
    virshControlPtr priv = ctl->privData;

    //执行到目标的连接
    if ((!priv->conn || disconnected) &&
        virshReconnect(ctl, NULL, false, false) < 0)
        return NULL;

    if (virshConnectionUsability(ctl, priv->conn))
        return priv->conn;

    return NULL;
}


/*
 * Initialize connection.
 */
static bool
virshInit(vshControl *ctl)
{
    virshControlPtr priv = ctl->privData;

    /* Since we have the commandline arguments parsed, we need to
     * reload our initial settings to make debugging and readline
     * work properly */
    vshInitReload(ctl);

    if (priv->conn)
    		//已连接，退出
        return false;

    /* set up the library error handler */
    virSetErrorFunc(NULL, vshErrorHandler);

    if (virEventRegisterDefaultImpl() < 0) {
        vshReportError(ctl);
        return false;
    }

    if (virThreadCreate(&ctl->eventLoop, true, vshEventLoop, ctl) < 0) {
        vshReportError(ctl);
        return false;
    }
    ctl->eventLoopStarted = true;

    if ((ctl->eventTimerId = virEventAddTimeout(-1, vshEventTimeout, ctl,
                                                NULL)) < 0) {
        vshReportError(ctl);
        return false;
    }

    if (ctl->connname) {
        /* Connecting to a named connection must succeed, but we delay
         * connecting to the default connection until we need it
         * (since the first command might be 'connect' which allows a
         * non-default connection, or might be 'help' which needs no
         * connection).
         */
        if (virshReconnect(ctl, NULL, false, false) < 0) {
            vshReportError(ctl);
            return false;
        }
    }

    return true;
}

static void
virshDeinitTimer(int timer G_GNUC_UNUSED, void *opaque G_GNUC_UNUSED)
{
    /* nothing to be done here */
}

/*
 * Deinitialize virsh
 */
static bool
virshDeinit(vshControl *ctl)
{
    virshControlPtr priv = ctl->privData;

    vshDeinit(ctl);
    VIR_FREE(ctl->connname);
    if (priv->conn) {
        int ret;
        virConnectUnregisterCloseCallback(priv->conn, virshCatchDisconnect);
        ret = virConnectClose(priv->conn);
        if (ret < 0)
            vshError(ctl, "%s", _("Failed to disconnect from the hypervisor"));
        else if (ret > 0)
            vshError(ctl, "%s", _("One or more references were leaked after "
                                  "disconnect from the hypervisor"));
    }
    virResetLastError();

    if (ctl->eventLoopStarted) {
        int timer;

        virMutexLock(&ctl->lock);
        ctl->quit = true;
        /* HACK: Add a dummy timeout to break event loop */
        timer = virEventAddTimeout(0, virshDeinitTimer, NULL, NULL);
        virMutexUnlock(&ctl->lock);

        virThreadJoin(&ctl->eventLoop);

        if (timer != -1)
            virEventRemoveTimeout(timer);

        if (ctl->eventTimerId != -1)
            virEventRemoveTimeout(ctl->eventTimerId);

        ctl->eventLoopStarted = false;
    }

    virMutexDestroy(&ctl->lock);

    return true;
}

/*
 * Print usage
 */
static void
virshUsage(void)
{
    const vshCmdGrp *grp;
    const vshCmdDef *cmd;

    fprintf(stdout, _("\n%s [options]... [<command_string>]"
                      "\n%s [options]... <command> [args...]\n\n"
                      "  options:\n"
                      "    -c | --connect=URI      hypervisor connection URI\n"
                      "    -d | --debug=NUM        debug level [0-4]\n"
                      "    -e | --escape <char>    set escape sequence for console\n"
                      "    -h | --help             this help\n"
                      "    -k | --keepalive-interval=NUM\n"
                      "                            keepalive interval in seconds, 0 for disable\n"
                      "    -K | --keepalive-count=NUM\n"
                      "                            number of possible missed keepalive messages\n"
                      "    -l | --log=FILE         output logging to file\n"
                      "    -q | --quiet            quiet mode\n"
                      "    -r | --readonly         connect readonly\n"
                      "    -t | --timing           print timing information\n"
                      "    -v                      short version\n"
                      "    -V                      long version\n"
                      "         --version[=TYPE]   version, TYPE is short or long (default short)\n"
                      "  commands (non interactive mode):\n\n"), progname,
            progname);

    //显示各cmdgroups中所有commands(跳过被标记为别名的commands)
    for (grp = cmdGroups; grp->name; grp++) {
        fprintf(stdout, _(" %s (help keyword '%s')\n"),
                grp->name, grp->keyword);
        for (cmd = grp->commands; cmd->name; cmd++) {
            if (cmd->flags & VSH_CMD_FLAG_ALIAS)
                continue;
            fprintf(stdout,
                    "    %-30s %s\n", cmd->name,
                    _(vshCmddefGetInfo(cmd, "help")));
        }
        fprintf(stdout, "\n");
    }

    fprintf(stdout, "%s",
            _("\n  (specify help <group> for details about the commands in the group)\n"));
    fprintf(stdout, "%s",
            _("\n  (specify help <command> for details about the command)\n\n"));
    return;
}

/*
 * Show version and options compiled in
 */
static void
virshShowVersion(vshControl *ctl G_GNUC_UNUSED)
{
    /* FIXME - list a copyright blurb, as in GNU programs?  */
    vshPrint(ctl, _("Virsh command line tool of libvirt %s\n"), VERSION);
    vshPrint(ctl, _("See web site at %s\n\n"), "https://libvirt.org/");

    vshPrint(ctl, "%s", _("Compiled with support for:\n"));
    vshPrint(ctl, "%s", _(" Hypervisors:"));
#ifdef WITH_QEMU
    vshPrint(ctl, " QEMU/KVM");
#endif
#ifdef WITH_LXC
    vshPrint(ctl, " LXC");
#endif
#ifdef WITH_LIBXL
    vshPrint(ctl, " LibXL");
#endif
#ifdef WITH_OPENVZ
    vshPrint(ctl, " OpenVZ");
#endif
#ifdef WITH_VZ
    vshPrint(ctl, " Virtuozzo");
#endif
#ifdef WITH_VMWARE
    vshPrint(ctl, " VMware");
#endif
#ifdef WITH_VBOX
    vshPrint(ctl, " VirtualBox");
#endif
#ifdef WITH_ESX
    vshPrint(ctl, " ESX");
#endif
#ifdef WITH_HYPERV
    vshPrint(ctl, " Hyper-V");
#endif
#ifdef WITH_BHYVE
    vshPrint(ctl, " Bhyve");
#endif
#ifdef WITH_TEST
    vshPrint(ctl, " Test");
#endif
    vshPrint(ctl, "\n");

    vshPrint(ctl, "%s", _(" Networking:"));
#ifdef WITH_REMOTE
    vshPrint(ctl, " Remote");
#endif
#ifdef WITH_NETWORK
    vshPrint(ctl, " Network");
#endif
#ifdef WITH_BRIDGE
    vshPrint(ctl, " Bridging");
#endif
#if defined(WITH_INTERFACE)
    vshPrint(ctl, " Interface");
# if defined(WITH_NETCF)
    vshPrint(ctl, " netcf");
# elif defined(WITH_UDEV)
    vshPrint(ctl, " udev");
# endif
#endif
#ifdef WITH_NWFILTER
    vshPrint(ctl, " Nwfilter");
#endif
#ifdef WITH_VIRTUALPORT
    vshPrint(ctl, " VirtualPort");
#endif
    vshPrint(ctl, "\n");

    vshPrint(ctl, "%s", _(" Storage:"));
#ifdef WITH_STORAGE_DIR
    vshPrint(ctl, " Dir");
#endif
#ifdef WITH_STORAGE_DISK
    vshPrint(ctl, " Disk");
#endif
#ifdef WITH_STORAGE_FS
    vshPrint(ctl, " Filesystem");
#endif
#ifdef WITH_STORAGE_SCSI
    vshPrint(ctl, " SCSI");
#endif
#ifdef WITH_STORAGE_MPATH
    vshPrint(ctl, " Multipath");
#endif
#ifdef WITH_STORAGE_ISCSI
    vshPrint(ctl, " iSCSI");
#endif
#ifdef WITH_STORAGE_LVM
    vshPrint(ctl, " LVM");
#endif
#ifdef WITH_STORAGE_RBD
    vshPrint(ctl, " RBD");
#endif
#ifdef WITH_STORAGE_SHEEPDOG
    vshPrint(ctl, " Sheepdog");
#endif
#ifdef WITH_STORAGE_GLUSTER
    vshPrint(ctl, " Gluster");
#endif
#ifdef WITH_STORAGE_ZFS
    vshPrint(ctl, " ZFS");
#endif
#ifdef WITH_STORAGE_VSTORAGE
    vshPrint(ctl, "Virtuozzo Storage");
#endif
    vshPrint(ctl, "\n");

    vshPrint(ctl, "%s", _(" Miscellaneous:"));
#ifdef WITH_LIBVIRTD
    vshPrint(ctl, " Daemon");
#endif
#ifdef WITH_NODE_DEVICES
    vshPrint(ctl, " Nodedev");
#endif
#ifdef WITH_SECDRIVER_APPARMOR
    vshPrint(ctl, " AppArmor");
#endif
#ifdef WITH_SECDRIVER_SELINUX
    vshPrint(ctl, " SELinux");
#endif
#ifdef WITH_SECRETS
    vshPrint(ctl, " Secrets");
#endif
#ifdef ENABLE_DEBUG
    vshPrint(ctl, " Debug");
#endif
#ifdef WITH_DTRACE_PROBES
    vshPrint(ctl, " DTrace");
#endif
#if WITH_READLINE
    vshPrint(ctl, " Readline");
#endif
    vshPrint(ctl, "\n");
}

static bool
virshAllowedEscapeChar(char c)
{
    /* Allowed escape characters:
     * a-z A-Z @ [ \ ] ^ _
     */
    return ('a' <= c && c <= 'z') ||
        ('@' <= c && c <= '_');
}

/*
 * argv[]:  virsh [options] [command]
 *
 */
static bool
virshParseArgv(vshControl *ctl, int argc, char **argv)
{
    int arg, len, debug, keepalive;
    size_t i;
    int longindex = -1;
    virshControlPtr priv = ctl->privData;
    struct option opt[] = {
        {"connect", required_argument, NULL, 'c'},
        {"debug", required_argument, NULL, 'd'},
        {"escape", required_argument, NULL, 'e'},
        {"help", no_argument, NULL, 'h'},
        {"keepalive-interval", required_argument, NULL, 'k'},
        {"keepalive-count", required_argument, NULL, 'K'},
        {"log", required_argument, NULL, 'l'},
        {"quiet", no_argument, NULL, 'q'},
        {"readonly", no_argument, NULL, 'r'},
        {"timing", no_argument, NULL, 't'},
        {"version", optional_argument, NULL, 'v'},
        {NULL, 0, NULL, 0}
    };

    /* Standard (non-command) options. The leading + ensures that no
     * argument reordering takes place, so that command options are
     * not confused with top-level virsh options. */
    while ((arg = getopt_long(argc, argv, "+:c:d:e:hk:K:l:qrtvV", opt, &longindex)) != -1) {
        switch (arg) {
        case 'c':
            VIR_FREE(ctl->connname);
            ctl->connname = g_strdup(optarg);
            break;
        case 'd':
            if (virStrToLong_i(optarg, NULL, 10, &debug) < 0) {
                vshError(ctl, _("option %s takes a numeric argument"),
                         longindex == -1 ? "-d" : "--debug");
                exit(EXIT_FAILURE);
            }
            if (debug < VSH_ERR_DEBUG || debug > VSH_ERR_ERROR)
                vshError(ctl, _("ignoring debug level %d out of range [%d-%d]"),
                         debug, VSH_ERR_DEBUG, VSH_ERR_ERROR);
            else
                ctl->debug = debug;
            break;
        case 'e':
            len = strlen(optarg);

            if ((len == 2 && *optarg == '^' &&
                 virshAllowedEscapeChar(optarg[1])) ||
                (len == 1 && *optarg != '^')) {
                priv->escapeChar = optarg;
            } else {
                vshError(ctl, _("Invalid string '%s' for escape sequence"),
                         optarg);
                exit(EXIT_FAILURE);
            }
            break;
        case 'h':
        		//显示帮助
            virshUsage();
            exit(EXIT_SUCCESS);
            break;
        case 'k':
            if (virStrToLong_i(optarg, NULL, 0, &keepalive) < 0) {
                vshError(ctl,
                         _("Invalid value for option %s"),
                         longindex == -1 ? "-k" : "--keepalive-interval");
                exit(EXIT_FAILURE);
            }

            if (keepalive < 0) {
                vshError(ctl,
                         _("option %s requires a positive integer argument"),
                         longindex == -1 ? "-k" : "--keepalive-interval");
                exit(EXIT_FAILURE);
            }
            ctl->keepalive_interval = keepalive;
            break;
        case 'K':
            if (virStrToLong_i(optarg, NULL, 0, &keepalive) < 0) {
                vshError(ctl,
                         _("Invalid value for option %s"),
                         longindex == -1 ? "-K" : "--keepalive-count");
                exit(EXIT_FAILURE);
            }

            if (keepalive < 0) {
                vshError(ctl,
                         _("option %s requires a positive integer argument"),
                         longindex == -1 ? "-K" : "--keepalive-count");
                exit(EXIT_FAILURE);
            }
            ctl->keepalive_count = keepalive;
            break;
        case 'l':
        		//日志文件
            vshCloseLogFile(ctl);
            ctl->logfile = g_strdup(optarg);
            vshOpenLogFile(ctl);
            break;
        case 'q':
            ctl->quiet = true;
            break;
        case 't':
            ctl->timing = true;
            break;
        case 'r':
            priv->readonly = true;
            break;
        case 'v':
        		//显示版本号
            if (STRNEQ_NULLABLE(optarg, "long")) {
                puts(VERSION);
                exit(EXIT_SUCCESS);
            }
            G_GNUC_FALLTHROUGH;
        case 'V':
        		//显示更详细版本号
            virshShowVersion(ctl);
            exit(EXIT_SUCCESS);
        case ':':
            for (i = 0; opt[i].name != NULL; i++) {
                if (opt[i].val == optopt)
                    break;
            }
            if (opt[i].name)
                vshError(ctl, _("option '-%c'/'--%s' requires an argument"),
                         optopt, opt[i].name);
            else
                vshError(ctl, _("option '-%c' requires an argument"), optopt);
            exit(EXIT_FAILURE);
        case '?':
            if (optopt)
                vshError(ctl, _("unsupported option '-%c'. See --help."), optopt);
            else
                vshError(ctl, _("unsupported option '%s'. See --help."), argv[optind - 1]);
            exit(EXIT_FAILURE);
        default:
            vshError(ctl, _("unknown option"));
            exit(EXIT_FAILURE);
        }
        longindex = -1;
    }

    if (argc == optind) {
    		//后面无命令，认定交互模式
        ctl->imode = true;
    } else {
        /* parse command */
    		//存在command参数，认为非交互模式
        ctl->imode = false;
        if (argc - optind == 1) {
        		//仅剩余一个参数，按字符串解析
            vshDebug(ctl, VSH_ERR_INFO, "commands: \"%s\"\n", argv[optind]);
            return vshCommandStringParse(ctl, argv[optind], NULL);
        } else {
        		//解析多个字符串
            return vshCommandArgvParse(ctl, argc - optind, argv + optind);
        }
    }
    return true;
}

static const vshCmdDef virshCmds[] = {
    VSH_CMD_CD,
    VSH_CMD_ECHO,
    VSH_CMD_EXIT,
    VSH_CMD_HELP,
    VSH_CMD_PWD,
    VSH_CMD_QUIT,
    VSH_CMD_SELF_TEST,
    VSH_CMD_COMPLETE,
    {.name = "connect",
     .handler = cmdConnect,
     .opts = opts_connect,
     .info = info_connect,
     .flags = VSH_CMD_FLAG_NOCONNECT
    },
    {.name = NULL}
};

//支持的命令group集合
static const vshCmdGrp cmdGroups[] = {
    {VIRSH_CMD_GRP_DOM_MANAGEMENT, "domain", domManagementCmds},
	//'list'命令属于monitor
    {VIRSH_CMD_GRP_DOM_MONITORING, "monitor", domMonitoringCmds},
    {VIRSH_CMD_GRP_HOST_AND_HV, "host", hostAndHypervisorCmds},
    {VIRSH_CMD_GRP_CHECKPOINT, "checkpoint", checkpointCmds},
    {VIRSH_CMD_GRP_IFACE, "interface", ifaceCmds},
    {VIRSH_CMD_GRP_NWFILTER, "filter", nwfilterCmds},
	//注册network对应的命令group
    {VIRSH_CMD_GRP_NETWORK, "network", networkCmds},
    {VIRSH_CMD_GRP_NODEDEV, "nodedev", nodedevCmds},
    {VIRSH_CMD_GRP_SECRET, "secret", secretCmds},
    {VIRSH_CMD_GRP_SNAPSHOT, "snapshot", snapshotCmds},
    {VIRSH_CMD_GRP_BACKUP, "backup", backupCmds},
    {VIRSH_CMD_GRP_STORAGE_POOL, "pool", storagePoolCmds},
    {VIRSH_CMD_GRP_STORAGE_VOL, "volume", storageVolCmds},
	//virsh对关的命令行
    {VIRSH_CMD_GRP_VIRSH, "virsh", virshCmds},
    {NULL, NULL, NULL}
};

static const vshClientHooks hooks = {
    .connHandler = virshConnectionHandler
};

//virsh程序入口
int
main(int argc, char **argv)
{
    vshControl _ctl, *ctl = &_ctl;
    virshControl virshCtl;
    bool ret = true;

    memset(ctl, 0, sizeof(vshControl));
    memset(&virshCtl, 0, sizeof(virshControl));
    ctl->name = "virsh";        /* hardcoded name of the binary */
    ctl->env_prefix = "VIRSH";
    ctl->log_fd = -1;           /* Initialize log file descriptor */
    ctl->debug = VSH_DEBUG_DEFAULT;
    ctl->hooks = &hooks;

    /* In order to distinguish default from setting to 0 */
    ctl->keepalive_interval = -1;
    ctl->keepalive_count = -1;

    ctl->eventPipe[0] = -1;
    ctl->eventPipe[1] = -1;
    ctl->eventTimerId = -1;
    virshCtl.escapeChar = "^]";     /* Same default as telnet */
    //指定ctl的私有数据为virshCtl
    ctl->privData = &virshCtl;

    //设置进程名称
    if (!(progname = strrchr(argv[0], '/')))
        progname = argv[0];
    else
        progname++;
    ctl->progname = progname;

    if (virGettextInitialize() < 0)
        return EXIT_FAILURE;

    if (isatty(STDIN_FILENO)) {
        ctl->istty = true;

#ifndef WIN32
        if (tcgetattr(STDIN_FILENO, &ctl->termattr) < 0)
            ctl->istty = false;
#endif
    }

    if (virMutexInit(&ctl->lock) < 0) {
        vshError(ctl, "%s", _("Failed to initialize mutex"));
        return EXIT_FAILURE;
    }

    //初始化libvirt
    if (virInitialize() < 0) {
        vshError(ctl, "%s", _("Failed to initialize libvirt"));
        return EXIT_FAILURE;
    }

    virFileActivateDirOverrideForProg(argv[0]);

    if (!vshInit(ctl, cmdGroups/*注册cmdgroups,用于命令行映射*/, NULL))
        exit(EXIT_FAILURE);

    //执行命令行解析
    if (!virshParseArgv(ctl, argc, argv) ||
        !virshInit(ctl)/*执行virsh初始化*/) {
        virshDeinit(ctl);
        exit(EXIT_FAILURE);
    }

    //未指事实上connname,使用默认env
    if (!ctl->connname)
        ctl->connname = g_strdup(getenv("VIRSH_DEFAULT_CONNECT_URI"));

    if (!ctl->imode) {
    	//非交互模式，执行指定的cmd
        ret = vshCommandRun(ctl, ctl->cmd);
    } else {
    	//交互模式处理
        /* interactive mode */
        if (!ctl->quiet) {
            vshPrint(ctl,
                     _("Welcome to %s, the virtualization interactive terminal.\n\n"),
                     progname);
            vshPrint(ctl, "%s",
                     _("Type:  'help' for help with commands\n"
                       "       'quit' to quit\n\n"));
        }

        do {
            const char *prompt = virshCtl.readonly ? VIRSH_PROMPT_RO
                : VIRSH_PROMPT_RW;
            ctl->cmdstr =
                vshReadline(ctl, prompt);
            if (ctl->cmdstr == NULL)
                break;          /* EOF */
            if (*ctl->cmdstr) {
#if WITH_READLINE
                add_history(ctl->cmdstr);
#endif
                //自stdin读取到数据并运行
                if (vshCommandStringParse(ctl, ctl->cmdstr, NULL))
                    vshCommandRun(ctl, ctl->cmd);
            }
            VIR_FREE(ctl->cmdstr);
        } while (ctl->imode);

        //退出运行
        if (ctl->cmdstr == NULL)
            fputc('\n', stdout);        /* line break after alone prompt */
    }

    virshDeinit(ctl);
    exit(ret ? EXIT_SUCCESS : EXIT_FAILURE);
}<|MERGE_RESOLUTION|>--- conflicted
+++ resolved
@@ -61,15 +61,7 @@
 #include "virsh-snapshot.h"
 #include "virsh-volume.h"
 
-<<<<<<< HEAD
-/* Gnulib doesn't guarantee SA_SIGINFO support.  */
-#ifndef SA_SIGINFO
-# define SA_SIGINFO 0
-#endif
-
 //记录进程名称
-=======
->>>>>>> 4268e187
 static char *progname;
 
 static const vshCmdGrp cmdGroups[];
