/*
 * virsh-network.c: Commands to manage network
 *
 * Copyright (C) 2005, 2007-2019 Red Hat, Inc.
 *
 * This library is free software; you can redistribute it and/or
 * modify it under the terms of the GNU Lesser General Public
 * License as published by the Free Software Foundation; either
 * version 2.1 of the License, or (at your option) any later version.
 *
 * This library is distributed in the hope that it will be useful,
 * but WITHOUT ANY WARRANTY; without even the implied warranty of
 * MERCHANTABILITY or FITNESS FOR A PARTICULAR PURPOSE.  See the GNU
 * Lesser General Public License for more details.
 *
 * You should have received a copy of the GNU Lesser General Public
 * License along with this library.  If not, see
 * <http://www.gnu.org/licenses/>.
 */

#include <config.h>
#include "virsh-network.h"
#include "virsh-util.h"

#include "internal.h"
#include "viralloc.h"
#include "virfile.h"
#include "virtime.h"
#include "conf/network_conf.h"
#include "vsh-table.h"
#include "virenum.h"

#define VIRSH_COMMON_OPT_NETWORK(_helpstr, cflags) \
    {.name = "network", \
     .type = VSH_OT_DATA, \
     .flags = VSH_OFLAG_REQ, \
     .help = _helpstr, \
     .completer = virshNetworkNameCompleter, \
     .completer_flags = cflags, \
    }

#define VIRSH_COMMON_OPT_NETWORK_FULL(cflags) \
    VIRSH_COMMON_OPT_NETWORK(N_("network name or uuid"), cflags)

#define VIRSH_COMMON_OPT_NETWORK_OT_STRING(_helpstr, cflags) \
    {.name = "network", \
     .type = VSH_OT_STRING, \
     .help = _helpstr, \
     .completer = virshNetworkNameCompleter, \
     .completer_flags = cflags, \
    }

#define VIRSH_COMMON_OPT_NETWORK_OT_STRING_FULL(cflags) \
    VIRSH_COMMON_OPT_NETWORK_OT_STRING(N_("network name or uuid"), cflags)

#define VIRSH_COMMON_OPT_NETWORK_PORT(cflags) \
    {.name = "port", \
     .type = VSH_OT_DATA, \
     .flags = VSH_OFLAG_REQ, \
     .help = N_("port UUID"), \
     .completer = virshNetworkPortUUIDCompleter, \
     .completer_flags = cflags, \
    }


/*通过name/uuid查询network*/
virNetworkPtr
virshCommandOptNetworkBy(vshControl *ctl, const vshCmd *cmd,
                         const char **name/*出参，network名称*/, unsigned int flags)
{
    virNetworkPtr network = NULL;
    const char *n = NULL;
    const char *optname = "network";
<<<<<<< HEAD
    /*flags只支持以下两种*/
=======
    virshControl *priv = ctl->privData;

>>>>>>> 92315661
    virCheckFlags(VIRSH_BYUUID | VIRSH_BYNAME, NULL);

    if (vshCommandOptStringReq(ctl, cmd, optname, &n) < 0)
        return NULL;

    vshDebug(ctl, VSH_ERR_INFO, "%s: found option <%s>: %s\n",
             cmd->def->name, optname, n);

    if (name)
        *name = n;

    /* try it by UUID */
    if ((flags & VIRSH_BYUUID) && strlen(n) == VIR_UUID_STRING_BUFLEN-1) {
        /*通过uuid进行network查询*/
        vshDebug(ctl, VSH_ERR_DEBUG, "%s: <%s> trying as network UUID\n",
                 cmd->def->name, optname);
        network = virNetworkLookupByUUIDString(priv->conn, n);
    }

    /* try it by NAME */
    if (!network && (flags & VIRSH_BYNAME)) {
        /*通过name进行network查询*/
        vshDebug(ctl, VSH_ERR_DEBUG, "%s: <%s> trying as network NAME\n",
                 cmd->def->name, optname);
        network = virNetworkLookupByName(priv->conn, n);
    }

    if (!network)
        vshError(ctl, _("failed to get network '%1$s'"), n);

    return network;
}


virNetworkPortPtr
virshCommandOptNetworkPort(vshControl *ctl, const vshCmd *cmd,
                           virNetworkPtr net,
                           const char **name)
{
    virNetworkPortPtr port = NULL;
    const char *n = NULL;
    const char *optname = "port";

    if (vshCommandOptStringReq(ctl, cmd, optname, &n) < 0)
        return NULL;

    vshDebug(ctl, VSH_ERR_INFO, "%s: found option <%s>: %s\n",
             cmd->def->name, optname, n);

    if (name)
        *name = n;

    vshDebug(ctl, VSH_ERR_DEBUG, "%s: <%s> trying as network UUID\n",
             cmd->def->name, optname);
    port = virNetworkPortLookupByUUIDString(net, n);

    if (!port)
        vshError(ctl, _("failed to get network port '%1$s'"), n);

    return port;
}

/*
 * "net-autostart" command
 */
static const vshCmdInfo info_network_autostart[] = {
    {.name = "help",
     .data = N_("autostart a network")
    },
    {.name = "desc",
     .data = N_("Configure a network to be automatically started at boot.")
    },
    {.name = NULL}
};

static const vshCmdOptDef opts_network_autostart[] = {
    VIRSH_COMMON_OPT_NETWORK_FULL(VIR_CONNECT_LIST_NETWORKS_PERSISTENT),
    {.name = "disable",
     .type = VSH_OT_BOOL,
     .help = N_("disable autostarting")
    },
    {.name = NULL}
};

static bool
cmdNetworkAutostart(vshControl *ctl, const vshCmd *cmd)
{
    g_autoptr(virshNetwork) network = NULL;
    const char *name;
    int autostart;

    if (!(network = virshCommandOptNetwork(ctl, cmd, &name)))
        return false;

    autostart = !vshCommandOptBool(cmd, "disable");

    if (virNetworkSetAutostart(network, autostart) < 0) {
        if (autostart)
            vshError(ctl, _("failed to mark network %1$s as autostarted"), name);
        else
            vshError(ctl, _("failed to unmark network %1$s as autostarted"), name);
        return false;
    }

    if (autostart)
        vshPrintExtra(ctl, _("Network %1$s marked as autostarted\n"), name);
    else
        vshPrintExtra(ctl, _("Network %1$s unmarked as autostarted\n"), name);

    return true;
}

/*
 * "net-create" command
 */
static const vshCmdInfo info_network_create[] = {
    {.name = "help",
     .data = N_("create a network from an XML file")
    },
    {.name = "desc",
     .data = N_("Create a network.")
    },
    {.name = NULL}
};

static const vshCmdOptDef opts_network_create[] = {
    VIRSH_COMMON_OPT_FILE(N_("file containing an XML network description")),
    {.name = "validate",
     .type = VSH_OT_BOOL,
     .help = N_("validate the XML against the schema")
    },
    {.name = NULL}
};


/*net-create命令处理，命令行指定xml进行创建*/
static bool
cmdNetworkCreate(vshControl *ctl, const vshCmd *cmd)
{
    g_autoptr(virshNetwork) network = NULL;
    const char *from = NULL;
    g_autofree char *buffer = NULL;
    unsigned int flags = 0;
    virshControl *priv = ctl->privData;

    /*提取file,获取文件名称*/
    if (vshCommandOptStringReq(ctl, cmd, "file", &from) < 0)
        return false;

<<<<<<< HEAD
    /*读取from，并填充到buffer*/
    if (virFileReadAll(from, VSH_MAX_XML_FILE, &buffer) < 0)
        return false;

    /*从buffer构建network*/
    network = virNetworkCreateXML(priv->conn, buffer);
    VIR_FREE(buffer);

    if (network != NULL) {
        /*创建network成功*/
        vshPrintExtra(ctl, _("Network %s created from %s\n"),
                      virNetworkGetName(network), from);
        virNetworkFree(network);
    } else {
        /*创建network失败*/
        vshError(ctl, _("Failed to create network from %s"), from);
        ret = false;
=======
    if (vshCommandOptBool(cmd, "validate"))
        flags |= VIR_NETWORK_CREATE_VALIDATE;

    if (virFileReadAll(from, VSH_MAX_XML_FILE, &buffer) < 0)
        return false;

    if (flags)
        network = virNetworkCreateXMLFlags(priv->conn, buffer, flags);
    else
        network = virNetworkCreateXML(priv->conn, buffer);

    if (!network) {
        vshError(ctl, _("Failed to create network from %1$s"), from);
        return false;
>>>>>>> 92315661
    }

    vshPrintExtra(ctl, _("Network %1$s created from %2$s\n"),
                  virNetworkGetName(network), from);
    return true;
}

/*
 * "net-define" command
 */
static const vshCmdInfo info_network_define[] = {
    {.name = "help",
     .data = N_("define an inactive persistent virtual network or modify "
                "an existing persistent one from an XML file")
    },
    {.name = "desc",
     .data = N_("Define or modify a persistent virtual network.")
    },
    {.name = NULL}
};

static const vshCmdOptDef opts_network_define[] = {
    VIRSH_COMMON_OPT_FILE(N_("file containing an XML network description")),
    {.name = "validate",
     .type = VSH_OT_BOOL,
     .help = N_("validate the XML against the schema")
    },
    {.name = NULL}
};

static bool
cmdNetworkDefine(vshControl *ctl, const vshCmd *cmd)
{
    g_autoptr(virshNetwork) network = NULL;
    const char *from = NULL;
    g_autofree char *buffer = NULL;
    unsigned int flags = 0;
    virshControl *priv = ctl->privData;

    /*通过file指定的xml文件定义network*/
    if (vshCommandOptStringReq(ctl, cmd, "file", &from) < 0)
        return false;

<<<<<<< HEAD
    /*读取所有内容到buffer*/
    if (virFileReadAll(from, VSH_MAX_XML_FILE, &buffer) < 0)
        return false;

    /*以xml内容define network*/
    network = virNetworkDefineXML(priv->conn, buffer);
    VIR_FREE(buffer);

    if (network != NULL) {
        /*定义network成功*/
        vshPrintExtra(ctl, _("Network %s defined from %s\n"),
                      virNetworkGetName(network), from);
        virNetworkFree(network);
    } else {
        /*定义network失败*/
        vshError(ctl, _("Failed to define network from %s"), from);
        ret = false;
=======
    if (vshCommandOptBool(cmd, "validate"))
        flags |= VIR_NETWORK_DEFINE_VALIDATE;

    if (virFileReadAll(from, VSH_MAX_XML_FILE, &buffer) < 0)
        return false;

    if (flags)
        network = virNetworkDefineXMLFlags(priv->conn, buffer, flags);
    else
        network = virNetworkDefineXML(priv->conn, buffer);

    if (!network) {
        vshError(ctl, _("Failed to define network from %1$s"), from);
        return false;
>>>>>>> 92315661
    }

    vshPrintExtra(ctl, _("Network %1$s defined from %2$s\n"),
                  virNetworkGetName(network), from);
    return true;
}

/*
 * "net-destroy" command
 */
static const vshCmdInfo info_network_destroy[] = {
    {.name = "help",
     .data = N_("destroy (stop) a network")
    },
    {.name = "desc",
     .data = N_("Forcefully stop a given network.")
    },
    {.name = NULL}
};

static const vshCmdOptDef opts_network_destroy[] = {
    VIRSH_COMMON_OPT_NETWORK_FULL(VIR_CONNECT_LIST_NETWORKS_ACTIVE),
    {.name = NULL}
};

static bool
cmdNetworkDestroy(vshControl *ctl, const vshCmd *cmd)
{
    g_autoptr(virshNetwork) network = NULL;
    bool ret = true;
    const char *name;

    /*查询network*/
    if (!(network = virshCommandOptNetwork(ctl, cmd, &name)))
        return false;

    /*销毁network*/
    if (virNetworkDestroy(network) == 0) {
        vshPrintExtra(ctl, _("Network %1$s destroyed\n"), name);
    } else {
        vshError(ctl, _("Failed to destroy network %1$s"), name);
        ret = false;
    }

    return ret;
}

/*
 * "net-desc" command
 */
static const vshCmdInfo info_network_desc[] = {
    {.name = "help",
     .data = N_("show or set network's description or title")
    },
    {.name = "desc",
     .data = N_("Allows setting or modifying the description or title of a network.")
    },
    {.name = NULL}
};

static const vshCmdOptDef opts_network_desc[] = {
    VIRSH_COMMON_OPT_NETWORK_FULL(0),
    VIRSH_COMMON_OPT_LIVE(N_("modify/get running state")),
    VIRSH_COMMON_OPT_CONFIG(N_("modify/get persistent configuration")),
    VIRSH_COMMON_OPT_CURRENT(N_("modify/get current state configuration")),
    {.name = "title",
     .type = VSH_OT_BOOL,
     .help = N_("modify/get the title instead of description")
    },
    {.name = "edit",
     .type = VSH_OT_BOOL,
     .help = N_("open an editor to modify the description")
    },
    {.name = "new-desc",
     .type = VSH_OT_ARGV,
     .help = N_("message")
    },
    {.name = NULL}
};

/* extract description or title from network xml */
static char *
virshGetNetworkDescription(vshControl *ctl, virNetworkPtr net,
                           bool title, unsigned int flags,
                           unsigned int queryflags)
{
    char *desc = NULL;
    g_autoptr(xmlDoc) doc = NULL;
    g_autoptr(xmlXPathContext) ctxt = NULL;
    int type;

    if (title)
        type = VIR_NETWORK_METADATA_TITLE;
    else
        type = VIR_NETWORK_METADATA_DESCRIPTION;

    if ((desc = virNetworkGetMetadata(net, type, NULL, flags))) {
        return desc;
    } else {
        int errCode = virGetLastErrorCode();

        if (errCode == VIR_ERR_NO_NETWORK_METADATA) {
            desc = g_strdup("");
            vshResetLibvirtError();
            return desc;
        }

        if (errCode != VIR_ERR_NO_SUPPORT)
            return desc;
    }

    /* fall back to xml */
    if (virshNetworkGetXMLFromNet(ctl, net, queryflags, &doc, &ctxt) < 0)
        return NULL;

    if (title)
        desc = virXPathString("string(./title[1])", ctxt);
    else
        desc = virXPathString("string(./description[1])", ctxt);

    if (!desc)
        desc = g_strdup("");

    return desc;
}

static bool
cmdNetworkDesc(vshControl *ctl, const vshCmd *cmd)
{
    g_autoptr(virshNetwork) net = NULL;
    bool config = vshCommandOptBool(cmd, "config");
    bool live = vshCommandOptBool(cmd, "live");
    bool current = vshCommandOptBool(cmd, "current");
    bool title = vshCommandOptBool(cmd, "title");
    bool edit = vshCommandOptBool(cmd, "edit");

    int type;
    g_autofree char *descArg = NULL;
    const vshCmdOpt *opt = NULL;
    g_auto(virBuffer) buf = VIR_BUFFER_INITIALIZER;
    unsigned int flags = VIR_NETWORK_UPDATE_AFFECT_CURRENT;
    unsigned int queryflags = 0;

    VSH_EXCLUSIVE_OPTIONS_VAR(current, live);
    VSH_EXCLUSIVE_OPTIONS_VAR(current, config);

    if (config) {
        flags |= VIR_NETWORK_UPDATE_AFFECT_CONFIG;
        queryflags |= VIR_NETWORK_XML_INACTIVE;
    }
    if (live)
        flags |= VIR_NETWORK_UPDATE_AFFECT_LIVE;

    if (!(net = virshCommandOptNetwork(ctl, cmd, NULL)))
        return false;

    if (title)
        type = VIR_NETWORK_METADATA_TITLE;
    else
        type = VIR_NETWORK_METADATA_DESCRIPTION;

    while ((opt = vshCommandOptArgv(ctl, cmd, opt)))
        virBufferAsprintf(&buf, "%s ", opt->data);

    virBufferTrim(&buf, " ");

    descArg = virBufferContentAndReset(&buf);

    if (edit || descArg) {
        g_autofree char *descNet = NULL;
        g_autofree char *descNew = NULL;

        if (!(descNet = virshGetNetworkDescription(ctl, net, title, flags, queryflags)))
            return false;

        if (!descArg)
            descArg = g_strdup(descNet);

        if (edit) {
            g_autoptr(vshTempFile) tmp = NULL;
            g_autofree char *desc_edited = NULL;
            char *tmpstr;

            /* Create and open the temporary file. */
            if (!(tmp = vshEditWriteToTempFile(ctl, descArg)))
                return false;

            /* Start the editor. */
            if (vshEditFile(ctl, tmp) == -1)
                return false;

            /* Read back the edited file. */
            if (!(desc_edited = vshEditReadBackFile(ctl, tmp)))
                return false;

            /* strip a possible newline at the end of file; some
             * editors enforce a newline, this makes editing the title
             * more convenient */
            if (title &&
                (tmpstr = strrchr(desc_edited, '\n')) &&
                *(tmpstr+1) == '\0')
                *tmpstr = '\0';

            /* Compare original XML with edited.  Has it changed at all? */
            if (STREQ(descNet, desc_edited)) {
                if (title)
                    vshPrintExtra(ctl, "%s", _("Network title not changed\n"));
                else
                    vshPrintExtra(ctl, "%s", _("Network description not changed\n"));

                return true;
            }

            descNew = g_steal_pointer(&desc_edited);
        } else {
            descNew = g_steal_pointer(&descArg);
        }

        if (virNetworkSetMetadata(net, type, descNew, NULL, NULL, flags) < 0) {
            if (title)
                vshError(ctl, "%s", _("Failed to set new network title"));
            else
                vshError(ctl, "%s", _("Failed to set new network description"));

            return false;
        }

        if (title)
            vshPrintExtra(ctl, "%s", _("Network title updated successfully"));
        else
            vshPrintExtra(ctl, "%s", _("Network description updated successfully"));

    } else {
        g_autofree char *desc = virshGetNetworkDescription(ctl, net, title, flags, queryflags);
        if (!desc)
            return false;

        if (strlen(desc) > 0) {
            vshPrint(ctl, "%s", desc);
        } else {
            if (title)
                vshPrintExtra(ctl, _("No title for network: %1$s"), virNetworkGetName(net));
            else
                vshPrintExtra(ctl, _("No description for network: %1$s"), virNetworkGetName(net));
        }
    }

    return true;
}

/*
 * "net-metadata" command
 */
static const vshCmdInfo info_network_metadata[] = {
    {.name = "help",
     .data = N_("show or set network's custom XML metadata")
    },
    {.name = "desc",
     .data = N_("Shows or modifies the XML metadata of a network.")
    },
    {.name = NULL}
};

static const vshCmdOptDef opts_network_metadata[] = {
    VIRSH_COMMON_OPT_NETWORK_FULL(0),
    {.name = "uri",
     .type = VSH_OT_DATA,
     .flags = VSH_OFLAG_REQ,
     .help = N_("URI of the namespace")
    },
    VIRSH_COMMON_OPT_LIVE(N_("modify/get running state")),
    VIRSH_COMMON_OPT_CONFIG(N_("modify/get persistent configuration")),
    VIRSH_COMMON_OPT_CURRENT(N_("modify/get current state configuration")),
    {.name = "edit",
     .type = VSH_OT_BOOL,
     .help = N_("use an editor to change the metadata")
    },
    {.name = "key",
     .type = VSH_OT_STRING,
     .help = N_("key to be used as a namespace identifier"),
    },
    {.name = "set",
     .type = VSH_OT_STRING,
     .completer = virshCompleteEmpty,
     .help = N_("new metadata to set"),
    },
    {.name = "remove",
     .type = VSH_OT_BOOL,
     .help = N_("remove the metadata corresponding to an uri")
    },
    {.name = NULL}
};

/* helper to add new metadata using the --edit option */
static char *
virshNetworkGetEditMetadata(vshControl *ctl G_GNUC_UNUSED,
                            virNetworkPtr net,
                            const char *uri,
                            unsigned int flags)
{
    char *ret;

    if (!(ret = virNetworkGetMetadata(net, VIR_NETWORK_METADATA_ELEMENT,
                                      uri, flags))) {
        vshResetLibvirtError();
        ret = g_strdup("\n");
    }

    return ret;
}

static bool
cmdNetworkMetadata(vshControl *ctl, const vshCmd *cmd)
{
    g_autoptr(virshNetwork) net = NULL;
    bool config = vshCommandOptBool(cmd, "config");
    bool live = vshCommandOptBool(cmd, "live");
    bool current = vshCommandOptBool(cmd, "current");
    bool edit = vshCommandOptBool(cmd, "edit");
    bool rem = vshCommandOptBool(cmd, "remove");
    const char *set = NULL;
    const char *uri = NULL;
    const char *key = NULL;
    unsigned int flags = VIR_NETWORK_UPDATE_AFFECT_CURRENT;
    bool ret = false;

    VSH_EXCLUSIVE_OPTIONS_VAR(current, live);
    VSH_EXCLUSIVE_OPTIONS_VAR(current, config);
    VSH_EXCLUSIVE_OPTIONS("edit", "set");
    VSH_EXCLUSIVE_OPTIONS("remove", "set");
    VSH_EXCLUSIVE_OPTIONS("remove", "edit");

    if (config)
        flags |= VIR_NETWORK_UPDATE_AFFECT_CONFIG;
    if (live)
        flags |= VIR_NETWORK_UPDATE_AFFECT_LIVE;

    if (!(net = virshCommandOptNetwork(ctl, cmd, NULL)))
        return false;

    if (vshCommandOptStringReq(ctl, cmd, "uri", &uri) < 0 ||
        vshCommandOptStringReq(ctl, cmd, "key", &key) < 0 ||
        vshCommandOptStringReq(ctl, cmd, "set", &set) < 0)
        return false;

    if ((set || edit) && !key) {
        vshError(ctl, "%s",
                 _("namespace key is required when modifying metadata"));
        return false;
    }

    if (set || rem) {
        if (virNetworkSetMetadata(net, VIR_NETWORK_METADATA_ELEMENT,
                                  set, key, uri, flags))
            return false;

        if (rem)
            vshPrintExtra(ctl, "%s\n", _("Metadata removed"));
        else
            vshPrintExtra(ctl, "%s\n", _("Metadata modified"));
    } else if (edit) {
#define EDIT_GET_XML \
        virshNetworkGetEditMetadata(ctl, net, uri, flags)
#define EDIT_NOT_CHANGED \
        do { \
            vshPrintExtra(ctl, "%s", _("Metadata not changed")); \
            ret = true; \
            goto edit_cleanup; \
        } while (0)

#define EDIT_DEFINE \
        (virNetworkSetMetadata(net, VIR_NETWORK_METADATA_ELEMENT, doc_edited, \
                               key, uri, flags) == 0)
#include "virsh-edit.c"

        vshPrintExtra(ctl, "%s\n", _("Metadata modified"));
    } else {
        g_autofree char *data = NULL;

        /* get */
        if (!(data = virNetworkGetMetadata(net, VIR_NETWORK_METADATA_ELEMENT,
                                           uri, flags)))
            return false;

        vshPrint(ctl, "%s\n", data);
    }

    ret = true;

 cleanup:
    return ret;
}

/*
 * "net-dumpxml" command
 */
static const vshCmdInfo info_network_dumpxml[] = {
    {.name = "help",
     .data = N_("network information in XML")
    },
    {.name = "desc",
     .data = N_("Output the network information as an XML dump to stdout.")
    },
    {.name = NULL}
};

static const vshCmdOptDef opts_network_dumpxml[] = {
    VIRSH_COMMON_OPT_NETWORK_FULL(0),
    {.name = "inactive",
     .type = VSH_OT_BOOL,
     .help = N_("show inactive defined XML")
    },
    {.name = "xpath",
     .type = VSH_OT_STRING,
     .flags = VSH_OFLAG_REQ_OPT,
     .completer = virshCompleteEmpty,
     .help = N_("xpath expression to filter the XML document")
    },
    {.name = "wrap",
     .type = VSH_OT_BOOL,
     .help = N_("wrap xpath results in an common root element"),
    },
    {.name = NULL}
};

static bool
cmdNetworkDumpXML(vshControl *ctl, const vshCmd *cmd)
{
    g_autoptr(virshNetwork) network = NULL;
    g_autofree char *xml = NULL;
    unsigned int flags = 0;
    bool wrap = vshCommandOptBool(cmd, "wrap");
    const char *xpath = NULL;

    /*查询指定的network*/
    if (!(network = virshCommandOptNetwork(ctl, cmd, NULL)))
        return false;

    if (vshCommandOptBool(cmd, "inactive"))
        flags |= VIR_NETWORK_XML_INACTIVE;

<<<<<<< HEAD
    /*dump显示network*/
    dump = virNetworkGetXMLDesc(network, flags);
=======
    if (vshCommandOptStringQuiet(ctl, cmd, "xpath", &xpath) < 0)
        return false;
>>>>>>> 92315661

    if (!(xml = virNetworkGetXMLDesc(network, flags)))
        return false;

    return virshDumpXML(ctl, xml, "network", xpath, wrap);
}

/*
 * "net-info" command
 */
static const vshCmdInfo info_network_info[] = {
    {.name = "help",
     .data = N_("network information")
    },
    {.name = "desc",
     .data = N_("Returns basic information about the network")
    },
    {.name = NULL}
};

static const vshCmdOptDef opts_network_info[] = {
    VIRSH_COMMON_OPT_NETWORK_FULL(0),
    {.name = NULL}
};

static bool
cmdNetworkInfo(vshControl *ctl, const vshCmd *cmd)
{
    g_autoptr(virshNetwork) network = NULL;
    char uuid[VIR_UUID_STRING_BUFLEN];
    int autostart;
    int persistent = -1;
    int active = -1;
    g_autofree char *bridge = NULL;

    if (!(network = virshCommandOptNetwork(ctl, cmd, NULL)))
        return false;

    vshPrint(ctl, "%-15s %s\n", _("Name:"), virNetworkGetName(network));

    if (virNetworkGetUUIDString(network, uuid) == 0)
        vshPrint(ctl, "%-15s %s\n", _("UUID:"), uuid);

    active = virNetworkIsActive(network);
    if (active >= 0)
        vshPrint(ctl, "%-15s %s\n", _("Active:"), active? _("yes") : _("no"));

    persistent = virNetworkIsPersistent(network);
    if (persistent < 0)
        vshPrint(ctl, "%-15s %s\n", _("Persistent:"), _("unknown"));
    else
        vshPrint(ctl, "%-15s %s\n", _("Persistent:"), persistent ? _("yes") : _("no"));

    if (virNetworkGetAutostart(network, &autostart) < 0)
        vshPrint(ctl, "%-15s %s\n", _("Autostart:"), _("no autostart"));
    else
        vshPrint(ctl, "%-15s %s\n", _("Autostart:"), autostart ? _("yes") : _("no"));

    bridge = virNetworkGetBridgeName(network);
    if (bridge)
        vshPrint(ctl, "%-15s %s\n", _("Bridge:"), bridge);

    return true;
}

static int
virshNetworkSorter(const void *a, const void *b)
{
    virNetworkPtr *na = (virNetworkPtr *) a;
    virNetworkPtr *nb = (virNetworkPtr *) b;

    if (*na && !*nb)
        return -1;

    if (!*na)
        return *nb != NULL;

    return vshStrcasecmp(virNetworkGetName(*na),
                      virNetworkGetName(*nb));
}

struct virshNetworkList {
    virNetworkPtr *nets;
    size_t nnets;
};

static void
virshNetworkListFree(struct virshNetworkList *list)
{
    size_t i;

    if (list && list->nets) {
        for (i = 0; i < list->nnets; i++) {
            virshNetworkFree(list->nets[i]);
        }
        g_free(list->nets);
    }
    g_free(list);
}

static struct virshNetworkList *
virshNetworkListCollect(vshControl *ctl,
                        unsigned int flags)
{
    struct virshNetworkList *list = g_new0(struct virshNetworkList, 1);
    size_t i;
    int ret;
    char **names = NULL;
    virNetworkPtr net;
    bool success = false;
    size_t deleted = 0;
    int persistent;
    int autostart;
    int nActiveNets = 0;
    int nInactiveNets = 0;
    int nAllNets = 0;
    virshControl *priv = ctl->privData;

    /* try the list with flags support (0.10.2 and later) */
    if ((ret = virConnectListAllNetworks(priv->conn,
                                         &list->nets,
                                         flags)) >= 0) {
        list->nnets = ret;
        goto finished;
    }

    /* check if the command is actually supported */
    if (last_error && last_error->code == VIR_ERR_NO_SUPPORT)
        goto fallback;

    if (last_error && last_error->code ==  VIR_ERR_INVALID_ARG) {
        /* try the new API again but mask non-guaranteed flags */
        unsigned int newflags = flags & (VIR_CONNECT_LIST_NETWORKS_ACTIVE |
                                         VIR_CONNECT_LIST_NETWORKS_INACTIVE);

        vshResetLibvirtError();
        if ((ret = virConnectListAllNetworks(priv->conn, &list->nets,
                                             newflags)) >= 0) {
            list->nnets = ret;
            goto filter;
        }
    }

    /* there was an error during the first or second call */
    vshError(ctl, "%s", _("Failed to list networks"));
    goto cleanup;


 fallback:
    /* fall back to old method (0.10.1 and older) */
    vshResetLibvirtError();

    /* Get the number of active networks */
    if (!VSH_MATCH(VIR_CONNECT_LIST_NETWORKS_FILTERS_ACTIVE) ||
        VSH_MATCH(VIR_CONNECT_LIST_NETWORKS_ACTIVE)) {
        if ((nActiveNets = virConnectNumOfNetworks(priv->conn)) < 0) {
            vshError(ctl, "%s", _("Failed to get the number of active networks"));
            goto cleanup;
        }
    }

    /* Get the number of inactive networks */
    if (!VSH_MATCH(VIR_CONNECT_LIST_NETWORKS_FILTERS_ACTIVE) ||
        VSH_MATCH(VIR_CONNECT_LIST_NETWORKS_INACTIVE)) {
        if ((nInactiveNets = virConnectNumOfDefinedNetworks(priv->conn)) < 0) {
            vshError(ctl, "%s", _("Failed to get the number of inactive networks"));
            goto cleanup;
        }
    }

    nAllNets = nActiveNets + nInactiveNets;

    if (nAllNets == 0)
         return list;

    names = g_new0(char *, nAllNets);

    /* Retrieve a list of active network names */
    if (!VSH_MATCH(VIR_CONNECT_LIST_NETWORKS_FILTERS_ACTIVE) ||
        VSH_MATCH(VIR_CONNECT_LIST_NETWORKS_ACTIVE)) {
        if (virConnectListNetworks(priv->conn,
                                   names, nActiveNets) < 0) {
            vshError(ctl, "%s", _("Failed to list active networks"));
            goto cleanup;
        }
    }

    /* Add the inactive networks to the end of the name list */
    if (!VSH_MATCH(VIR_CONNECT_LIST_NETWORKS_FILTERS_ACTIVE) ||
        VSH_MATCH(VIR_CONNECT_LIST_NETWORKS_ACTIVE)) {
        if (virConnectListDefinedNetworks(priv->conn,
                                          &names[nActiveNets],
                                          nInactiveNets) < 0) {
            vshError(ctl, "%s", _("Failed to list inactive networks"));
            goto cleanup;
        }
    }

    list->nets = g_new0(virNetworkPtr, nAllNets);
    list->nnets = 0;

    /* get active networks */
    for (i = 0; i < nActiveNets; i++) {
        if (!(net = virNetworkLookupByName(priv->conn, names[i])))
            continue;
        list->nets[list->nnets++] = net;
    }

    /* get inactive networks */
    for (i = 0; i < nInactiveNets; i++) {
        if (!(net = virNetworkLookupByName(priv->conn, names[i])))
            continue;
        list->nets[list->nnets++] = net;
    }

    /* truncate networks that weren't found */
    deleted = nAllNets - list->nnets;

 filter:
    /* filter list the list if the list was acquired by fallback means */
    for (i = 0; i < list->nnets; i++) {
        net = list->nets[i];

        /* persistence filter */
        if (VSH_MATCH(VIR_CONNECT_LIST_NETWORKS_FILTERS_PERSISTENT)) {
            if ((persistent = virNetworkIsPersistent(net)) < 0) {
                vshError(ctl, "%s", _("Failed to get network persistence info"));
                goto cleanup;
            }

            if (!((VSH_MATCH(VIR_CONNECT_LIST_NETWORKS_PERSISTENT) && persistent) ||
                  (VSH_MATCH(VIR_CONNECT_LIST_NETWORKS_TRANSIENT) && !persistent)))
                goto remove_entry;
        }

        /* autostart filter */
        if (VSH_MATCH(VIR_CONNECT_LIST_NETWORKS_FILTERS_AUTOSTART)) {
            if (virNetworkGetAutostart(net, &autostart) < 0) {
                vshError(ctl, "%s", _("Failed to get network autostart state"));
                goto cleanup;
            }

            if (!((VSH_MATCH(VIR_CONNECT_LIST_NETWORKS_AUTOSTART) && autostart) ||
                  (VSH_MATCH(VIR_CONNECT_LIST_NETWORKS_NO_AUTOSTART) && !autostart)))
                goto remove_entry;
        }
        /* the pool matched all filters, it may stay */
        continue;

 remove_entry:
        /* the pool has to be removed as it failed one of the filters */
        g_clear_pointer(&list->nets[i], virshNetworkFree);
        deleted++;
    }

 finished:
    /* sort the list */
    if (list->nets && list->nnets)
        qsort(list->nets, list->nnets,
              sizeof(*list->nets), virshNetworkSorter);

    /* truncate the list if filter simulation deleted entries */
    if (deleted)
        VIR_SHRINK_N(list->nets, list->nnets, deleted);

    success = true;

 cleanup:
    for (i = 0; i < nAllNets; i++)
        VIR_FREE(names[i]);
    VIR_FREE(names);

    if (!success) {
        g_clear_pointer(&list, virshNetworkListFree);
    }

    return list;
}

/*
 * "net-list" command
 */
static const vshCmdInfo info_network_list[] = {
    {.name = "help",
     .data = N_("list networks")
    },
    {.name = "desc",
     .data = N_("Returns list of networks.")
    },
    {.name = NULL}
};

static const vshCmdOptDef opts_network_list[] = {
    {.name = "inactive",
     .type = VSH_OT_BOOL,
     .help = N_("list inactive networks")
    },
    {.name = "all",
     .type = VSH_OT_BOOL,
     .help = N_("list inactive & active networks")
    },
    {.name = "persistent",
     .type = VSH_OT_BOOL,
     .help = N_("list persistent networks")
    },
    {.name = "transient",
     .type = VSH_OT_BOOL,
     .help = N_("list transient networks")
    },
    {.name = "autostart",
     .type = VSH_OT_BOOL,
     .help = N_("list networks with autostart enabled")
    },
    {.name = "no-autostart",
     .type = VSH_OT_BOOL,
     .help = N_("list networks with autostart disabled")
    },
    {.name = "uuid",
     .type = VSH_OT_BOOL,
     .help = N_("list uuid's only")
    },
    {.name = "name",
     .type = VSH_OT_BOOL,
     .help = N_("list network names only")
    },
    {.name = "table",
     .type = VSH_OT_BOOL,
     .help = N_("list table (default)")
    },
    {.name = "title",
     .type = VSH_OT_BOOL,
     .help = N_("show network title")
    },
    {.name = NULL}
};

#define FILTER(NAME, FLAG) \
    if (vshCommandOptBool(cmd, NAME)) \
        flags |= (FLAG)
static bool
cmdNetworkList(vshControl *ctl, const vshCmd *cmd G_GNUC_UNUSED)
{
    struct virshNetworkList *list = NULL;
    size_t i;
    bool ret = false;
    bool optName = vshCommandOptBool(cmd, "name");
    bool optTitle = vshCommandOptBool(cmd, "title");
    bool optTable = vshCommandOptBool(cmd, "table");
    bool optUUID = vshCommandOptBool(cmd, "uuid");
    char uuid[VIR_UUID_STRING_BUFLEN];
    unsigned int flags = VIR_CONNECT_LIST_NETWORKS_ACTIVE;
    g_autoptr(vshTable) table = NULL;

    if (vshCommandOptBool(cmd, "inactive"))
        flags = VIR_CONNECT_LIST_NETWORKS_INACTIVE;

    if (vshCommandOptBool(cmd, "all"))
        flags = VIR_CONNECT_LIST_NETWORKS_ACTIVE |
                VIR_CONNECT_LIST_NETWORKS_INACTIVE;

    FILTER("persistent", VIR_CONNECT_LIST_NETWORKS_PERSISTENT);
    FILTER("transient", VIR_CONNECT_LIST_NETWORKS_TRANSIENT);

    FILTER("autostart", VIR_CONNECT_LIST_NETWORKS_AUTOSTART);
    FILTER("no-autostart", VIR_CONNECT_LIST_NETWORKS_NO_AUTOSTART);

    if (optTable + optName + optUUID > 1) {
        vshError(ctl, "%s",
                 _("Only one argument from --table, --name and --uuid may be specified."));
        return false;
    }

    if (!optUUID && !optName)
        optTable = true;

    if (!(list = virshNetworkListCollect(ctl, flags)))
        return false;

    if (optTable) {
        if (optTitle)
            table = vshTableNew(_("Name"), _("State"), _("Autostart"),
                                _("Persistent"), _("Title"), NULL);
        else
            table = vshTableNew(_("Name"), _("State"), _("Autostart"),
                                _("Persistent"), NULL);
        if (!table)
            goto cleanup;
    }

    /*执行显示*/
    for (i = 0; i < list->nnets; i++) {
        virNetworkPtr network = list->nets[i];
        const char *autostartStr;
        int is_autostart = 0;

        if (optTable) {
            if (virNetworkGetAutostart(network, &is_autostart) < 0)
                autostartStr = _("no autostart");
            else
                autostartStr = is_autostart ? _("yes") : _("no");

            if (optTitle) {
                g_autofree char *title = NULL;

                if (!(title = virshGetNetworkDescription(ctl, network, true, 0, 0)))
                    goto cleanup;
                if (vshTableRowAppend(table,
                            virNetworkGetName(network),
                            virNetworkIsActive(network) ?
                            _("active") : _("inactive"),
                            autostartStr,
                            virNetworkIsPersistent(network) ?
                            _("yes") : _("no"),
                            title,
                            NULL) < 0)
                    goto cleanup;

            } else {
                if (vshTableRowAppend(table,
                            virNetworkGetName(network),
                            virNetworkIsActive(network) ?
                            _("active") : _("inactive"),
                            autostartStr,
                            virNetworkIsPersistent(network) ?
                            _("yes") : _("no"),
                            NULL) < 0)
                    goto cleanup;

            }

        } else if (optUUID) {

            if (virNetworkGetUUIDString(network, uuid) < 0) {
                vshError(ctl, "%s", _("Failed to get network's UUID"));
                goto cleanup;
            }
            vshPrint(ctl, "%s\n", uuid);
        } else if (optName) {
            vshPrint(ctl, "%s\n", virNetworkGetName(network));
        }
    }

    if (optTable)
        vshTablePrintToStdout(table, ctl);

    ret = true;
 cleanup:
    virshNetworkListFree(list);
    return ret;
}
#undef FILTER

/*
 * "net-name" command
 */
static const vshCmdInfo info_network_name[] = {
    {.name = "help",
     .data = N_("convert a network UUID to network name")
    },
    {.name = "desc",
     .data = ""
    },
    {.name = NULL}
};

static const vshCmdOptDef opts_network_name[] = {
    {.name = "network",
     .type = VSH_OT_DATA,
     .flags = VSH_OFLAG_REQ,
     .completer = virshNetworkUUIDCompleter,
     .help = N_("network uuid")
    },
    {.name = NULL}
};


/*显示uudi指定的network对应的name*/
static bool
cmdNetworkName(vshControl *ctl, const vshCmd *cmd)
{
    g_autoptr(virshNetwork) network = NULL;

    if (!(network = virshCommandOptNetworkBy(ctl, cmd, NULL,
                                             VIRSH_BYUUID)))
        return false;

    vshPrint(ctl, "%s\n", virNetworkGetName(network));
    return true;
}

/*
 * "net-start" command
 */
static const vshCmdInfo info_network_start[] = {
    {.name = "help",
     .data = N_("start a (previously defined) inactive network")
    },
    {.name = "desc",
     .data = N_("Start a network.")
    },
    {.name = NULL}
};

static const vshCmdOptDef opts_network_start[] = {
    VIRSH_COMMON_OPT_NETWORK_FULL(VIR_CONNECT_LIST_NETWORKS_INACTIVE),
    {.name = NULL}
};

//执行net-statrt命令响应
static bool
cmdNetworkStart(vshControl *ctl, const vshCmd *cmd)
{
    g_autoptr(virshNetwork) network = NULL;
    bool ret = true;
    const char *name = NULL;

    if (!(network = virshCommandOptNetwork(ctl, cmd, &name)))
         return false;

    //创建指定network
    if (virNetworkCreate(network) == 0) {
        vshPrintExtra(ctl, _("Network %1$s started\n"), name);
    } else {
        vshError(ctl, _("Failed to start network %1$s"), name);
        ret = false;
    }
    return ret;
}

/*
 * "net-undefine" command
 */
static const vshCmdInfo info_network_undefine[] = {
    {.name = "help",
     .data = N_("undefine a persistent network")
    },
    {.name = "desc",
     .data = N_("Undefine the configuration for a persistent network.")
    },
    {.name = NULL}
};

static const vshCmdOptDef opts_network_undefine[] = {
    VIRSH_COMMON_OPT_NETWORK_FULL(VIR_CONNECT_LIST_NETWORKS_PERSISTENT),
    {.name = NULL}
};

static bool
cmdNetworkUndefine(vshControl *ctl, const vshCmd *cmd)
{
    g_autoptr(virshNetwork) network = NULL;
    bool ret = true;
    const char *name;

    if (!(network = virshCommandOptNetwork(ctl, cmd, &name)))
        return false;

    if (virNetworkUndefine(network) == 0) {
        vshPrintExtra(ctl, _("Network %1$s has been undefined\n"), name);
    } else {
        vshError(ctl, _("Failed to undefine network %1$s"), name);
        ret = false;
    }

    return ret;
}

/*
 * "net-update" command
 */
static const vshCmdInfo info_network_update[] = {
    {.name = "help",
     .data = N_("update parts of an existing network's configuration")
    },
    {.name = "desc",
     .data = ""
    },
    {.name = NULL}
};

static const vshCmdOptDef opts_network_update[] = {
    VIRSH_COMMON_OPT_NETWORK_FULL(0),
    {.name = "command",
     .type = VSH_OT_DATA,
     .flags = VSH_OFLAG_REQ,
     .completer = virshNetworkUpdateCommandCompleter,
     .help = N_("type of update (add-first, add-last (add), delete, or modify)")
    },
    {.name = "section",
     .type = VSH_OT_DATA,
     .flags = VSH_OFLAG_REQ,
     .completer = virshNetworkUpdateSectionCompleter,
     .help = N_("which section of network configuration to update")
    },
    {.name = "xml",
     .type = VSH_OT_DATA,
     .flags = VSH_OFLAG_REQ,
     .completer = virshCompletePathLocalExisting,
     .help = N_("name of file containing xml (or, if it starts with '<', the complete "
                "xml element itself) to add/modify, or to be matched for search")
    },
    {.name = "parent-index",
     .type = VSH_OT_INT,
     .help = N_("which parent object to search through")
    },
    VIRSH_COMMON_OPT_CONFIG(N_("affect next network startup")),
    VIRSH_COMMON_OPT_LIVE(N_("affect running network")),
    VIRSH_COMMON_OPT_CURRENT(N_("affect current state of network")),
    {.name = NULL}
};

VIR_ENUM_IMPL(virshNetworkUpdateCommand,
              VIR_NETWORK_UPDATE_COMMAND_LAST,
              "none", "modify", "delete", "add-last", "add-first");

VIR_ENUM_IMPL(virshNetworkSection,
              VIR_NETWORK_SECTION_LAST,
              "none", "bridge", "domain", "ip", "ip-dhcp-host",
              "ip-dhcp-range", "forward", "forward-interface",
              "forward-pf", "portgroup", "dns-host", "dns-txt",
              "dns-srv");

static bool
cmdNetworkUpdate(vshControl *ctl, const vshCmd *cmd)
{
    bool ret = false;
    g_autoptr(virshNetwork) network = NULL;
    const char *commandStr = NULL;
    const char *sectionStr = NULL;
    int command, section, parentIndex = -1;
    const char *xml = NULL;
    g_autofree char *xmlFromFile = NULL;
    bool config = vshCommandOptBool(cmd, "config");
    bool live = vshCommandOptBool(cmd, "live");
    unsigned int flags = VIR_NETWORK_UPDATE_AFFECT_CURRENT;

    VSH_EXCLUSIVE_OPTIONS("current", "live");
    VSH_EXCLUSIVE_OPTIONS("current", "config");

    if (!(network = virshCommandOptNetwork(ctl, cmd, NULL)))
        return false;

    if (vshCommandOptStringReq(ctl, cmd, "command", &commandStr) < 0)
        goto cleanup;

    if (STREQ(commandStr, "add")) {
        /* "add" is a synonym for "add-last" */
        command = VIR_NETWORK_UPDATE_COMMAND_ADD_LAST;
    } else {
        command = virshNetworkUpdateCommandTypeFromString(commandStr);
        if (command <= 0) {
            vshError(ctl, _("unrecognized command name '%1$s'"), commandStr);
            goto cleanup;
        }
    }

    if (vshCommandOptStringReq(ctl, cmd, "section", &sectionStr) < 0)
        goto cleanup;

    section = virshNetworkSectionTypeFromString(sectionStr);
    if (section <= 0) {
        vshError(ctl, _("unrecognized section name '%1$s'"), sectionStr);
        goto cleanup;
    }

    if (vshCommandOptInt(ctl, cmd, "parent-index", &parentIndex) < 0)
        goto cleanup;

    /* The goal is to have a full xml element in the "xml"
     * string. This is provided in the --xml option, either directly
     * (detected by the first character being "<"), or indirectly by
     * supplying a filename (first character isn't "<") that contains
     * the desired xml.
     */

    if (vshCommandOptStringReq(ctl, cmd, "xml", &xml) < 0)
        goto cleanup;

    if (*xml != '<') {
        /* contents of xmldata is actually the name of a file that
         * contains the xml.
         */
        if (virFileReadAll(xml, VSH_MAX_XML_FILE, &xmlFromFile) < 0)
            goto cleanup;
        /* NB: the original xml is just a const char * that points
         * to a string owned by the vshCmd object, and will be freed
         * by vshCommandFree, so it's safe to lose its pointer here.
         */
        xml = xmlFromFile;
    }

    if (config)
        flags |= VIR_NETWORK_UPDATE_AFFECT_CONFIG;
    if (live)
        flags |= VIR_NETWORK_UPDATE_AFFECT_LIVE;

    if (virNetworkUpdate(network, command,
                         section, parentIndex, xml, flags) < 0) {
        vshError(ctl, _("Failed to update network %1$s"),
                 virNetworkGetName(network));
        goto cleanup;
    }

    if (config) {
        if (live)
            vshPrintExtra(ctl, _("Updated network %1$s persistent config and live state"),
                          virNetworkGetName(network));
        else
            vshPrintExtra(ctl, _("Updated network %1$s persistent config"),
                          virNetworkGetName(network));
    } else if (live) {
        vshPrintExtra(ctl, _("Updated network %1$s live state"),
                      virNetworkGetName(network));
    } else if (virNetworkIsActive(network)) {
        vshPrintExtra(ctl, _("Updated network %1$s live state"),
                      virNetworkGetName(network));
    } else {
        vshPrintExtra(ctl, _("Updated network %1$s persistent config"),
                      virNetworkGetName(network));
    }

    ret = true;
 cleanup:
    vshReportError(ctl);
    return ret;
}

/*
 * "net-uuid" command
 */
static const vshCmdInfo info_network_uuid[] = {
    {.name = "help",
     .data = N_("convert a network name to network UUID")
    },
    {.name = "desc",
     .data = ""
    },
    {.name = NULL}
};

static const vshCmdOptDef opts_network_uuid[] = {
    VIRSH_COMMON_OPT_NETWORK(N_("network name"), 0),
    {.name = NULL}
};

static bool
cmdNetworkUuid(vshControl *ctl, const vshCmd *cmd)
{
    g_autoptr(virshNetwork) network = NULL;
    char uuid[VIR_UUID_STRING_BUFLEN];

    if (!(network = virshCommandOptNetworkBy(ctl, cmd, NULL,
                                             VIRSH_BYNAME)))
        return false;

    if (virNetworkGetUUIDString(network, uuid) != -1)
        vshPrint(ctl, "%s\n", uuid);
    else
        vshError(ctl, "%s", _("failed to get network UUID"));

    return true;
}

/*
 * "net-edit" command
 */
static const vshCmdInfo info_network_edit[] = {
    {.name = "help",
     .data = N_("edit XML configuration for a network")
    },
    {.name = "desc",
     .data = N_("Edit the XML configuration for a network.")
    },
    {.name = NULL}
};

static const vshCmdOptDef opts_network_edit[] = {
    VIRSH_COMMON_OPT_NETWORK_FULL(0),
    {.name = NULL}
};

/*获取network对应的xml*/
static char *virshNetworkGetXMLDesc(virNetworkPtr network)
{
    unsigned int flags = VIR_NETWORK_XML_INACTIVE;
    /*显示此network对应的xml*/
    char *doc = virNetworkGetXMLDesc(network, flags);

    if (!doc && last_error->code == VIR_ERR_INVALID_ARG) {
        /* The server side libvirt doesn't support
         * VIR_NETWORK_XML_INACTIVE, so retry without it.
         */
        vshResetLibvirtError();
        flags &= ~VIR_NETWORK_XML_INACTIVE;
        doc = virNetworkGetXMLDesc(network, flags);
    }
    return doc;
}

static bool
cmdNetworkEdit(vshControl *ctl, const vshCmd *cmd)
{
    bool ret = false;
    g_autoptr(virshNetwork) network = NULL;
    g_autoptr(virshNetwork) network_edited = NULL;
    virshControl *priv = ctl->privData;

    /*取此network*/
    network = virshCommandOptNetwork(ctl, cmd, NULL);
    if (network == NULL)
        goto cleanup;

    /*取此network对应的xml*/
#define EDIT_GET_XML virshNetworkGetXMLDesc(network)
    /*指明network没有变更*/
#define EDIT_NOT_CHANGED \
    do { \
        vshPrintExtra(ctl, _("Network %1$s XML configuration not changed.\n"), \
                      virNetworkGetName(network)); \
        ret = true; \
        goto edit_cleanup; \
    } while (0)
    /*通过xml定义network*/
#define EDIT_DEFINE \
    (network_edited = virNetworkDefineXML(priv->conn, doc_edited))
#include "virsh-edit.c"

    vshPrintExtra(ctl, _("Network %1$s XML configuration edited.\n"),
                  virNetworkGetName(network_edited));

    ret = true;

 cleanup:
    return ret;
}


/*
 * "net-event" command
 */
VIR_ENUM_DECL(virshNetworkEvent);
VIR_ENUM_IMPL(virshNetworkEvent,
              VIR_NETWORK_EVENT_LAST,
              N_("Defined"),
              N_("Undefined"),
              N_("Started"),
              N_("Stopped"));

static const char *
virshNetworkEventToString(int event)
{
    const char *str = virshNetworkEventTypeToString(event);
    return str ? _(str) : _("unknown");
}

struct virshNetEventData {
    vshControl *ctl;
    bool loop;
    bool timestamp;
    int count;
    virshNetworkEventCallback *cb;
};
typedef struct virshNetEventData virshNetEventData;

VIR_ENUM_DECL(virshNetworkEventId);
VIR_ENUM_IMPL(virshNetworkEventId,
              VIR_NETWORK_EVENT_ID_LAST,
              "lifecycle",
              "metadata-change");

static void
vshEventLifecyclePrint(virConnectPtr conn G_GNUC_UNUSED,
                       virNetworkPtr net,
                       int event,
                       int detail G_GNUC_UNUSED,
                       void *opaque)
{
    virshNetEventData *data = opaque;

    if (!data->loop && data->count)
        return;

    if (data->timestamp) {
        char timestamp[VIR_TIME_STRING_BUFLEN];

        if (virTimeStringNowRaw(timestamp) < 0)
            timestamp[0] = '\0';

        vshPrint(data->ctl, _("%1$s: event 'lifecycle' for network %2$s: %3$s\n"),
                 timestamp,
                 virNetworkGetName(net), virshNetworkEventToString(event));
    } else {
        vshPrint(data->ctl, _("event 'lifecycle' for network %1$s: %2$s\n"),
                 virNetworkGetName(net), virshNetworkEventToString(event));
    }

    data->count++;
    if (!data->loop)
        vshEventDone(data->ctl);
}

VIR_ENUM_DECL(virshNetworkEventMetadataChangeType);
VIR_ENUM_IMPL(virshNetworkEventMetadataChangeType,
              VIR_NETWORK_METADATA_LAST,
              N_("description"),
              N_("title"),
              N_("element"));

#define UNKNOWNSTR(str) (str ? str : N_("unsupported value"))

static void
vshEventMetadataChangePrint(virConnectPtr conn G_GNUC_UNUSED,
                            virNetworkPtr net,
                            int type,
                            const char *nsuri,
                            void *opaque)
{
    virshNetEventData *data = opaque;

    if (!data->loop && data->count)
        return;

    if (data->timestamp) {
        char timestamp[VIR_TIME_STRING_BUFLEN];

        if (virTimeStringNowRaw(timestamp) < 0)
            timestamp[0] = '\0';

        vshPrint(data->ctl, _("%1$s: event 'metadata-change' for network %2$s: type %3$s, uri %4$s\n"),
                 timestamp, virNetworkGetName(net),
                 UNKNOWNSTR(virshNetworkEventMetadataChangeTypeTypeToString(type)), NULLSTR(nsuri));
    } else {
        vshPrint(data->ctl, _("event 'metadata-change' for network %1$s: type %2$s, uri %3$s\n"),
                 virNetworkGetName(net),
                 UNKNOWNSTR(virshNetworkEventMetadataChangeTypeTypeToString(type)), NULLSTR(nsuri));
    }

    data->count++;
    if (!data->loop)
        vshEventDone(data->ctl);
}

virshNetworkEventCallback virshNetworkEventCallbacks[] = {
    { "lifecycle",
      VIR_NETWORK_EVENT_CALLBACK(vshEventLifecyclePrint), },
    { "metadata-change",
      VIR_NETWORK_EVENT_CALLBACK(vshEventMetadataChangePrint), },
};
G_STATIC_ASSERT(VIR_NETWORK_EVENT_ID_LAST == G_N_ELEMENTS(virshNetworkEventCallbacks));

static const vshCmdInfo info_network_event[] = {
    {.name = "help",
     .data = N_("Network Events")
    },
    {.name = "desc",
     .data = N_("List event types, or wait for network events to occur")
    },
    {.name = NULL}
};

static const vshCmdOptDef opts_network_event[] = {
    VIRSH_COMMON_OPT_NETWORK_OT_STRING(N_("filter by network name or uuid"), 0),
    {.name = "event",
     .type = VSH_OT_STRING,
     .completer = virshNetworkEventNameCompleter,
     .help = N_("which event type to wait for")
    },
    {.name = "loop",
     .type = VSH_OT_BOOL,
     .help = N_("loop until timeout or interrupt, rather than one-shot")
    },
    {.name = "timeout",
     .type = VSH_OT_INT,
     .help = N_("timeout seconds")
    },
    {.name = "list",
     .type = VSH_OT_BOOL,
     .help = N_("list valid event types")
    },
    {.name = "timestamp",
     .type = VSH_OT_BOOL,
     .help = N_("show timestamp for each printed event")
    },
    {.name = NULL}
};

static bool
cmdNetworkEvent(vshControl *ctl, const vshCmd *cmd)
{
    g_autoptr(virshNetwork) net = NULL;
    bool ret = false;
    int eventId = -1;
    int timeout = 0;
    virshNetEventData data;
    const char *eventName = NULL;
    int event;
    virshControl *priv = ctl->privData;

    if (vshCommandOptBool(cmd, "list")) {
        size_t i;

        for (i = 0; i < VIR_NETWORK_EVENT_ID_LAST; i++)
            vshPrint(ctl, "%s\n", virshNetworkEventCallbacks[i].name);
        return true;
    }

    if (vshCommandOptStringReq(ctl, cmd, "event", &eventName) < 0)
        return false;
    if (!eventName) {
        vshError(ctl, "%s", _("either --list or --event <type> is required"));
        return false;
    }
    for (event = 0; event < VIR_NETWORK_EVENT_ID_LAST; event++)
        if (STREQ(eventName, virshNetworkEventCallbacks[event].name))
            break;
    if (event == VIR_NETWORK_EVENT_ID_LAST) {
        vshError(ctl, _("unknown event type %1$s"), eventName);
        return false;
    }

    data.ctl = ctl;
    data.loop = vshCommandOptBool(cmd, "loop");
    data.timestamp = vshCommandOptBool(cmd, "timestamp");
    data.count = 0;
    data.cb = &virshNetworkEventCallbacks[event];
    if (vshCommandOptTimeoutToMs(ctl, cmd, &timeout) < 0)
        return false;

    if (vshCommandOptBool(cmd, "network"))
        net = virshCommandOptNetwork(ctl, cmd, NULL);
    if (vshEventStart(ctl, timeout) < 0)
        goto cleanup;

    if ((eventId = virConnectNetworkEventRegisterAny(priv->conn, net, event,
                                                     data.cb->cb,
                                                     &data, NULL)) < 0)
        goto cleanup;
    switch (vshEventWait(ctl)) {
    case VSH_EVENT_INTERRUPT:
        vshPrint(ctl, "%s", _("event loop interrupted\n"));
        break;
    case VSH_EVENT_TIMEOUT:
        vshPrint(ctl, "%s", _("event loop timed out\n"));
        break;
    case VSH_EVENT_DONE:
        break;
    default:
        goto cleanup;
    }
    vshPrint(ctl, _("events received: %1$d\n"), data.count);
    if (data.count)
        ret = true;

 cleanup:
    vshEventCleanup(ctl);
    if (eventId >= 0 &&
        virConnectNetworkEventDeregisterAny(priv->conn, eventId) < 0)
        ret = false;
    return ret;
}


/*
 * "net-dhcp-leases" command
 */
static const vshCmdInfo info_network_dhcp_leases[] = {
    {.name = "help",
     .data = N_("print lease info for a given network")
    },
    {.name = "desc",
     .data = N_("Print lease info for a given network")
    },
    {.name = NULL}
};

static const vshCmdOptDef opts_network_dhcp_leases[] = {
    VIRSH_COMMON_OPT_NETWORK_FULL(VIR_CONNECT_LIST_NETWORKS_ACTIVE),
    {.name = "mac",
     .type = VSH_OT_STRING,
     .flags = VSH_OFLAG_NONE,
     .help = N_("MAC address"),
     .completer = virshNetworkDhcpMacCompleter,
    },
    {.name = NULL}
};

static int
virshNetworkDHCPLeaseSorter(const void *a, const void *b)
{
    virNetworkDHCPLeasePtr *lease1 = (virNetworkDHCPLeasePtr *) a;
    virNetworkDHCPLeasePtr *lease2 = (virNetworkDHCPLeasePtr *) b;

    if (*lease1 && !*lease2)
        return -1;

    if (!*lease1)
        return *lease2 != NULL;

    return vshStrcasecmp((*lease1)->mac, (*lease2)->mac);
}

static bool
cmdNetworkDHCPLeases(vshControl *ctl, const vshCmd *cmd)
{
    const char *name = NULL;
    const char *mac = NULL;
    virNetworkDHCPLeasePtr *leases = NULL;
    int nleases = 0;
    bool ret = false;
    size_t i;
    unsigned int flags = 0;
    g_autoptr(virshNetwork) network = NULL;
    g_autoptr(vshTable) table = NULL;

    if (vshCommandOptStringReq(ctl, cmd, "mac", &mac) < 0)
        return false;

    /*查询指定的network*/
    if (!(network = virshCommandOptNetwork(ctl, cmd, &name)))
        return false;

    if ((nleases = virNetworkGetDHCPLeases(network, mac, &leases, flags)) < 0) {
        vshError(ctl, _("Failed to get leases info for %1$s"), name);
        goto cleanup;
    }

    /* Sort the list according to MAC Address/IAID */
    qsort(leases, nleases, sizeof(*leases), virshNetworkDHCPLeaseSorter);

    table = vshTableNew(_("Expiry Time"), _("MAC address"), _("Protocol"),
                        _("IP address"), _("Hostname"), _("Client ID or DUID"),
                        NULL);
    if (!table)
        goto cleanup;

    for (i = 0; i < nleases; i++) {
        const char *typestr = NULL;
        g_autofree char *cidr_format = NULL;
        virNetworkDHCPLeasePtr lease = leases[i];
        g_autoptr(GDateTime) then = g_date_time_new_from_unix_local(lease->expirytime);
        g_autofree char *thenstr = NULL;

        thenstr = g_date_time_format(then, "%Y-%m-%d %H:%M:%S");

        if (lease->type == VIR_IP_ADDR_TYPE_IPV4)
            typestr = "ipv4";
        else if (lease->type == VIR_IP_ADDR_TYPE_IPV6)
            typestr = "ipv6";

        cidr_format = g_strdup_printf("%s/%d", lease->ipaddr, lease->prefix);

        if (vshTableRowAppend(table,
                              thenstr,
                              NULLSTR_MINUS(lease->mac),
                              NULLSTR_MINUS(typestr),
                              NULLSTR_MINUS(cidr_format),
                              NULLSTR_MINUS(lease->hostname),
                              NULLSTR_MINUS(lease->clientid),
                              NULL) < 0)
            goto cleanup;
    }

    vshTablePrintToStdout(table, ctl);

    ret = true;

 cleanup:
    if (leases) {
        for (i = 0; i < nleases; i++)
            virNetworkDHCPLeaseFree(leases[i]);
        VIR_FREE(leases);
    }
    return ret;
}

/*
 * "net-port-create" command
 */
static const vshCmdInfo info_network_port_create[] = {
    {.name = "help",
     .data = N_("create a network port from an XML file")
    },
    {.name = "desc",
     .data = N_("Create a network port.")
    },
    {.name = NULL}
};

static const vshCmdOptDef opts_network_port_create[] = {
    VIRSH_COMMON_OPT_NETWORK_FULL(VIR_CONNECT_LIST_NETWORKS_ACTIVE),
    VIRSH_COMMON_OPT_FILE(N_("file containing an XML network port description")),
    {.name = "validate",
     .type = VSH_OT_BOOL,
     .help = N_("validate the XML against the schema")
    },
    {.name = NULL}
};

static bool
cmdNetworkPortCreate(vshControl *ctl, const vshCmd *cmd)
{
    virNetworkPortPtr port = NULL;
    const char *from = NULL;
    bool ret = false;
    g_autofree char *buffer = NULL;
    g_autoptr(virshNetwork) network = NULL;
    unsigned int flags = 0;

    network = virshCommandOptNetwork(ctl, cmd, NULL);
    if (network == NULL)
        goto cleanup;

    if (vshCommandOptStringReq(ctl, cmd, "file", &from) < 0)
        goto cleanup;

    if (vshCommandOptBool(cmd, "validate"))
        flags |= VIR_NETWORK_PORT_CREATE_VALIDATE;

    if (virFileReadAll(from, VSH_MAX_XML_FILE, &buffer) < 0) {
        vshSaveLibvirtError();
        goto cleanup;
    }

    port = virNetworkPortCreateXML(network, buffer, flags);

    if (port != NULL) {
        char uuidstr[VIR_UUID_STRING_BUFLEN];
        virNetworkPortGetUUIDString(port, uuidstr);
        vshPrintExtra(ctl, _("Network port %1$s created from %2$s\n"),
                      uuidstr, from);
    } else {
        vshError(ctl, _("Failed to create network from %1$s"), from);
        goto cleanup;
    }

    ret = true;
 cleanup:
    if (port)
        virNetworkPortFree(port);
    return ret;
}

/*
 * "net-port-dumpxml" command
 */
static const vshCmdInfo info_network_port_dumpxml[] = {
    {.name = "help",
     .data = N_("network port information in XML")
    },
    {.name = "desc",
     .data = N_("Output the network port information as an XML dump to stdout.")
    },
    {.name = NULL}
};

static const vshCmdOptDef opts_network_port_dumpxml[] = {
    VIRSH_COMMON_OPT_NETWORK_FULL(VIR_CONNECT_LIST_NETWORKS_ACTIVE),
    VIRSH_COMMON_OPT_NETWORK_PORT(0),
    {.name = "xpath",
     .type = VSH_OT_STRING,
     .flags = VSH_OFLAG_REQ_OPT,
     .completer = virshCompleteEmpty,
     .help = N_("xpath expression to filter the XML document")
    },
    {.name = "wrap",
     .type = VSH_OT_BOOL,
     .help = N_("wrap xpath results in an common root element"),
    },
    {.name = NULL}
};

static bool
cmdNetworkPortDumpXML(vshControl *ctl, const vshCmd *cmd)
{
    g_autoptr(virshNetwork) network = NULL;
    virNetworkPortPtr port = NULL;
    bool ret = true;
    g_autofree char *xml = NULL;
    unsigned int flags = 0;
    bool wrap = vshCommandOptBool(cmd, "wrap");
    const char *xpath = NULL;

    if (!(network = virshCommandOptNetwork(ctl, cmd, NULL)))
        goto cleanup;

    if (!(port = virshCommandOptNetworkPort(ctl, cmd, network, NULL)))
        goto cleanup;

    if (vshCommandOptStringQuiet(ctl, cmd, "xpath", &xpath) < 0)
        return false;

    if (!(xml = virNetworkPortGetXMLDesc(port, flags)))
        goto cleanup;

    ret = virshDumpXML(ctl, xml, "network-port", xpath, wrap);

 cleanup:
    if (port)
        virNetworkPortFree(port);
    return ret;
}


/*
 * "net-port-delete" command
 */
static const vshCmdInfo info_network_port_delete[] = {
    {.name = "help",
     .data = N_("delete the specified network port")
    },
    {.name = "desc",
     .data = N_("Delete the specified network port.")
    },
    {.name = NULL}
};

static const vshCmdOptDef opts_network_port_delete[] = {
    VIRSH_COMMON_OPT_NETWORK_FULL(VIR_CONNECT_LIST_NETWORKS_ACTIVE),
    VIRSH_COMMON_OPT_NETWORK_PORT(0),
    {.name = NULL}
};

static bool
cmdNetworkPortDelete(vshControl *ctl, const vshCmd *cmd)
{
    g_autoptr(virshNetwork) network = NULL;
    virNetworkPortPtr port = NULL;
    bool ret = true;
    char uuidstr[VIR_UUID_STRING_BUFLEN];

    if (!(network = virshCommandOptNetwork(ctl, cmd, NULL)))
        goto cleanup;

    if (!(port = virshCommandOptNetworkPort(ctl, cmd, network, NULL)))
        goto cleanup;

    if (virNetworkPortGetUUIDString(port, uuidstr) < 0)
        goto cleanup;

    if (virNetworkPortDelete(port, 0) < 0) {
        vshError(ctl, _("Failed to delete network port %1$s"), uuidstr);
        goto cleanup;
    } else {
        vshPrintExtra(ctl, _("Network port %1$s deleted\n"), uuidstr);
    }

    ret = true;
 cleanup:
    if (port)
        virNetworkPortFree(port);
    return ret;
}


static int
virshNetworkPortSorter(const void *a, const void *b)
{
    virNetworkPortPtr *na = (virNetworkPortPtr *) a;
    virNetworkPortPtr *nb = (virNetworkPortPtr *) b;
    unsigned char uuida[VIR_UUID_BUFLEN];
    unsigned char uuidb[VIR_UUID_BUFLEN];

    if (*na && !*nb)
        return -1;

    if (!*na)
        return *nb != NULL;

    if (virNetworkPortGetUUID(*na, uuida) < 0 ||
        virNetworkPortGetUUID(*nb, uuidb) < 0)
        return -1;

    return memcmp(uuida, uuidb, VIR_UUID_BUFLEN);
}

struct virshNetworkPortList {
    virNetworkPortPtr *ports;
    size_t nports;
};

static void
virshNetworkPortListFree(struct virshNetworkPortList *list)
{
    size_t i;

    if (list && list->ports) {
        for (i = 0; i < list->nports; i++) {
            if (list->ports[i])
                virNetworkPortFree(list->ports[i]);
        }
        g_free(list->ports);
    }
    g_free(list);
}

static struct virshNetworkPortList *
virshNetworkPortListCollect(vshControl *ctl,
                            const vshCmd *cmd,
                            unsigned int flags)
{
    struct virshNetworkPortList *list = g_new0(struct virshNetworkPortList, 1);
    int ret;
    g_autoptr(virshNetwork) network = NULL;
    bool success = false;

    if (!(network = virshCommandOptNetwork(ctl, cmd, NULL)))
        goto cleanup;

    if ((ret = virNetworkListAllPorts(network,
                                      &list->ports,
                                      flags)) < 0)
        goto cleanup;

    list->nports = ret;

    /* sort the list */
    if (list->ports && list->nports)
        qsort(list->ports, list->nports,
              sizeof(*list->ports), virshNetworkPortSorter);

    success = true;

 cleanup:
    if (!success) {
        g_clear_pointer(&list, virshNetworkPortListFree);
    }

    return list;
}

/*
 * "net-list" command
 */
static const vshCmdInfo info_network_port_list[] = {
    {.name = "help",
     .data = N_("list network ports")
    },
    {.name = "desc",
     .data = N_("Returns list of network ports.")
    },
    {.name = NULL}
};

static const vshCmdOptDef opts_network_port_list[] = {
    VIRSH_COMMON_OPT_NETWORK_FULL(VIR_CONNECT_LIST_NETWORKS_ACTIVE),
    {.name = "uuid",
     .type = VSH_OT_BOOL,
     .help = N_("list uuid's only")
    },
    {.name = "table",
     .type = VSH_OT_BOOL,
     .help = N_("list table (default)")
    },
    {.name = NULL}
};

static bool
cmdNetworkPortList(vshControl *ctl, const vshCmd *cmd)
{
    struct virshNetworkPortList *list = NULL;
    size_t i;
    bool ret = false;
    bool optTable = vshCommandOptBool(cmd, "table");
    bool optUUID = vshCommandOptBool(cmd, "uuid");
    char uuid[VIR_UUID_STRING_BUFLEN];
    unsigned int flags = 0;
    g_autoptr(vshTable) table = NULL;

    if (optTable + optUUID > 1) {
        vshError(ctl, "%s",
                 _("Only one argument from --table and --uuid may be specified."));
        return false;
    }

    if (!optUUID)
        optTable = true;

    if (!(list = virshNetworkPortListCollect(ctl, cmd, flags)))
        return false;

    if (optTable) {
        table = vshTableNew(_("UUID"), NULL);
        if (!table)
            goto cleanup;
    }

    for (i = 0; i < list->nports; i++) {
        virNetworkPortPtr port = list->ports[i];

        if (virNetworkPortGetUUIDString(port, uuid) < 0) {
            vshError(ctl, "%s", _("Failed to get network's UUID"));
            goto cleanup;
        }
        if (optTable) {
            if (vshTableRowAppend(table, uuid, NULL) < 0)
                goto cleanup;
        } else if (optUUID) {
            vshPrint(ctl, "%s\n", uuid);
        }
    }

    if (optTable)
        vshTablePrintToStdout(table, ctl);

    ret = true;
 cleanup:
    virshNetworkPortListFree(list);
    return ret;
}


/*network相关的命令*/
const vshCmdDef networkCmds[] = {
    {.name = "net-autostart",
     .handler = cmdNetworkAutostart,
     .opts = opts_network_autostart,
     .info = info_network_autostart,
     .flags = 0
    },
    {.name = "net-create",
     .handler = cmdNetworkCreate,
     .opts = opts_network_create,
     .info = info_network_create,
     .flags = 0
    },
    {.name = "net-define",
     .handler = cmdNetworkDefine,
     .opts = opts_network_define,
     .info = info_network_define,
     .flags = 0
    },
    {.name = "net-desc",
     .handler = cmdNetworkDesc,
     .opts = opts_network_desc,
     .info = info_network_desc,
     .flags = 0
    },
    {.name = "net-destroy",
     .handler = cmdNetworkDestroy,
     .opts = opts_network_destroy,
     .info = info_network_destroy,
     .flags = 0
    },
    {.name = "net-dhcp-leases",
     .handler = cmdNetworkDHCPLeases,
     .opts = opts_network_dhcp_leases,
     .info = info_network_dhcp_leases,
     .flags = 0,
    },
    {.name = "net-dumpxml",
     .handler = cmdNetworkDumpXML,
     .opts = opts_network_dumpxml,
     .info = info_network_dumpxml,
     .flags = 0
    },
    {.name = "net-edit",
     .handler = cmdNetworkEdit,
     .opts = opts_network_edit,
     .info = info_network_edit,
     .flags = 0
    },
    {.name = "net-event",
     .handler = cmdNetworkEvent,
     .opts = opts_network_event,
     .info = info_network_event,
     .flags = 0
    },
    {.name = "net-info",
     .handler = cmdNetworkInfo,
     .opts = opts_network_info,
     .info = info_network_info,
     .flags = 0
    },
    {.name = "net-list",
     .handler = cmdNetworkList,
     .opts = opts_network_list,
     .info = info_network_list,
     .flags = 0
    },
    {.name = "net-metadata",
     .handler = cmdNetworkMetadata,
     .opts = opts_network_metadata,
     .info = info_network_metadata,
     .flags = 0
    },
    {.name = "net-name",
     .handler = cmdNetworkName,
     .opts = opts_network_name,
     .info = info_network_name,
     .flags = 0
    },
    {.name = "net-start",
     .handler = cmdNetworkStart,
     .opts = opts_network_start,
     .info = info_network_start,
     .flags = 0
    },
    {.name = "net-undefine",
     .handler = cmdNetworkUndefine,
     .opts = opts_network_undefine,
     .info = info_network_undefine,
     .flags = 0
    },
    {.name = "net-update",
     .handler = cmdNetworkUpdate,
     .opts = opts_network_update,
     .info = info_network_update,
     .flags = 0
    },
    {.name = "net-uuid",
     .handler = cmdNetworkUuid,
     .opts = opts_network_uuid,
     .info = info_network_uuid,
     .flags = 0
    },
    {.name = "net-port-list",
     .handler = cmdNetworkPortList,
     .opts = opts_network_port_list,
     .info = info_network_port_list,
     .flags = 0
    },
    {.name = "net-port-create",
     .handler = cmdNetworkPortCreate,
     .opts = opts_network_port_create,
     .info = info_network_port_create,
     .flags = 0
    },
    {.name = "net-port-dumpxml",
     .handler = cmdNetworkPortDumpXML,
     .opts = opts_network_port_dumpxml,
     .info = info_network_port_dumpxml,
     .flags = 0
    },
    {.name = "net-port-delete",
     .handler = cmdNetworkPortDelete,
     .opts = opts_network_port_delete,
     .info = info_network_port_delete,
     .flags = 0
    },
    {.name = NULL}
};<|MERGE_RESOLUTION|>--- conflicted
+++ resolved
@@ -71,12 +71,9 @@
     virNetworkPtr network = NULL;
     const char *n = NULL;
     const char *optname = "network";
-<<<<<<< HEAD
+    virshControl *priv = ctl->privData;
+
     /*flags只支持以下两种*/
-=======
-    virshControl *priv = ctl->privData;
-
->>>>>>> 92315661
     virCheckFlags(VIRSH_BYUUID | VIRSH_BYNAME, NULL);
 
     if (vshCommandOptStringReq(ctl, cmd, optname, &n) < 0)
@@ -226,42 +223,26 @@
     if (vshCommandOptStringReq(ctl, cmd, "file", &from) < 0)
         return false;
 
-<<<<<<< HEAD
+    if (vshCommandOptBool(cmd, "validate"))
+        flags |= VIR_NETWORK_CREATE_VALIDATE;
+
     /*读取from，并填充到buffer*/
     if (virFileReadAll(from, VSH_MAX_XML_FILE, &buffer) < 0)
         return false;
 
     /*从buffer构建network*/
-    network = virNetworkCreateXML(priv->conn, buffer);
-    VIR_FREE(buffer);
-
-    if (network != NULL) {
-        /*创建network成功*/
-        vshPrintExtra(ctl, _("Network %s created from %s\n"),
-                      virNetworkGetName(network), from);
-        virNetworkFree(network);
-    } else {
-        /*创建network失败*/
-        vshError(ctl, _("Failed to create network from %s"), from);
-        ret = false;
-=======
-    if (vshCommandOptBool(cmd, "validate"))
-        flags |= VIR_NETWORK_CREATE_VALIDATE;
-
-    if (virFileReadAll(from, VSH_MAX_XML_FILE, &buffer) < 0)
-        return false;
-
     if (flags)
         network = virNetworkCreateXMLFlags(priv->conn, buffer, flags);
     else
         network = virNetworkCreateXML(priv->conn, buffer);
 
     if (!network) {
+        /*创建network失败*/
         vshError(ctl, _("Failed to create network from %1$s"), from);
         return false;
->>>>>>> 92315661
-    }
-
+    }
+
+    /*创建network成功*/
     vshPrintExtra(ctl, _("Network %1$s created from %2$s\n"),
                   virNetworkGetName(network), from);
     return true;
@@ -303,42 +284,26 @@
     if (vshCommandOptStringReq(ctl, cmd, "file", &from) < 0)
         return false;
 
-<<<<<<< HEAD
+    if (vshCommandOptBool(cmd, "validate"))
+        flags |= VIR_NETWORK_DEFINE_VALIDATE;
+
     /*读取所有内容到buffer*/
     if (virFileReadAll(from, VSH_MAX_XML_FILE, &buffer) < 0)
         return false;
 
     /*以xml内容define network*/
-    network = virNetworkDefineXML(priv->conn, buffer);
-    VIR_FREE(buffer);
-
-    if (network != NULL) {
-        /*定义network成功*/
-        vshPrintExtra(ctl, _("Network %s defined from %s\n"),
-                      virNetworkGetName(network), from);
-        virNetworkFree(network);
-    } else {
-        /*定义network失败*/
-        vshError(ctl, _("Failed to define network from %s"), from);
-        ret = false;
-=======
-    if (vshCommandOptBool(cmd, "validate"))
-        flags |= VIR_NETWORK_DEFINE_VALIDATE;
-
-    if (virFileReadAll(from, VSH_MAX_XML_FILE, &buffer) < 0)
-        return false;
-
     if (flags)
         network = virNetworkDefineXMLFlags(priv->conn, buffer, flags);
     else
         network = virNetworkDefineXML(priv->conn, buffer);
 
     if (!network) {
+        /*定义network失败*/
         vshError(ctl, _("Failed to define network from %1$s"), from);
         return false;
->>>>>>> 92315661
-    }
-
+    }
+
+    /*定义network成功*/
     vshPrintExtra(ctl, _("Network %1$s defined from %2$s\n"),
                   virNetworkGetName(network), from);
     return true;
@@ -778,13 +743,9 @@
     if (vshCommandOptBool(cmd, "inactive"))
         flags |= VIR_NETWORK_XML_INACTIVE;
 
-<<<<<<< HEAD
     /*dump显示network*/
-    dump = virNetworkGetXMLDesc(network, flags);
-=======
     if (vshCommandOptStringQuiet(ctl, cmd, "xpath", &xpath) < 0)
         return false;
->>>>>>> 92315661
 
     if (!(xml = virNetworkGetXMLDesc(network, flags)))
         return false;
