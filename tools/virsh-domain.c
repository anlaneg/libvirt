--- conflicted
+++ resolved
@@ -582,7 +582,6 @@
     return 0;
 }
 
-
 enum virshAttachDiskSourceType {
     VIRSH_ATTACH_DISK_SOURCE_TYPE_NONE,
     VIRSH_ATTACH_DISK_SOURCE_TYPE_FILE,
@@ -601,6 +600,7 @@
               "network");
 
 
+/*命令添加磁盘设备*/
 static bool
 cmdAttachDisk(vshControl *ctl, const vshCmd *cmd)
 {
@@ -746,192 +746,10 @@
             g_autofree char *host_name_copy = g_strdup(host_name);
             char *host_port = strchr(host_name_copy, ':');
 
-<<<<<<< HEAD
-static int str2CCWAddress(const char *str, struct CCWAddress *ccwAddr)
-{
-    char *cssid, *ssid, *devno;
-
-    if (!ccwAddr)
-        return -1;
-    if (!str)
-        return -1;
-
-    cssid = (char *)str;
-
-    if (virStrToLong_uip(cssid, &ssid, 16, &ccwAddr->cssid) != 0)
-        return -1;
-
-    ssid++;
-    if (virStrToLong_uip(ssid, &devno, 16, &ccwAddr->ssid) != 0)
-        return -1;
-
-    devno++;
-    if (virStrToLong_uip(devno, NULL, 16, &ccwAddr->devno) != 0)
-        return -1;
-
-    return 0;
-}
-
-static int str2USBAddress(const char *str, struct USBAddress *usbAddr)
-{
-    char *bus, *port;
-
-    if (!usbAddr)
-        return -1;
-    if (!str)
-        return -1;
-
-    bus = (char *)str;
-
-    if (virStrToLong_uip(bus, &port, 10, &usbAddr->bus) != 0)
-        return -1;
-
-    port++;
-    if (virStrToLong_uip(port, NULL, 10, &usbAddr->port) != 0)
-        return -1;
-
-    return 0;
-}
-
-static int str2SATAAddress(const char *str, struct SATAAddress *sataAddr)
-{
-    char *controller, *bus, *unit;
-
-    if (!sataAddr)
-        return -1;
-    if (!str)
-        return -1;
-
-    controller = (char *)str;
-
-    if (virStrToLong_uip(controller, &bus, 10, &sataAddr->controller) != 0)
-        return -1;
-
-    bus++;
-    if (virStrToLong_uip(bus, &unit, 10, &sataAddr->bus) != 0)
-        return -1;
-
-    unit++;
-    if (virStrToLong_ullp(unit, NULL, 10, &sataAddr->unit) != 0)
-        return -1;
-
-    return 0;
-}
-
-/* pci address pci:0000.00.0x0a.0 (domain:bus:slot:function)
- * ide disk address: ide:00.00.0 (controller:bus:unit)
- * scsi disk address: scsi:00.00.0 (controller:bus:unit)
- * ccw disk address: ccw:0xfe.0.0000 (cssid:ssid:devno)
- * usb disk address: usb:00.00 (bus:port)
- * sata disk address: sata:00.00.0 (controller:bus:unit)
- */
-
-static int str2DiskAddress(const char *str, struct DiskAddress *diskAddr)
-{
-    char *type, *addr;
-
-    if (!diskAddr)
-        return -1;
-    if (!str)
-        return -1;
-
-    type = (char *)str;
-    addr = strchr(type, ':');
-    if (!addr)
-        return -1;
-
-    if (STREQLEN(type, "pci", addr - type)) {
-        diskAddr->type = DISK_ADDR_TYPE_PCI;
-        return str2PCIAddress(addr + 1, &diskAddr->addr.pci);
-    } else if (STREQLEN(type, "scsi", addr - type)) {
-        diskAddr->type = DISK_ADDR_TYPE_SCSI;
-        return str2SCSIAddress(addr + 1, &diskAddr->addr.scsi);
-    } else if (STREQLEN(type, "ide", addr - type)) {
-        diskAddr->type = DISK_ADDR_TYPE_IDE;
-        return str2IDEAddress(addr + 1, &diskAddr->addr.ide);
-    } else if (STREQLEN(type, "ccw", addr - type)) {
-        diskAddr->type = DISK_ADDR_TYPE_CCW;
-        return str2CCWAddress(addr + 1, &diskAddr->addr.ccw);
-    } else if (STREQLEN(type, "usb", addr - type)) {
-        diskAddr->type = DISK_ADDR_TYPE_USB;
-        return str2USBAddress(addr + 1, &diskAddr->addr.usb);
-    } else if (STREQLEN(type, "sata", addr - type)) {
-        diskAddr->type = DISK_ADDR_TYPE_SATA;
-        return str2SATAAddress(addr + 1, &diskAddr->addr.sata);
-    }
-
-    return -1;
-}
-
-/*命令添加磁盘设备*/
-static bool
-cmdAttachDisk(vshControl *ctl, const vshCmd *cmd)
-{
-    virDomainPtr dom = NULL;
-    const char *source = NULL, *target = NULL, *driver = NULL,
-                *subdriver = NULL, *type = NULL, *mode = NULL,
-                *iothread = NULL, *cache = NULL, *io = NULL,
-                *serial = NULL, *straddr = NULL, *wwn = NULL,
-                *targetbus = NULL, *alias = NULL;
-    struct DiskAddress diskAddr;
-    bool isFile = false, functionReturn = false;
-    int ret;
-    unsigned int flags = VIR_DOMAIN_AFFECT_CURRENT;
-    const char *stype = NULL;
-    virBuffer buf = VIR_BUFFER_INITIALIZER;
-    char *xml = NULL;
-    struct stat st;
-    bool current = vshCommandOptBool(cmd, "current");
-    bool config = vshCommandOptBool(cmd, "config");
-    bool live = vshCommandOptBool(cmd, "live");
-    bool persistent = vshCommandOptBool(cmd, "persistent");
-
-    VSH_EXCLUSIVE_OPTIONS_VAR(persistent, current);
-
-    VSH_EXCLUSIVE_OPTIONS_VAR(current, live);
-    VSH_EXCLUSIVE_OPTIONS_VAR(current, config);
-
-    if (config || persistent)
-        flags |= VIR_DOMAIN_AFFECT_CONFIG;
-    if (live)
-        flags |= VIR_DOMAIN_AFFECT_LIVE;
-
-    if (vshCommandOptStringReq(ctl, cmd, "source", &source) < 0 ||
-        vshCommandOptStringReq(ctl, cmd, "target", &target) < 0 ||
-        vshCommandOptStringReq(ctl, cmd, "driver", &driver) < 0 ||
-        vshCommandOptStringReq(ctl, cmd, "subdriver", &subdriver) < 0 ||
-        vshCommandOptStringReq(ctl, cmd, "type", &type) < 0 ||
-        vshCommandOptStringReq(ctl, cmd, "mode", &mode) < 0 ||
-        vshCommandOptStringReq(ctl, cmd, "iothread", &iothread) < 0 ||
-        vshCommandOptStringReq(ctl, cmd, "cache", &cache) < 0 ||
-        vshCommandOptStringReq(ctl, cmd, "io", &io) < 0 ||
-        vshCommandOptStringReq(ctl, cmd, "serial", &serial) < 0 ||
-        vshCommandOptStringReq(ctl, cmd, "wwn", &wwn) < 0 ||
-        vshCommandOptStringReq(ctl, cmd, "address", &straddr) < 0 ||
-        vshCommandOptStringReq(ctl, cmd, "targetbus", &targetbus) < 0 ||
-        vshCommandOptStringReq(ctl, cmd, "alias", &alias) < 0 ||
-        vshCommandOptStringReq(ctl, cmd, "sourcetype", &stype) < 0)
-        goto cleanup;
-
-    if (!stype) {
-        if (driver && (STREQ(driver, "file") || STREQ(driver, "tap"))) {
-            isFile = true;
-        } else {
-            if (source && !stat(source, &st))
-                isFile = S_ISREG(st.st_mode) ? true : false;
-        }
-    } else if (STREQ(stype, "file")) {
-        isFile = true;
-    } else if (STRNEQ(stype, "block")) {
-        vshError(ctl, _("Unknown source type: '%s'"), stype);
-        goto cleanup;
-    }
-=======
             if (host_port) {
                 *host_port = '\0';
                 host_port++;
             }
->>>>>>> 92315661
 
             virBufferEscapeString(&hostAttrBuf, " name='%s'", host_name_copy);
             virBufferEscapeString(&hostAttrBuf, " port='%s'", host_port);
@@ -3252,13 +3070,8 @@
 static bool
 cmdConsole(vshControl *ctl, const vshCmd *cmd)
 {
-<<<<<<< HEAD
-    virDomainPtr dom;
-    bool ret = false;
+    g_autoptr(virshDomain) dom = NULL;
     /*是否指定了force*/
-=======
-    g_autoptr(virshDomain) dom = NULL;
->>>>>>> 92315661
     bool force = vshCommandOptBool(cmd, "force");
     bool resume = vshCommandOptBool(cmd, "resume");
     bool safe = vshCommandOptBool(cmd, "safe");
@@ -8413,9 +8226,6 @@
     {.name = NULL}
 };
 
-<<<<<<< HEAD
-//创建vm
-=======
 static virshDomain *
 virshDomainCreateXMLHelper(virConnectPtr conn,
                            const char *xmlDesc,
@@ -8430,7 +8240,7 @@
     return virDomainCreateXML(conn, xmlDesc, flags);
 }
 
->>>>>>> 92315661
+//创建vm
 static bool
 cmdCreate(vshControl *ctl, const vshCmd *cmd)
 {
@@ -8471,13 +8281,7 @@
     if (vshCommandOptBool(cmd, "reset-nvram"))
         flags |= VIR_DOMAIN_START_RESET_NVRAM;
 
-<<<<<<< HEAD
-    if (nfds)
-        dom = virDomainCreateXMLWithFiles(priv->conn, buffer, nfds, fds, flags);
-    else
-        //通过xml创建domain
-        dom = virDomainCreateXML(priv->conn, buffer, flags);
-=======
+    //通过xml创建domain
     dom = virshDomainCreateXMLHelper(priv->conn, buffer, nfds, fds, flags);
 #ifndef WIN32
     /* If the driver does not support the paused flag, let's fallback to the old
@@ -8490,7 +8294,6 @@
       dom = virshDomainCreateXMLHelper(priv->conn, buffer, nfds, fds, flags);
     }
 #endif
->>>>>>> 92315661
 
     if (!dom) {
         vshError(ctl, _("Failed to create domain from %1$s"), from);
