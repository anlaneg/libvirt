/*
 * remote_driver.c: driver to provide access to libvirtd running
 *   on a remote machine
 *
 * Copyright (C) 2007-2015 Red Hat, Inc.
 *
 * This library is free software; you can redistribute it and/or
 * modify it under the terms of the GNU Lesser General Public
 * License as published by the Free Software Foundation; either
 * version 2.1 of the License, or (at your option) any later version.
 *
 * This library is distributed in the hope that it will be useful,
 * but WITHOUT ANY WARRANTY; without even the implied warranty of
 * MERCHANTABILITY or FITNESS FOR A PARTICULAR PURPOSE.  See the GNU
 * Lesser General Public License for more details.
 *
 * You should have received a copy of the GNU Lesser General Public
 * License along with this library.  If not, see
 * <http://www.gnu.org/licenses/>.
 */

#include <config.h>

#include <unistd.h>

#include "virnetclient.h"
#include "virnetclientprogram.h"
#include "virnetclientstream.h"
#include "virerror.h"
#include "virlog.h"
#include "datatypes.h"
#include "domain_event.h"
#include "network_event.h"
#include "storage_event.h"
#include "node_device_event.h"
#include "secret_event.h"
#include "driver.h"
#include "remote_driver.h"
#include "remote_protocol.h"
#include "remote_sockets.h"
#include "lxc_protocol.h"
#include "qemu_protocol.h"
#include "viralloc.h"
#include "virfile.h"
#include "virtypedparam.h"
#include "viruri.h"
#include "virauth.h"
#include "virauthconfig.h"
#include "virstring.h"
#include "virutil.h"

#define VIR_FROM_THIS VIR_FROM_REMOTE

VIR_LOG_INIT("remote.remote_driver");


#if SIZEOF_LONG < 8
# define HYPER_TO_TYPE(_type, _to, _from) \
    do { \
        if ((_from) != (_type)(_from)) { \
            virReportError(VIR_ERR_INTERNAL_ERROR, \
                           _("conversion from hyper to %1$s overflowed"), #_type); \
            goto cleanup; \
        } \
        (_to) = (_from); \
    } while (0)

# define HYPER_TO_LONG(_to, _from) HYPER_TO_TYPE(long, _to, _from)
# define HYPER_TO_ULONG(_to, _from) HYPER_TO_TYPE(unsigned long, _to, _from)
#else
# define HYPER_TO_LONG(_to, _from) (_to) = (_from)
# define HYPER_TO_ULONG(_to, _from) (_to) = (_from)
#endif

static bool inside_daemon;
static bool monolithic_daemon;

struct private_data {
    virMutex lock;

    virNetClient *client;
    virNetClientProgram *remoteProgram;
    virNetClientProgram *qemuProgram;
    virNetClientProgram *lxcProgram;

    int counter; /* Serial number for RPC */

    virNetTLSContext *tls;

    int is_secure;              /* Secure if TLS or SASL or UNIX sockets */
    char *type;                 /* Cached return from remoteType. */
    int localUses;              /* Ref count for private data */
    char *hostname;             /* Original hostname */
    bool serverKeepAlive;       /* Does server support keepalive protocol? */
    bool serverEventFilter;     /* Does server support modern event filtering */
    bool serverCloseCallback;   /* Does server support driver close callback */

    virObjectEventState *eventState;
    virConnectCloseCallbackData *closeCallback;
};

enum {
    REMOTE_CALL_QEMU              = (1 << 0),
    REMOTE_CALL_LXC               = (1 << 1),
};


/**
 * remoteDriverLock:
 * @driver: private data of the remote driver
 *
 * Locks the internal mutex of the private driver. Callers may optionally use
 * the returned virLockGuard struct to automatically unlock the driver.
 */
static virLockGuard
remoteDriverLock(struct private_data *driver)
{
    return virLockGuardLock(&driver->lock);
}

static void remoteDriverUnlock(struct private_data *driver)
{
    virMutexUnlock(&driver->lock);
}

static int call(virConnectPtr conn, struct private_data *priv,
                unsigned int flags, int proc_nr,
                xdrproc_t args_filter, char *args,
                xdrproc_t ret_filter, char *ret);
static int callFull(virConnectPtr conn, struct private_data *priv,
                    unsigned int flags,
                    int *fdin, size_t fdinlen,
                    int **fdout, size_t *fdoutlen,
                    int proc_nr,
                    xdrproc_t args_filter, char *args,
                    xdrproc_t ret_filter, char *ret);
static int remoteAuthenticate(virConnectPtr conn, struct private_data *priv,
                              virConnectAuthPtr auth, const char *authtype);
#if WITH_SASL
static int remoteAuthSASL(virConnectPtr conn, struct private_data *priv,
                          virConnectAuthPtr auth, const char *mech);
#endif /* WITH_SASL */
static int remoteAuthPolkit(virConnectPtr conn, struct private_data *priv,
                            virConnectAuthPtr auth);

static virDomainPtr get_nonnull_domain(virConnectPtr conn, remote_nonnull_domain domain);
static virNetworkPtr get_nonnull_network(virConnectPtr conn, remote_nonnull_network network);
static virNetworkPortPtr get_nonnull_network_port(virConnectPtr conn, remote_nonnull_network_port port);
static virNWFilterPtr get_nonnull_nwfilter(virConnectPtr conn, remote_nonnull_nwfilter nwfilter);
static virNWFilterBindingPtr get_nonnull_nwfilter_binding(virConnectPtr conn, remote_nonnull_nwfilter_binding binding);
static virInterfacePtr get_nonnull_interface(virConnectPtr conn, remote_nonnull_interface iface);
static virStoragePoolPtr get_nonnull_storage_pool(virConnectPtr conn, remote_nonnull_storage_pool pool);
static virStorageVolPtr get_nonnull_storage_vol(virConnectPtr conn, remote_nonnull_storage_vol vol);
static virNodeDevicePtr get_nonnull_node_device(virConnectPtr conn, remote_nonnull_node_device dev);
static virSecretPtr get_nonnull_secret(virConnectPtr conn, remote_nonnull_secret secret);
static virDomainCheckpointPtr get_nonnull_domain_checkpoint(virDomainPtr domain, remote_nonnull_domain_checkpoint checkpoint);
static virDomainSnapshotPtr get_nonnull_domain_snapshot(virDomainPtr domain, remote_nonnull_domain_snapshot snapshot);
static void make_nonnull_domain(remote_nonnull_domain *dom_dst, virDomainPtr dom_src);
static void make_nonnull_network(remote_nonnull_network *net_dst, virNetworkPtr net_src);
static void make_nonnull_network_port(remote_nonnull_network_port *port_dst, virNetworkPortPtr port_src);
static void make_nonnull_interface(remote_nonnull_interface *interface_dst, virInterfacePtr interface_src);
static void make_nonnull_storage_pool(remote_nonnull_storage_pool *pool_dst, virStoragePoolPtr vol_src);
static void make_nonnull_storage_vol(remote_nonnull_storage_vol *vol_dst, virStorageVolPtr vol_src);
static void
make_nonnull_node_device(remote_nonnull_node_device *dev_dst, virNodeDevicePtr dev_src);
static void make_nonnull_secret(remote_nonnull_secret *secret_dst, virSecretPtr secret_src);
static void make_nonnull_nwfilter(remote_nonnull_nwfilter *nwfilter_dst, virNWFilterPtr nwfilter_src);
static void make_nonnull_nwfilter_binding(remote_nonnull_nwfilter_binding *binding_dst, virNWFilterBindingPtr binding_src);
static void make_nonnull_domain_checkpoint(remote_nonnull_domain_checkpoint *checkpoint_dst, virDomainCheckpointPtr checkpoint_src);
static void make_nonnull_domain_snapshot(remote_nonnull_domain_snapshot *snapshot_dst, virDomainSnapshotPtr snapshot_src);

/*----------------------------------------------------------------------*/

/* Helper functions for remoteOpen. */


static int
remoteStateInitialize(bool privileged G_GNUC_UNUSED,
                      const char *root G_GNUC_UNUSED,
                      bool monolithic,
                      virStateInhibitCallback callback G_GNUC_UNUSED,
                      void *opaque G_GNUC_UNUSED)
{
    /* Mark that we're inside the daemon so we can avoid
     * re-entering ourselves
     */
    inside_daemon = true;
    monolithic_daemon = monolithic;
    return VIR_DRV_STATE_INIT_COMPLETE;
}


static void
remoteDomainBuildEventLifecycle(virNetClientProgram *prog G_GNUC_UNUSED,
                                virNetClient *client G_GNUC_UNUSED,
                                void *evdata, void *opaque);
static void
remoteDomainBuildEventCallbackLifecycle(virNetClientProgram *prog G_GNUC_UNUSED,
                                        virNetClient *client G_GNUC_UNUSED,
                                        void *evdata, void *opaque);

static void
remoteDomainBuildEventReboot(virNetClientProgram *prog G_GNUC_UNUSED,
                             virNetClient *client G_GNUC_UNUSED,
                             void *evdata, void *opaque);
static void
remoteDomainBuildEventCallbackReboot(virNetClientProgram *prog G_GNUC_UNUSED,
                                     virNetClient *client G_GNUC_UNUSED,
                                     void *evdata, void *opaque);

static void
remoteDomainBuildEventRTCChange(virNetClientProgram *prog,
                                virNetClient *client,
                                void *evdata, void *opaque);
static void
remoteDomainBuildEventCallbackRTCChange(virNetClientProgram *prog,
                                        virNetClient *client,
                                        void *evdata, void *opaque);

static void
remoteDomainBuildEventWatchdog(virNetClientProgram *prog,
                               virNetClient *client,
                               void *evdata, void *opaque);
static void
remoteDomainBuildEventCallbackWatchdog(virNetClientProgram *prog,
                                       virNetClient *client,
                                       void *evdata, void *opaque);

static void
remoteDomainBuildEventIOError(virNetClientProgram *prog,
                              virNetClient *client,
                              void *evdata, void *opaque);
static void
remoteDomainBuildEventCallbackIOError(virNetClientProgram *prog,
                                      virNetClient *client,
                                      void *evdata, void *opaque);

static void
remoteDomainBuildEventIOErrorReason(virNetClientProgram *prog,
                                    virNetClient *client,
                                    void *evdata, void *opaque);
static void
remoteDomainBuildEventCallbackIOErrorReason(virNetClientProgram *prog,
                                            virNetClient *client,
                                            void *evdata, void *opaque);

static void
remoteDomainBuildEventGraphics(virNetClientProgram *prog,
                               virNetClient *client,
                               void *evdata, void *opaque);
static void
remoteDomainBuildEventCallbackGraphics(virNetClientProgram *prog,
                                       virNetClient *client,
                                       void *evdata, void *opaque);

static void
remoteDomainBuildEventControlError(virNetClientProgram *prog,
                                   virNetClient *client,
                                   void *evdata, void *opaque);
static void
remoteDomainBuildEventCallbackControlError(virNetClientProgram *prog,
                                           virNetClient *client,
                                           void *evdata, void *opaque);

static void
remoteDomainBuildEventBlockJob(virNetClientProgram *prog,
                               virNetClient *client,
                               void *evdata, void *opaque);
static void
remoteDomainBuildEventCallbackBlockJob(virNetClientProgram *prog,
                                       virNetClient *client,
                                       void *evdata, void *opaque);


static void
remoteDomainBuildEventDiskChange(virNetClientProgram *prog,
                                 virNetClient *client,
                                 void *evdata, void *opaque);
static void
remoteDomainBuildEventCallbackDiskChange(virNetClientProgram *prog,
                                         virNetClient *client,
                                         void *evdata, void *opaque);

static void
remoteDomainBuildEventTrayChange(virNetClientProgram *prog,
                                 virNetClient *client,
                                 void *evdata, void *opaque);
static void
remoteDomainBuildEventCallbackTrayChange(virNetClientProgram *prog,
                                         virNetClient *client,
                                         void *evdata, void *opaque);

static void
remoteDomainBuildEventPMWakeup(virNetClientProgram *prog,
                               virNetClient *client,
                               void *evdata, void *opaque);
static void
remoteDomainBuildEventCallbackPMWakeup(virNetClientProgram *prog,
                                       virNetClient *client,
                                       void *evdata, void *opaque);

static void
remoteDomainBuildEventPMSuspend(virNetClientProgram *prog,
                                virNetClient *client,
                                void *evdata, void *opaque);
static void
remoteDomainBuildEventCallbackPMSuspend(virNetClientProgram *prog,
                                        virNetClient *client,
                                        void *evdata, void *opaque);

static void
remoteDomainBuildEventBalloonChange(virNetClientProgram *prog,
                                    virNetClient *client,
                                    void *evdata, void *opaque);
static void
remoteDomainBuildEventCallbackBalloonChange(virNetClientProgram *prog,
                                            virNetClient *client,
                                            void *evdata, void *opaque);

static void
remoteDomainBuildEventPMSuspendDisk(virNetClientProgram *prog,
                                  virNetClient *client,
                                  void *evdata, void *opaque);
static void
remoteDomainBuildEventCallbackPMSuspendDisk(virNetClientProgram *prog,
                                            virNetClient *client,
                                            void *evdata, void *opaque);

static void
remoteDomainBuildEventDeviceRemoved(virNetClientProgram *prog,
                                    virNetClient *client,
                                    void *evdata, void *opaque);
static void
remoteDomainBuildEventCallbackDeviceRemoved(virNetClientProgram *prog,
                                            virNetClient *client,
                                            void *evdata, void *opaque);
static void
remoteDomainBuildEventCallbackDeviceAdded(virNetClientProgram *prog,
                                          virNetClient *client,
                                          void *evdata, void *opaque);
static void
remoteDomainBuildEventCallbackDeviceRemovalFailed(virNetClientProgram *prog,
                                                  virNetClient *client,
                                                  void *evdata, void *opaque);

static void
remoteDomainBuildEventBlockJob2(virNetClientProgram *prog,
                                virNetClient *client,
                                void *evdata, void *opaque);

static void
remoteDomainBuildEventCallbackTunable(virNetClientProgram *prog,
                                      virNetClient *client,
                                      void *evdata, void *opaque);

static void
remoteDomainBuildEventCallbackAgentLifecycle(virNetClientProgram *prog,
                                             virNetClient *client,
                                             void *evdata, void *opaque);

static void
remoteDomainBuildEventCallbackMigrationIteration(virNetClientProgram *prog,
                                                 virNetClient *client,
                                                 void *evdata, void *opaque);

static void
remoteDomainBuildEventCallbackJobCompleted(virNetClientProgram *prog,
                                           virNetClient *client,
                                           void *evdata, void *opaque);

static void
remoteDomainBuildEventCallbackMetadataChange(virNetClientProgram *prog,
                                             virNetClient *client,
                                             void *evdata, void *opaque);

static void
remoteNetworkBuildEventLifecycle(virNetClientProgram *prog G_GNUC_UNUSED,
                                 virNetClient *client G_GNUC_UNUSED,
                                 void *evdata, void *opaque);

static void
remoteNetworkBuildEventCallbackMetadataChange(virNetClientProgram *prog,
                                              virNetClient *client,
                                              void *evdata, void *opaque);

static void
remoteStoragePoolBuildEventLifecycle(virNetClientProgram *prog G_GNUC_UNUSED,
                                     virNetClient *client G_GNUC_UNUSED,
                                     void *evdata, void *opaque);

static void
remoteStoragePoolBuildEventRefresh(virNetClientProgram *prog G_GNUC_UNUSED,
                                   virNetClient *client G_GNUC_UNUSED,
                                   void *evdata, void *opaque);

static void
remoteNodeDeviceBuildEventLifecycle(virNetClientProgram *prog G_GNUC_UNUSED,
                                    virNetClient *client G_GNUC_UNUSED,
                                    void *evdata, void *opaque);

static void
remoteNodeDeviceBuildEventUpdate(virNetClientProgram *prog G_GNUC_UNUSED,
                                 virNetClient *client G_GNUC_UNUSED,
                                 void *evdata, void *opaque);

static void
remoteSecretBuildEventLifecycle(virNetClientProgram *prog G_GNUC_UNUSED,
                                virNetClient *client G_GNUC_UNUSED,
                                void *evdata, void *opaque);

static void
remoteSecretBuildEventValueChanged(virNetClientProgram *prog G_GNUC_UNUSED,
                                   virNetClient *client G_GNUC_UNUSED,
                                   void *evdata, void *opaque);

static void
remoteDomainBuildEventBlockThreshold(virNetClientProgram *prog,
                                     virNetClient *client,
                                     void *evdata, void *opaque);

static void
remoteDomainBuildEventMemoryFailure(virNetClientProgram *prog,
                                    virNetClient *client,
                                    void *evdata, void *opaque);

static void
remoteDomainBuildEventMemoryDeviceSizeChange(virNetClientProgram *prog,
                                             virNetClient *client,
                                             void *evdata, void *opaque);
static void
remoteConnectNotifyEventConnectionClosed(virNetClientProgram *prog G_GNUC_UNUSED,
                                         virNetClient *client G_GNUC_UNUSED,
                                         void *evdata, void *opaque);

/*remoteEvent消息处理*/
static virNetClientProgramEvent remoteEvents[] = {
    { REMOTE_PROC_DOMAIN_EVENT_LIFECYCLE,
      remoteDomainBuildEventLifecycle,
      sizeof(remote_domain_event_lifecycle_msg),
      (xdrproc_t)xdr_remote_domain_event_lifecycle_msg },
    { REMOTE_PROC_DOMAIN_EVENT_REBOOT,
      remoteDomainBuildEventReboot,
      sizeof(remote_domain_event_reboot_msg),
      (xdrproc_t)xdr_remote_domain_event_reboot_msg },
    { REMOTE_PROC_DOMAIN_EVENT_RTC_CHANGE,
      remoteDomainBuildEventRTCChange,
      sizeof(remote_domain_event_rtc_change_msg),
      (xdrproc_t)xdr_remote_domain_event_rtc_change_msg },
    { REMOTE_PROC_DOMAIN_EVENT_WATCHDOG,
      remoteDomainBuildEventWatchdog,
      sizeof(remote_domain_event_watchdog_msg),
      (xdrproc_t)xdr_remote_domain_event_watchdog_msg},
    { REMOTE_PROC_DOMAIN_EVENT_IO_ERROR,
      remoteDomainBuildEventIOError,
      sizeof(remote_domain_event_io_error_msg),
      (xdrproc_t)xdr_remote_domain_event_io_error_msg },
    { REMOTE_PROC_DOMAIN_EVENT_GRAPHICS,
      remoteDomainBuildEventGraphics,
      sizeof(remote_domain_event_graphics_msg),
      (xdrproc_t)xdr_remote_domain_event_graphics_msg },
    { REMOTE_PROC_DOMAIN_EVENT_IO_ERROR_REASON,
      remoteDomainBuildEventIOErrorReason,
      sizeof(remote_domain_event_io_error_reason_msg),
      (xdrproc_t)xdr_remote_domain_event_io_error_reason_msg },
    { REMOTE_PROC_DOMAIN_EVENT_CONTROL_ERROR,
      remoteDomainBuildEventControlError,
      sizeof(remote_domain_event_control_error_msg),
      (xdrproc_t)xdr_remote_domain_event_control_error_msg },
    { REMOTE_PROC_DOMAIN_EVENT_BLOCK_JOB,
      remoteDomainBuildEventBlockJob,
      sizeof(remote_domain_event_block_job_msg),
      (xdrproc_t)xdr_remote_domain_event_block_job_msg },
    { REMOTE_PROC_DOMAIN_EVENT_DISK_CHANGE,
      remoteDomainBuildEventDiskChange,
      sizeof(remote_domain_event_disk_change_msg),
      (xdrproc_t)xdr_remote_domain_event_disk_change_msg },
    { REMOTE_PROC_DOMAIN_EVENT_TRAY_CHANGE,
      remoteDomainBuildEventTrayChange,
      sizeof(remote_domain_event_tray_change_msg),
      (xdrproc_t)xdr_remote_domain_event_tray_change_msg },
    { REMOTE_PROC_DOMAIN_EVENT_PMWAKEUP,
      remoteDomainBuildEventPMWakeup,
      sizeof(remote_domain_event_pmwakeup_msg),
      (xdrproc_t)xdr_remote_domain_event_pmwakeup_msg },
    { REMOTE_PROC_DOMAIN_EVENT_PMSUSPEND,
      remoteDomainBuildEventPMSuspend,
      sizeof(remote_domain_event_pmsuspend_msg),
      (xdrproc_t)xdr_remote_domain_event_pmsuspend_msg },
    { REMOTE_PROC_DOMAIN_EVENT_BALLOON_CHANGE,
      remoteDomainBuildEventBalloonChange,
      sizeof(remote_domain_event_balloon_change_msg),
      (xdrproc_t)xdr_remote_domain_event_balloon_change_msg },
    { REMOTE_PROC_DOMAIN_EVENT_PMSUSPEND_DISK,
      remoteDomainBuildEventPMSuspendDisk,
      sizeof(remote_domain_event_pmsuspend_disk_msg),
      (xdrproc_t)xdr_remote_domain_event_pmsuspend_disk_msg },
    { REMOTE_PROC_DOMAIN_EVENT_DEVICE_REMOVED,
      remoteDomainBuildEventDeviceRemoved,
      sizeof(remote_domain_event_device_removed_msg),
      (xdrproc_t)xdr_remote_domain_event_device_removed_msg },
    /* All events above here are legacy events, missing the callback
     * ID, which means the server has a single global registration and
     * we do full filtering in the client.  If the server lacks
     * VIR_DRV_FEATURE_REMOTE_EVENT_CALLBACK, those are the only
     * events we should ever receive.  Conversely, all events below
     * here should only be triggered by modern servers, and all
     * contain a callbackID.  Although we have to duplicate the first
     * 16 domain events in both styles for back-compat, any future
     * domain event additions should only use the modern style.  */
    { REMOTE_PROC_NETWORK_EVENT_LIFECYCLE,
      remoteNetworkBuildEventLifecycle,
      sizeof(remote_network_event_lifecycle_msg),
      (xdrproc_t)xdr_remote_network_event_lifecycle_msg },
    { REMOTE_PROC_NETWORK_EVENT_CALLBACK_METADATA_CHANGE,
      remoteNetworkBuildEventCallbackMetadataChange,
      sizeof(remote_network_event_callback_metadata_change_msg),
      (xdrproc_t)xdr_remote_network_event_callback_metadata_change_msg },
    { REMOTE_PROC_DOMAIN_EVENT_CALLBACK_LIFECYCLE,
      remoteDomainBuildEventCallbackLifecycle,
      sizeof(remote_domain_event_callback_lifecycle_msg),
      (xdrproc_t)xdr_remote_domain_event_callback_lifecycle_msg },
    { REMOTE_PROC_DOMAIN_EVENT_CALLBACK_REBOOT,
      remoteDomainBuildEventCallbackReboot,
      sizeof(remote_domain_event_callback_reboot_msg),
      (xdrproc_t)xdr_remote_domain_event_callback_reboot_msg },
    { REMOTE_PROC_DOMAIN_EVENT_CALLBACK_RTC_CHANGE,
      remoteDomainBuildEventCallbackRTCChange,
      sizeof(remote_domain_event_callback_rtc_change_msg),
      (xdrproc_t)xdr_remote_domain_event_callback_rtc_change_msg },
    { REMOTE_PROC_DOMAIN_EVENT_CALLBACK_WATCHDOG,
      remoteDomainBuildEventCallbackWatchdog,
      sizeof(remote_domain_event_callback_watchdog_msg),
      (xdrproc_t)xdr_remote_domain_event_callback_watchdog_msg},
    { REMOTE_PROC_DOMAIN_EVENT_CALLBACK_IO_ERROR,
      remoteDomainBuildEventCallbackIOError,
      sizeof(remote_domain_event_callback_io_error_msg),
      (xdrproc_t)xdr_remote_domain_event_callback_io_error_msg },
    { REMOTE_PROC_DOMAIN_EVENT_CALLBACK_GRAPHICS,
      remoteDomainBuildEventCallbackGraphics,
      sizeof(remote_domain_event_callback_graphics_msg),
      (xdrproc_t)xdr_remote_domain_event_callback_graphics_msg },
    { REMOTE_PROC_DOMAIN_EVENT_CALLBACK_IO_ERROR_REASON,
      remoteDomainBuildEventCallbackIOErrorReason,
      sizeof(remote_domain_event_callback_io_error_reason_msg),
      (xdrproc_t)xdr_remote_domain_event_callback_io_error_reason_msg },
    { REMOTE_PROC_DOMAIN_EVENT_CALLBACK_CONTROL_ERROR,
      remoteDomainBuildEventCallbackControlError,
      sizeof(remote_domain_event_callback_control_error_msg),
      (xdrproc_t)xdr_remote_domain_event_callback_control_error_msg },
    { REMOTE_PROC_DOMAIN_EVENT_CALLBACK_BLOCK_JOB,
      remoteDomainBuildEventCallbackBlockJob,
      sizeof(remote_domain_event_callback_block_job_msg),
      (xdrproc_t)xdr_remote_domain_event_callback_block_job_msg },
    { REMOTE_PROC_DOMAIN_EVENT_CALLBACK_DISK_CHANGE,
      remoteDomainBuildEventCallbackDiskChange,
      sizeof(remote_domain_event_callback_disk_change_msg),
      (xdrproc_t)xdr_remote_domain_event_callback_disk_change_msg },
    { REMOTE_PROC_DOMAIN_EVENT_CALLBACK_TRAY_CHANGE,
      remoteDomainBuildEventCallbackTrayChange,
      sizeof(remote_domain_event_callback_tray_change_msg),
      (xdrproc_t)xdr_remote_domain_event_callback_tray_change_msg },
    { REMOTE_PROC_DOMAIN_EVENT_CALLBACK_PMWAKEUP,
      remoteDomainBuildEventCallbackPMWakeup,
      sizeof(remote_domain_event_callback_pmwakeup_msg),
      (xdrproc_t)xdr_remote_domain_event_callback_pmwakeup_msg },
    { REMOTE_PROC_DOMAIN_EVENT_CALLBACK_PMSUSPEND,
      remoteDomainBuildEventCallbackPMSuspend,
      sizeof(remote_domain_event_callback_pmsuspend_msg),
      (xdrproc_t)xdr_remote_domain_event_callback_pmsuspend_msg },
    { REMOTE_PROC_DOMAIN_EVENT_CALLBACK_BALLOON_CHANGE,
      remoteDomainBuildEventCallbackBalloonChange,
      sizeof(remote_domain_event_callback_balloon_change_msg),
      (xdrproc_t)xdr_remote_domain_event_callback_balloon_change_msg },
    { REMOTE_PROC_DOMAIN_EVENT_CALLBACK_PMSUSPEND_DISK,
      remoteDomainBuildEventCallbackPMSuspendDisk,
      sizeof(remote_domain_event_callback_pmsuspend_disk_msg),
      (xdrproc_t)xdr_remote_domain_event_callback_pmsuspend_disk_msg },
    { REMOTE_PROC_DOMAIN_EVENT_CALLBACK_DEVICE_REMOVED,
      remoteDomainBuildEventCallbackDeviceRemoved,
      sizeof(remote_domain_event_callback_device_removed_msg),
      (xdrproc_t)xdr_remote_domain_event_callback_device_removed_msg },
    { REMOTE_PROC_DOMAIN_EVENT_BLOCK_JOB_2,
      remoteDomainBuildEventBlockJob2,
      sizeof(remote_domain_event_block_job_2_msg),
      (xdrproc_t)xdr_remote_domain_event_block_job_2_msg },
    { REMOTE_PROC_DOMAIN_EVENT_CALLBACK_TUNABLE,
      remoteDomainBuildEventCallbackTunable,
      sizeof(remote_domain_event_callback_tunable_msg),
      (xdrproc_t)xdr_remote_domain_event_callback_tunable_msg },
    { REMOTE_PROC_DOMAIN_EVENT_CALLBACK_AGENT_LIFECYCLE,
      remoteDomainBuildEventCallbackAgentLifecycle,
      sizeof(remote_domain_event_callback_agent_lifecycle_msg),
      (xdrproc_t)xdr_remote_domain_event_callback_agent_lifecycle_msg },
    { REMOTE_PROC_DOMAIN_EVENT_CALLBACK_DEVICE_ADDED,
      remoteDomainBuildEventCallbackDeviceAdded,
      sizeof(remote_domain_event_callback_device_added_msg),
      (xdrproc_t)xdr_remote_domain_event_callback_device_added_msg },
    { REMOTE_PROC_DOMAIN_EVENT_CALLBACK_MIGRATION_ITERATION,
      remoteDomainBuildEventCallbackMigrationIteration,
      sizeof(remote_domain_event_callback_migration_iteration_msg),
      (xdrproc_t)xdr_remote_domain_event_callback_migration_iteration_msg },
    { REMOTE_PROC_CONNECT_EVENT_CONNECTION_CLOSED,
      remoteConnectNotifyEventConnectionClosed,
      sizeof(remote_connect_event_connection_closed_msg),
      (xdrproc_t)xdr_remote_connect_event_connection_closed_msg },
    { REMOTE_PROC_DOMAIN_EVENT_CALLBACK_JOB_COMPLETED,
      remoteDomainBuildEventCallbackJobCompleted,
      sizeof(remote_domain_event_callback_job_completed_msg),
      (xdrproc_t)xdr_remote_domain_event_callback_job_completed_msg },
    { REMOTE_PROC_DOMAIN_EVENT_CALLBACK_DEVICE_REMOVAL_FAILED,
      remoteDomainBuildEventCallbackDeviceRemovalFailed,
      sizeof(remote_domain_event_callback_device_removal_failed_msg),
      (xdrproc_t)xdr_remote_domain_event_callback_device_removal_failed_msg },
    { REMOTE_PROC_DOMAIN_EVENT_CALLBACK_METADATA_CHANGE,
      remoteDomainBuildEventCallbackMetadataChange,
      sizeof(remote_domain_event_callback_metadata_change_msg),
      (xdrproc_t)xdr_remote_domain_event_callback_metadata_change_msg },
    { REMOTE_PROC_STORAGE_POOL_EVENT_LIFECYCLE,
      remoteStoragePoolBuildEventLifecycle,
      sizeof(remote_storage_pool_event_lifecycle_msg),
      (xdrproc_t)xdr_remote_storage_pool_event_lifecycle_msg },
    { REMOTE_PROC_STORAGE_POOL_EVENT_REFRESH,
      remoteStoragePoolBuildEventRefresh,
      sizeof(remote_storage_pool_event_refresh_msg),
      (xdrproc_t)xdr_remote_storage_pool_event_refresh_msg },
    { REMOTE_PROC_NODE_DEVICE_EVENT_LIFECYCLE,
      remoteNodeDeviceBuildEventLifecycle,
      sizeof(remote_node_device_event_lifecycle_msg),
      (xdrproc_t)xdr_remote_node_device_event_lifecycle_msg },
    { REMOTE_PROC_NODE_DEVICE_EVENT_UPDATE,
      remoteNodeDeviceBuildEventUpdate,
      sizeof(remote_node_device_event_update_msg),
      (xdrproc_t)xdr_remote_node_device_event_update_msg },
    { REMOTE_PROC_SECRET_EVENT_LIFECYCLE,
      remoteSecretBuildEventLifecycle,
      sizeof(remote_secret_event_lifecycle_msg),
      (xdrproc_t)xdr_remote_secret_event_lifecycle_msg },
    { REMOTE_PROC_SECRET_EVENT_VALUE_CHANGED,
      remoteSecretBuildEventValueChanged,
      sizeof(remote_secret_event_value_changed_msg),
      (xdrproc_t)xdr_remote_secret_event_value_changed_msg },
    { REMOTE_PROC_DOMAIN_EVENT_BLOCK_THRESHOLD,
      remoteDomainBuildEventBlockThreshold,
      sizeof(remote_domain_event_block_threshold_msg),
      (xdrproc_t)xdr_remote_domain_event_block_threshold_msg },
    { REMOTE_PROC_DOMAIN_EVENT_MEMORY_FAILURE,
      remoteDomainBuildEventMemoryFailure,
      sizeof(remote_domain_event_memory_failure_msg),
      (xdrproc_t)xdr_remote_domain_event_memory_failure_msg },
    { REMOTE_PROC_DOMAIN_EVENT_MEMORY_DEVICE_SIZE_CHANGE,
      remoteDomainBuildEventMemoryDeviceSizeChange,
      sizeof(remote_domain_event_memory_device_size_change_msg),
      (xdrproc_t)xdr_remote_domain_event_memory_device_size_change_msg },
};

static void
remoteConnectNotifyEventConnectionClosed(virNetClientProgram *prog G_GNUC_UNUSED,
                                         virNetClient *client G_GNUC_UNUSED,
                                         void *evdata, void *opaque)
{
    virConnectPtr conn = opaque;
    struct private_data *priv = conn->privateData;
    remote_connect_event_connection_closed_msg *msg = evdata;

    virConnectCloseCallbackDataCall(priv->closeCallback, msg->reason);
}

static void
remoteDomainBuildQemuMonitorEvent(virNetClientProgram *prog G_GNUC_UNUSED,
                                  virNetClient *client G_GNUC_UNUSED,
                                  void *evdata, void *opaque);

static virNetClientProgramEvent qemuEvents[] = {
    { QEMU_PROC_DOMAIN_MONITOR_EVENT,
      remoteDomainBuildQemuMonitorEvent,
      sizeof(qemu_domain_monitor_event_msg),
      (xdrproc_t)xdr_qemu_domain_monitor_event_msg },
};


static void
remoteClientCloseFunc(virNetClient *client G_GNUC_UNUSED,
                      int reason,
                      void *opaque)
{
    virConnectCloseCallbackDataCall((virConnectCloseCallbackData *)opaque,
                                    reason);
}

static bool
remoteConnectSupportsFeatureUnlocked(virConnectPtr conn,
                                     struct private_data *priv,
                                     int feature)
{
    remote_connect_supports_feature_args args = { feature };
    g_auto(remote_connect_supports_feature_ret) ret = { 0 };
    int rc;

    rc = call(conn, priv, 0, REMOTE_PROC_CONNECT_SUPPORTS_FEATURE,
              (xdrproc_t)xdr_remote_connect_supports_feature_args, (char *) &args,
              (xdrproc_t)xdr_remote_connect_supports_feature_ret, (char *) &ret);

    return rc != -1 && ret.supported;
}


static char *
remoteConnectFormatURI(virURI *uri,
                       const char *driver_str,
                       bool unmask)
{
    const char *names[] = {"mode", "socket", NULL};
    g_autofree char *query = NULL;
    char *ret = NULL;
    virURI tmpuri = {
        .scheme = (char *)driver_str,
        .path = uri->path,
        .fragment = uri->fragment,
    };

    if (unmask) {
        virURIParamsSetIgnore(uri, false, names);
    }

    tmpuri.query = query = virURIFormatParams(uri);

    ret = virURIFormat(&tmpuri);

    if (unmask) {
        virURIParamsSetIgnore(uri, true, names);
    }

    return ret;
}


/* helper macro to ease extraction of arguments from the URI */
#define EXTRACT_URI_ARG_STR(ARG_NAME, ARG_VAR) \
    if (STRCASEEQ(var->name, ARG_NAME)) { \
        VIR_FREE(ARG_VAR); \
        ARG_VAR = g_strdup(var->value); \
        var->ignore = 1; \
        continue; \
    }

#define EXTRACT_URI_ARG_BOOL(ARG_NAME, ARG_VAR) \
    if (STRCASEEQ(var->name, ARG_NAME)) { \
        int tmp; \
        if (virStrToLong_i(var->value, NULL, 10, &tmp) < 0) { \
            virReportError(VIR_ERR_INVALID_ARG, \
                           _("Failed to parse value of URI component %1$s"), \
                           var->name); \
            goto error; \
        } \
        ARG_VAR = tmp == 0; \
        var->ignore = 1; \
        continue; \
    }


<<<<<<< HEAD
static char *
remoteGetUNIXSocketHelper(remoteDriverTransport transport,
                          const char *sock_prefix,
                          unsigned int flags)
{
    char *sockname = NULL;
    g_autofree char *userdir = NULL;

    if (flags & VIR_DRV_OPEN_REMOTE_USER) {
        if (transport != REMOTE_DRIVER_TRANSPORT_UNIX) {
            virReportError(VIR_ERR_OPERATION_UNSUPPORTED,
                           _("Connecting to session instance without "
                             "socket path is not supported by the %s "
                             "transport"),
                           remoteDriverTransportTypeToString(transport));
            return NULL;
        }
        userdir = virGetUserRuntimeDirectory();

        sockname = g_strdup_printf("%s/%s-sock", userdir, sock_prefix);
    } else {
        /* Intentionally do *NOT* use RUNSTATEDIR here. We might
         * be connecting to a remote machine, and cannot assume
         * the remote host has /run. The converse is ok though,
         * any machine with /run will have a /var/run symlink.
         * The portable option is to thus use $LOCALSTATEDIR/run
         */
        /*返回socket名称*/
        sockname = g_strdup_printf("%s/run/libvirt/%s-%s", LOCALSTATEDIR,
                                   sock_prefix,
                                   flags & VIR_DRV_OPEN_REMOTE_RO ? "sock-ro" : "sock");
    }

    VIR_DEBUG("Built UNIX sockname %s for transport %s prefix %s flags=0x%x",
              sockname, remoteDriverTransportTypeToString(transport),
              sock_prefix, flags);
    return sockname;
}


/*获取unixsocket名称及路径*/
static char *
remoteGetUNIXSocket(remoteDriverTransport transport,
                    remoteDriverMode mode,
                    const char *driver,
                    char **daemon,
                    unsigned int flags)
{
    char *sock_name = NULL;
    g_autofree char *direct_daemon = NULL;
    g_autofree char *legacy_daemon = NULL;
    g_autofree char *direct_sock_name = NULL;
    g_autofree char *legacy_sock_name = NULL;

    if (driver)
        /*提供driver的情况下，使用virt%sd*/
        direct_daemon = g_strdup_printf("virt%sd", driver);

    legacy_daemon = g_strdup("libvirtd");

    if (driver &&
        !(direct_sock_name = remoteGetUNIXSocketHelper(transport, direct_daemon, flags)))
        return NULL;

    /*使用legacy sock名称*/
    if (!(legacy_sock_name = remoteGetUNIXSocketHelper(transport, "libvirt", flags)))
        return NULL;

    if (mode == REMOTE_DRIVER_MODE_AUTO) {
        if (transport == REMOTE_DRIVER_TRANSPORT_UNIX) {
            if (direct_sock_name && virFileExists(direct_sock_name)) {
                mode = REMOTE_DRIVER_MODE_DIRECT;
            } else if (virFileExists(legacy_sock_name)) {
                mode = REMOTE_DRIVER_MODE_LEGACY;
            } else if (driver) {
                /*
                 * This constant comes from the configure script and
                 * maps to either the direct or legacy mode constant
                 */
                mode = REMOTE_DRIVER_MODE_DEFAULT;
            } else {
                mode = REMOTE_DRIVER_MODE_LEGACY;
            }
        } else {
            mode = REMOTE_DRIVER_MODE_LEGACY;
        }
    }

    switch ((remoteDriverMode)mode) {
    case REMOTE_DRIVER_MODE_LEGACY:
        sock_name = g_steal_pointer(&legacy_sock_name);
        *daemon = g_steal_pointer(&legacy_daemon);
        break;

    case REMOTE_DRIVER_MODE_DIRECT:
        if (transport != REMOTE_DRIVER_TRANSPORT_UNIX) {
            virReportError(VIR_ERR_OPERATION_UNSUPPORTED,
                           _("Cannot use direct socket mode for %s transport"),
                           remoteDriverTransportTypeToString(transport));
            return NULL;
        }

        if (!direct_sock_name) {
            virReportError(VIR_ERR_OPERATION_UNSUPPORTED, "%s",
                           _("Cannot use direct socket mode if no URI is set"));
            return NULL;
        }

        sock_name = g_steal_pointer(&direct_sock_name);
        *daemon = g_steal_pointer(&direct_daemon);
        break;

    case REMOTE_DRIVER_MODE_AUTO:
    case REMOTE_DRIVER_MODE_LAST:
    default:
        virReportEnumRangeError(remoteDriverMode, mode);
        return NULL;
    }

    VIR_DEBUG("Chosen UNIX sockname %s daemon %s "
              "for mode %s transport %s flags=0x%x",
              sock_name, NULLSTR(*daemon),
              remoteDriverModeTypeToString(mode),
              remoteDriverTransportTypeToString(transport),
              flags);
    return sock_name;
}


#ifndef WIN32
static const char *
remoteGetDaemonPathEnv(void)
{
    /* We prefer a VIRTD_PATH env var to use for all daemons,
     * but if it is not set we will fallback to LIBVIRTD_PATH
     * for previous behaviour
     */
    if (getenv("VIRTD_PATH") != NULL) {
        return "VIRTD_PATH";
    } else {
        return "LIBVIRTD_PATH";
    }
}
#endif /* WIN32 */


=======
>>>>>>> 92315661
/*
 * URIs that this driver needs to handle:
 *
 * The easy answer:
 *   - Everything that no one else has yet claimed, but nothing if
 *     we're inside the libvirtd daemon
 *
 * The hard answer:
 *   - Plain paths (///var/lib/xen/xend-socket)  -> UNIX domain socket
 *   - xxx://servername/      -> TLS connection
 *   - xxx+tls://servername/  -> TLS connection
 *   - xxx+tls:///            -> TLS connection to localhost
 *   - xxx+tcp://servername/  -> TCP connection
 *   - xxx+tcp:///            -> TCP connection to localhost
 *   - xxx+unix:///           -> UNIX domain socket
 *   - xxx:///                -> UNIX domain socket
 *   - xxx+ssh:///            -> SSH connection (legacy)
 *   - xxx+libssh2:///        -> SSH connection (using libssh2)
 *   - xxx+libssh:///         -> SSH connection (using libssh)
 */
static int
doRemoteOpen(virConnectPtr conn,
             struct private_data *priv,
             const char *driver_str,
             remoteDriverTransport transport,
             virConnectAuthPtr auth G_GNUC_UNUSED,
             virConf *conf,
             unsigned int flags)
{
    g_autofree char *tls_priority = NULL;
    g_autofree char *name = NULL;
    g_autofree char *command = NULL;
    g_autofree char *sockname = NULL;
    g_autofree char *netcat = NULL;
    g_autofree char *port = NULL;
    g_autofree char *authtype = NULL;
    g_autofree char *username = NULL;
    g_autofree char *pkipath = NULL;
    g_autofree char *keyfile = NULL;
    g_autofree char *sshauth = NULL;
    g_autofree char *knownHostsVerify = NULL;
    g_autofree char *knownHosts = NULL;
    g_autofree char *mode_str = NULL;
    g_autofree char *daemon_path = NULL;
    g_autofree char *proxy_str = NULL;
    g_autofree char *virtSshURI = NULL;
    bool sanity = true;
    bool verify = true;
#ifndef WIN32
    bool tty = true;
#endif
    int mode;
    size_t i;
    int proxy;

    /* We handle *ALL* URIs here. The caller has rejected any
     * URIs we don't care about */

<<<<<<< HEAD
    if (conn->uri) {
        if (!transport_str) {
            if (conn->uri->server)
                transport = REMOTE_DRIVER_TRANSPORT_TLS;
            else
                transport = REMOTE_DRIVER_TRANSPORT_UNIX;
        } else {
            if ((transport = remoteDriverTransportTypeFromString(transport_str)) < 0) {
                virReportError(VIR_ERR_INVALID_ARG, "%s",
                               _("remote_open: transport in URL not recognised "
                                 "(should be tls|unix|ssh|ext|tcp|libssh2|libssh)"));
                return VIR_DRV_OPEN_ERROR;
            }

            if (transport == REMOTE_DRIVER_TRANSPORT_UNIX &&
                conn->uri->server) {
                virReportError(VIR_ERR_INVALID_ARG,
                               _("using unix socket and remote "
                                 "server '%s' is not supported."),
                               conn->uri->server);
                return VIR_DRV_OPEN_ERROR;
            }
        }
    } else {
        /* No URI, then must be probing so use UNIX socket */
        /*没有指定uri,使用unix socket*/
        transport = REMOTE_DRIVER_TRANSPORT_UNIX;
    }

=======
>>>>>>> 92315661
    /* Remote server defaults to "localhost" if not specified. */
    if (conn->uri && conn->uri->port != 0) {
        port = g_strdup_printf("%d", conn->uri->port);
    } else if (transport == REMOTE_DRIVER_TRANSPORT_TLS) {
        port = g_strdup(LIBVIRTD_TLS_PORT);
    } else if (transport == REMOTE_DRIVER_TRANSPORT_TCP) {
        port = g_strdup(LIBVIRTD_TCP_PORT);
    } /* Port not used for unix, ext., default for ssh */

    /*设置主机名称*/
    priv->hostname = g_strdup(conn->uri && conn->uri->server ? conn->uri->server : "localhost");

    if (conn->uri)
        username = g_strdup(conn->uri->user);

    /* Get the variables from the query string.
     * Then we need to reconstruct the query string (because
     * feasibly it might contain variables needed by the real driver,
     * although that won't be the case for now).
     */
    if (conn->uri) {
        for (i = 0; i < conn->uri->paramsCount; i++) {
            virURIParam *var = &conn->uri->params[i];
            EXTRACT_URI_ARG_STR("name", name);
            EXTRACT_URI_ARG_STR("command", command);
            EXTRACT_URI_ARG_STR("socket", sockname);
            EXTRACT_URI_ARG_STR("auth", authtype);
            EXTRACT_URI_ARG_STR("sshauth", sshauth);
            EXTRACT_URI_ARG_STR("netcat", netcat);
            EXTRACT_URI_ARG_STR("keyfile", keyfile);
            EXTRACT_URI_ARG_STR("pkipath", pkipath);
            EXTRACT_URI_ARG_STR("known_hosts", knownHosts);
            EXTRACT_URI_ARG_STR("known_hosts_verify", knownHostsVerify);
            EXTRACT_URI_ARG_STR("tls_priority", tls_priority);
            EXTRACT_URI_ARG_STR("mode", mode_str);
            EXTRACT_URI_ARG_STR("proxy", proxy_str);
            EXTRACT_URI_ARG_BOOL("no_sanity", sanity);
            EXTRACT_URI_ARG_BOOL("no_verify", verify);
#ifndef WIN32
            EXTRACT_URI_ARG_BOOL("no_tty", tty);
#endif

            if (STRCASEEQ(var->name, "authfile")) {
                /* Strip this param, used by virauth.c */
                var->ignore = 1;
                continue;
            }

            VIR_DEBUG("passing through variable '%s' ('%s') to remote end",
                       var->name, var->value);
        }

        /* Construct the original name. */
        if (!name) {
            if (conn->uri->scheme &&
                (STREQ(conn->uri->scheme, "remote") ||
                 STRPREFIX(conn->uri->scheme, "remote+"))) {
                /* Allow remote serve to probe */
                name = g_strdup("");
            } else {
                name = remoteConnectFormatURI(conn->uri, driver_str, false);

                /* Preserve mode and socket parameters. */
                virtSshURI = remoteConnectFormatURI(conn->uri, driver_str, true);

            }
        }
    } else {
        /* Probe URI server side */
        name = g_strdup("");
    }

    if (conf && !mode_str &&
        virConfGetValueString(conf, "remote_mode", &mode_str) < 0)
        goto error;

    if (mode_str) {
        if ((mode = remoteDriverModeTypeFromString(mode_str)) < 0) {
            virReportError(VIR_ERR_INVALID_ARG,
                           _("Unknown remote mode '%1$s'"), mode_str);
            goto error;
        }
    } else {
        if (inside_daemon && !conn->uri->server) {
            mode = REMOTE_DRIVER_MODE_DIRECT;
        } else {
            mode = REMOTE_DRIVER_MODE_AUTO;
        }
    }

    if (conf && !proxy_str &&
        virConfGetValueString(conf, "remote_proxy", &proxy_str) < 0)
        goto error;

    if (proxy_str) {
        if ((proxy = virNetClientProxyTypeFromString(proxy_str)) < 0) {
            virReportError(VIR_ERR_INVALID_ARG,
                           _("Unnkown proxy type '%1$s'"), proxy_str);
            goto error;
        }
    } else {
        /*
         * Goal is to maximise usage of virt-ssh-helper
         *
         * Historically tunnelling access for the session mode
         * daemon did not automatically work, since we can't
         * construct the accurate path remotely. Users could,
         * however, specify the 'socket' URI parameter explicitly.
         *
         * If we see a 'socket' path we must always use netcat,
         * since virt-ssh-helper won't handle an explicit socket.
         * Autostart won't work for session mode, so we assume
         * user started it manually on the remote host in this
         * case.
         *
         * If we have a 'session' URI without explicit socket,
         * we can just assume the use of virt-ssh-helper, since
         * logic for constructing socket paths relies on env
         * envs whose values have no guarantee of matching those
         * on the remote host. It was explicitly blocked with an
         * error check before virt-ssh-helper was introduced.
         *
         * For 'system' URIs, we need to try virt-ssh-helper but
         * with fallback to netcat for back compat.
         */
        if (sockname)
            proxy = VIR_NET_CLIENT_PROXY_NETCAT;
        else if (flags & REMOTE_DRIVER_OPEN_USER)
            proxy = VIR_NET_CLIENT_PROXY_NATIVE;
        else
            proxy = VIR_NET_CLIENT_PROXY_AUTO;
    }

    /* Sanity check that nothing requested !direct mode by mistake */
    if (inside_daemon && !conn->uri->server && mode != REMOTE_DRIVER_MODE_DIRECT) {
        virReportError(VIR_ERR_INVALID_ARG, "%s",
                       _("Connections from inside daemon must be direct"));
        return VIR_DRV_OPEN_ERROR;
    }

    VIR_DEBUG("proceeding with name = %s", name);

    /* For ext transport, command is required. */
    if (transport == REMOTE_DRIVER_TRANSPORT_EXT && !command) {
        virReportError(VIR_ERR_INVALID_ARG, "%s",
                       _("remote_open: for 'ext' transport, command is required"));
        goto error;
    }

    VIR_DEBUG("Connecting with transport %d", transport);

    switch ((remoteDriverTransport)transport) {
    case REMOTE_DRIVER_TRANSPORT_UNIX:
    case REMOTE_DRIVER_TRANSPORT_SSH:
    case REMOTE_DRIVER_TRANSPORT_LIBSSH:
    case REMOTE_DRIVER_TRANSPORT_LIBSSH2:
        /*没有指定sockname,获取sockname*/
        if (!sockname &&
            !(sockname = remoteGetUNIXSocket(transport, mode, driver_str,
                                             flags, &daemon_path)))
            goto error;
        break;

    case REMOTE_DRIVER_TRANSPORT_TCP:
    case REMOTE_DRIVER_TRANSPORT_TLS:
    case REMOTE_DRIVER_TRANSPORT_EXT:
        break;

    case REMOTE_DRIVER_TRANSPORT_LAST:
    default:
        virReportEnumRangeError(remoteDriverTransport, transport);
        goto error;
    }

    VIR_DEBUG("Chosen UNIX socket %s", NULLSTR(sockname));

    /* Connect to the remote service. */
    switch ((remoteDriverTransport)transport) {
    case REMOTE_DRIVER_TRANSPORT_TLS:
        if (conf && !tls_priority &&
            virConfGetValueString(conf, "tls_priority", &tls_priority) < 0)
            goto error;

        priv->tls = virNetTLSContextNewClientPath(pkipath,
                                                  geteuid() != 0,
                                                  tls_priority,
                                                  sanity, verify);
        if (!priv->tls)
            goto error;
        priv->is_secure = 1;
        G_GNUC_FALLTHROUGH;

    case REMOTE_DRIVER_TRANSPORT_TCP:
        priv->client = virNetClientNewTCP(priv->hostname, port, AF_UNSPEC);
        if (!priv->client)
            goto error;

        if (priv->tls) {
            VIR_DEBUG("Starting TLS session");
            if (virNetClientSetTLSSession(priv->client, priv->tls) < 0)
                goto error;
        }

        break;

    case REMOTE_DRIVER_TRANSPORT_LIBSSH2:
        VIR_DEBUG("Starting LibSSH2 session");

        priv->client = virNetClientNewLibSSH2(priv->hostname,
                                              port,
                                              AF_UNSPEC,
                                              username,
                                              keyfile,
                                              knownHosts,
                                              knownHostsVerify,
                                              sshauth,
                                              proxy,
                                              netcat,
                                              sockname,
                                              virtSshURI ? virtSshURI : name,
                                              flags & REMOTE_DRIVER_OPEN_RO,
                                              auth,
                                              conn->uri);
        if (!priv->client)
            goto error;

        priv->is_secure = 1;
        break;

    case REMOTE_DRIVER_TRANSPORT_LIBSSH:
        VIR_DEBUG("Starting libssh session");

        priv->client = virNetClientNewLibssh(priv->hostname,
                                             port,
                                             AF_UNSPEC,
                                             username,
                                             keyfile,
                                             knownHosts,
                                             knownHostsVerify,
                                             sshauth,
                                             proxy,
                                             netcat,
                                             sockname,
                                             virtSshURI ? virtSshURI : name,
                                             flags & REMOTE_DRIVER_OPEN_RO,
                                             auth,
                                             conn->uri);
        if (!priv->client)
            goto error;

        priv->is_secure = 1;
        break;

#ifndef WIN32
    case REMOTE_DRIVER_TRANSPORT_UNIX:
        if (!(priv->client = virNetClientNewUNIX(sockname,
                                                 daemon_path)))
            goto error;

        priv->is_secure = 1;
        break;

    case REMOTE_DRIVER_TRANSPORT_SSH:
        if (!command)
            command = g_strdup("ssh");

        if (!(priv->client = virNetClientNewSSH(priv->hostname,
                                                port,
                                                command,
                                                username,
                                                !tty,
                                                !verify,
                                                keyfile,
                                                proxy,
                                                netcat,
                                                sockname,
                                                virtSshURI ? virtSshURI : name,
                                                flags & REMOTE_DRIVER_OPEN_RO)))
            goto error;

        priv->is_secure = 1;
        break;

    case REMOTE_DRIVER_TRANSPORT_EXT: {
        char const *cmd_argv[] = { command, NULL };
        if (!(priv->client = virNetClientNewExternal(cmd_argv)))
            goto error;

        /* Do not set 'is_secure' flag since we can't guarantee
         * an external program is secure, and this flag must be
         * pessimistic */
    }   break;

#else /* WIN32 */

    case REMOTE_DRIVER_TRANSPORT_UNIX:
    case REMOTE_DRIVER_TRANSPORT_SSH:
    case REMOTE_DRIVER_TRANSPORT_EXT:
        virReportError(VIR_ERR_INVALID_ARG, "%s",
                       _("transport methods unix, ssh and ext are not supported under Windows"));
        goto error;

#endif /* WIN32 */

    case REMOTE_DRIVER_TRANSPORT_LAST:
    default:
        virReportEnumRangeError(remoteDriverTransport, transport);
        goto error;
    } /* switch (transport) */


    if (virNetClientRegisterAsyncIO(priv->client) < 0) {
        VIR_DEBUG("Failed to add event watch, disabling events and support for"
                  " keepalive messages");
        virResetLastError();
    } else {
        if (virNetClientRegisterKeepAlive(priv->client) < 0)
            goto error;
    }

    if (!(priv->closeCallback = virNewConnectCloseCallbackData()))
        goto error;
    /* ref on behalf of netclient */
    virObjectRef(priv->closeCallback);
    virNetClientSetCloseCallback(priv->client,
                                 remoteClientCloseFunc,
                                 priv->closeCallback, virObjectUnref);

    /*初始化remoteProgram*/
    if (!(priv->remoteProgram = virNetClientProgramNew(REMOTE_PROGRAM,/*list等命令走此Prog*/
                                                       REMOTE_PROTOCOL_VERSION,
                                                       remoteEvents,
                                                       G_N_ELEMENTS(remoteEvents),
                                                       conn)))
        goto error;
    if (!(priv->lxcProgram = virNetClientProgramNew(LXC_PROGRAM,
                                                    LXC_PROTOCOL_VERSION,
                                                    NULL,
                                                    0,
                                                    NULL)))
        goto error;
    if (!(priv->qemuProgram = virNetClientProgramNew(QEMU_PROGRAM,
                                                     QEMU_PROTOCOL_VERSION,
                                                     qemuEvents,
                                                     G_N_ELEMENTS(qemuEvents),
                                                     conn)))
        goto error;

    if (virNetClientAddProgram(priv->client, priv->remoteProgram) < 0 ||
        virNetClientAddProgram(priv->client, priv->lxcProgram) < 0 ||
        virNetClientAddProgram(priv->client, priv->qemuProgram) < 0)
        goto error;

    /* Try and authenticate with server */
    VIR_DEBUG("Trying authentication");
    if (remoteAuthenticate(conn, priv, auth, authtype) == -1)
        goto error;

    if (virNetClientKeepAliveIsSupported(priv->client)) {
        priv->serverKeepAlive = remoteConnectSupportsFeatureUnlocked(conn,
                                    priv, VIR_DRV_FEATURE_PROGRAM_KEEPALIVE);
        if (!priv->serverKeepAlive) {
            VIR_INFO("Disabling keepalive protocol since it is not supported"
                     " by the server");
        }
    }

    /* Finally we can call the remote side's open function. */
    {
        remote_connect_open_args args = { &name, flags };

        VIR_DEBUG("Trying to open URI '%s'", name);
        if (call(conn, priv, 0, REMOTE_PROC_CONNECT_OPEN,
                 (xdrproc_t) xdr_remote_connect_open_args, (char *) &args,
                 (xdrproc_t) xdr_void, (char *) NULL) == -1)
            goto error;
    }

    /* Now try and find out what URI the daemon used */
    if (conn->uri == NULL) {
        remote_connect_get_uri_ret uriret = { 0 };

        VIR_DEBUG("Trying to query remote URI");
        if (call(conn, priv, 0,
                 REMOTE_PROC_CONNECT_GET_URI,
                 (xdrproc_t) xdr_void, (char *) NULL,
                 (xdrproc_t) xdr_remote_connect_get_uri_ret, (char *) &uriret) < 0)
            goto error;

        VIR_DEBUG("Auto-probed URI is %s", uriret.uri);
        conn->uri = virURIParse(uriret.uri);
        VIR_FREE(uriret.uri);
        if (!conn->uri)
            goto error;
    }

    /* Set up events */
    if (!(priv->eventState = virObjectEventStateNew()))
        goto error;

    priv->serverEventFilter = remoteConnectSupportsFeatureUnlocked(conn,
                                priv, VIR_DRV_FEATURE_REMOTE_EVENT_CALLBACK);
    if (!priv->serverEventFilter) {
        VIR_INFO("Avoiding server event filtering since it is not "
                 "supported by the server");
    }

    priv->serverCloseCallback = remoteConnectSupportsFeatureUnlocked(conn,
                                    priv, VIR_DRV_FEATURE_REMOTE_CLOSE_CALLBACK);
    if (!priv->serverCloseCallback) {
        VIR_INFO("Close callback registering isn't supported "
                 "by the remote side.");
    }

    return VIR_DRV_OPEN_SUCCESS;

 error:
    virObjectUnref(priv->remoteProgram);
    virObjectUnref(priv->lxcProgram);
    virObjectUnref(priv->qemuProgram);
    virNetClientClose(priv->client);
    g_clear_pointer(&priv->client, virObjectUnref);
    g_clear_pointer(&priv->closeCallback, virObjectUnref);
    g_clear_pointer(&priv->tls, virObjectUnref);

    VIR_FREE(priv->hostname);
    return VIR_DRV_OPEN_ERROR;
}
#undef EXTRACT_URI_ARG_STR
#undef EXTRACT_URI_ARG_BOOL

/*申请private_data*/
static struct private_data *
remoteAllocPrivateData(void)
{
    struct private_data *priv;
    priv = g_new0(struct private_data, 1);

    if (virMutexInit(&priv->lock) < 0) {
        virReportError(VIR_ERR_INTERNAL_ERROR, "%s",
                       _("cannot initialize mutex"));
        VIR_FREE(priv);
        return NULL;
    }
    remoteDriverLock(priv);
    priv->localUses = 1;

    return priv;
}

static virDrvOpenStatus
remoteConnectOpen(virConnectPtr conn,
                  virConnectAuthPtr auth,
                  virConf *conf,
                  unsigned int flags)
{
    g_autofree struct private_data *priv = NULL;
    int ret = VIR_DRV_OPEN_ERROR;
    unsigned int rflags = 0;
    g_autofree char *driver = NULL;
    remoteDriverTransport transport;

    if (conn->uri) {
        if (remoteSplitURIScheme(conn->uri, &driver, &transport) < 0)
            return VIR_DRV_OPEN_ERROR;
    } else {
        /* No URI, then must be probing so use UNIX socket */
        transport = REMOTE_DRIVER_TRANSPORT_UNIX;
    }

    if (inside_daemon) {
        if (!conn->uri)
            return VIR_DRV_OPEN_DECLINED;

        /* Handle deferring to local drivers if we are dealing with a default
         * local URI. (Unknown local socket paths may be proxied to a remote
         * host so they are treated as remote too).
         *
         * Deferring to a local driver is needed if:
         * - the driver is registered in the current daemon
         * - if we are running monolithic libvirtd, in which case we consider
         *   even un-registered drivers as local
         */
        if (!conn->uri->server && !virURICheckUnixSocket(conn->uri)) {
            if (virHasDriverForURIScheme(driver))
                return VIR_DRV_OPEN_DECLINED;

            if (monolithic_daemon)
                return VIR_DRV_OPEN_DECLINED;
        }
    }

    /*申请privateData*/
    if (!(priv = remoteAllocPrivateData()))
        return VIR_DRV_OPEN_ERROR;

    remoteGetURIDaemonInfo(conn->uri, transport, &rflags);
    if (flags & VIR_CONNECT_RO)
        rflags |= REMOTE_DRIVER_OPEN_RO;

    /*执行remoteOpen*/
    ret = doRemoteOpen(conn, priv, driver, transport, auth, conf, rflags);
    remoteDriverUnlock(priv);

    if (ret != VIR_DRV_OPEN_SUCCESS)
        conn->privateData = NULL;
    else
        conn->privateData = g_steal_pointer(&priv);

    return ret;
}


/*----------------------------------------------------------------------*/


static int
doRemoteClose(virConnectPtr conn, struct private_data *priv)
{
    int ret = 0;

    if (call(conn, priv, 0, REMOTE_PROC_CONNECT_CLOSE,
             (xdrproc_t) xdr_void, (char *) NULL,
             (xdrproc_t) xdr_void, (char *) NULL) == -1)
        ret = -1;

    g_clear_pointer(&priv->tls, virObjectUnref);

    virNetClientSetCloseCallback(priv->client,
                                 NULL,
                                 priv->closeCallback, virObjectUnref);

    virNetClientClose(priv->client);
    g_clear_pointer(&priv->client, virObjectUnref);
    g_clear_pointer(&priv->closeCallback, virObjectUnref);
    virObjectUnref(priv->remoteProgram);
    virObjectUnref(priv->lxcProgram);
    virObjectUnref(priv->qemuProgram);
    priv->remoteProgram = priv->qemuProgram = priv->lxcProgram = NULL;

    /* Free hostname copy */
    VIR_FREE(priv->hostname);

    /* See comment for remoteType. */
    VIR_FREE(priv->type);

    g_clear_pointer(&priv->eventState, virObjectUnref);

    return ret;
}

static int
remoteConnectClose(virConnectPtr conn)
{
    int ret = 0;
    struct private_data *priv = conn->privateData;

    remoteDriverLock(priv);
    priv->localUses--;
    if (!priv->localUses) {
        ret = doRemoteClose(conn, priv);
        conn->privateData = NULL;
        remoteDriverUnlock(priv);
        virMutexDestroy(&priv->lock);
        VIR_FREE(priv);
    }
    if (priv)
        remoteDriverUnlock(priv);

    return ret;
}


/* Unfortunately this function is defined to return a static string.
 * Since the remote end always answers with the same type (for a
 * single connection anyway) we cache the type in the connection's
 * private data, and free it when we close the connection.
 *
 * See also:
 * https://www.redhat.com/archives/libvir-list/2007-February/msg00096.html
 */
static const char *
remoteConnectGetType(virConnectPtr conn)
{
    g_auto(remote_connect_get_type_ret) ret = {0};
    struct private_data *priv = conn->privateData;
    VIR_LOCK_GUARD lock = remoteDriverLock(priv);

    /* Cached? */
    if (priv->type) {
        return priv->type;
    }

    if (call(conn, priv, 0, REMOTE_PROC_CONNECT_GET_TYPE,
             (xdrproc_t) xdr_void, (char *) NULL,
             (xdrproc_t) xdr_remote_connect_get_type_ret, (char *) &ret) == -1)
        return NULL;

    /* Stash. */
    return priv->type = ret.type;
}

static int remoteConnectIsSecure(virConnectPtr conn)
{
    struct private_data *priv = conn->privateData;
    g_auto(remote_connect_is_secure_ret) ret = {0};
    VIR_LOCK_GUARD lock = remoteDriverLock(priv);

    if (call(conn, priv, 0, REMOTE_PROC_CONNECT_IS_SECURE,
             (xdrproc_t) xdr_void, (char *) NULL,
             (xdrproc_t) xdr_remote_connect_is_secure_ret, (char *) &ret) == -1)
        return -1;

    /* We claim to be secure, if the remote driver
     * transport itself is secure, and the remote
     * HV connection is secure
     *
     * ie, we don't want to claim to be secure if the
     * remote driver is used to connect to a XenD
     * driver using unencrypted HTTP:/// access
     */
    return priv->is_secure && ret.secure ? 1 : 0;
}

static int remoteConnectIsEncrypted(virConnectPtr conn)
{
    bool encrypted;
    struct private_data *priv = conn->privateData;
    g_auto(remote_connect_is_secure_ret) ret = {0};
    VIR_LOCK_GUARD lock = remoteDriverLock(priv);

    if (call(conn, priv, 0, REMOTE_PROC_CONNECT_IS_SECURE,
             (xdrproc_t) xdr_void, (char *) NULL,
             (xdrproc_t) xdr_remote_connect_is_secure_ret, (char *) &ret) == -1)
        return -1;

    encrypted = virNetClientIsEncrypted(priv->client);

    /* We claim to be encrypted, if the remote driver
     * transport itself is encrypted, and the remote
     * HV connection is secure.
     *
     * Yes, we really don't check the remote 'encrypted'
     * option, since it will almost always be false,
     * even if secure (eg UNIX sockets).
     */
    return encrypted && ret.secure ? 1 : 0;
}

static int
remoteNodeGetCPUStats(virConnectPtr conn,
                      int cpuNum,
                      virNodeCPUStatsPtr params, int *nparams,
                      unsigned int flags)
{
    remote_node_get_cpu_stats_args args = {0};
    g_auto(remote_node_get_cpu_stats_ret) ret = {0};
    size_t i;
    struct private_data *priv = conn->privateData;
    VIR_LOCK_GUARD lock = remoteDriverLock(priv);

    args.nparams = *nparams;
    args.cpuNum = cpuNum;
    args.flags = flags;

    if (call(conn, priv, 0, REMOTE_PROC_NODE_GET_CPU_STATS,
             (xdrproc_t) xdr_remote_node_get_cpu_stats_args,
             (char *) &args,
             (xdrproc_t) xdr_remote_node_get_cpu_stats_ret,
             (char *) &ret) == -1)
        return -1;

    /* Check the length of the returned list carefully. */
    if (ret.params.params_len > REMOTE_NODE_CPU_STATS_MAX ||
        ret.params.params_len > *nparams) {
        virReportError(VIR_ERR_RPC, "%s",
                       _("remoteNodeGetCPUStats: returned number of stats exceeds limit"));
        return -1;
    }
    /* Handle the case when the caller does not know the number of stats
     * and is asking for the number of stats supported
     */
    if (*nparams == 0) {
        *nparams = ret.nparams;
        return 0;
    }

    *nparams = ret.params.params_len;

    /* Deserialise the result. */
    for (i = 0; i < *nparams; ++i) {
        if (virStrcpyStatic(params[i].field, ret.params.params_val[i].field) < 0) {
            virReportError(VIR_ERR_INTERNAL_ERROR,
                           _("Stats %1$s too big for destination"),
                           ret.params.params_val[i].field);
            return -1;
        }
        params[i].value = ret.params.params_val[i].value;
    }

    return 0;
}

static int
remoteNodeGetMemoryStats(virConnectPtr conn,
                         int cellNum,
                         virNodeMemoryStatsPtr params,
                         int *nparams,
                         unsigned int flags)
{
    remote_node_get_memory_stats_args args = {0};
    g_auto(remote_node_get_memory_stats_ret) ret = {0};
    size_t i;
    struct private_data *priv = conn->privateData;
    VIR_LOCK_GUARD lock = remoteDriverLock(priv);

    args.nparams = *nparams;
    args.cellNum = cellNum;
    args.flags = flags;

    if (call(conn, priv, 0, REMOTE_PROC_NODE_GET_MEMORY_STATS,
             (xdrproc_t) xdr_remote_node_get_memory_stats_args, (char *) &args,
             (xdrproc_t) xdr_remote_node_get_memory_stats_ret, (char *) &ret) == -1)
        return -1;

    /* Check the length of the returned list carefully. */
    if (ret.params.params_len > REMOTE_NODE_MEMORY_STATS_MAX ||
        ret.params.params_len > *nparams) {
        virReportError(VIR_ERR_RPC, "%s",
                       _("remoteNodeGetMemoryStats: returned number of stats exceeds limit"));
        return -1;
    }
    /* Handle the case when the caller does not know the number of stats
     * and is asking for the number of stats supported
     */
    if (*nparams == 0) {
        *nparams = ret.nparams;
        return 0;
    }

    *nparams = ret.params.params_len;

    /* Deserialise the result. */
    for (i = 0; i < *nparams; ++i) {
        if (virStrcpyStatic(params[i].field, ret.params.params_val[i].field) < 0) {
            virReportError(VIR_ERR_INTERNAL_ERROR,
                           _("Stats %1$s too big for destination"),
                           ret.params.params_val[i].field);
            return -1;
        }
        params[i].value = ret.params.params_val[i].value;
    }

    return 0;
}

static int
remoteNodeGetCellsFreeMemory(virConnectPtr conn,
                             unsigned long long *freeMems,
                             int startCell,
                             int maxCells)
{
    remote_node_get_cells_free_memory_args args = {0};
    g_auto(remote_node_get_cells_free_memory_ret) ret = {0};
    size_t i;
    struct private_data *priv = conn->privateData;
    VIR_LOCK_GUARD lock = remoteDriverLock(priv);

    if (maxCells > REMOTE_NODE_MAX_CELLS) {
        virReportError(VIR_ERR_RPC,
                       _("too many NUMA cells: %1$d > %2$d"),
                       maxCells, REMOTE_NODE_MAX_CELLS);
        return -1;
    }

    args.startCell = startCell;
    args.maxcells = maxCells;

    if (call(conn, priv, 0, REMOTE_PROC_NODE_GET_CELLS_FREE_MEMORY,
             (xdrproc_t) xdr_remote_node_get_cells_free_memory_args, (char *)&args,
             (xdrproc_t) xdr_remote_node_get_cells_free_memory_ret, (char *)&ret) == -1)
        return -1;

    for (i = 0; i < ret.cells.cells_len; i++)
        freeMems[i] = ret.cells.cells_val[i];

    return ret.cells.cells_len;
}

static int
remoteConnectListDomains(virConnectPtr conn, int *ids/*出参，各domain id*/, int maxids)
{
    size_t i;
    remote_connect_list_domains_args args = {0};
    g_auto(remote_connect_list_domains_ret) ret = {0};
    struct private_data *priv = conn->privateData;
    VIR_LOCK_GUARD lock = remoteDriverLock(priv);

    if (maxids > REMOTE_DOMAIN_LIST_MAX) {
        virReportError(VIR_ERR_RPC,
                       _("Too many domains '%1$d' for limit '%2$d'"),
                       maxids, REMOTE_DOMAIN_LIST_MAX);
        return -1;
    }
    args.maxids = maxids;

    if (call(conn, priv, 0, REMOTE_PROC_CONNECT_LIST_DOMAINS,
             (xdrproc_t) xdr_remote_connect_list_domains_args, (char *) &args,
             (xdrproc_t) xdr_remote_connect_list_domains_ret, (char *) &ret) == -1)
        return -1;

    if (ret.ids.ids_len > maxids) {
        virReportError(VIR_ERR_RPC,
                       _("Too many domains '%1$d' for limit '%2$d'"),
                       ret.ids.ids_len, maxids);
        return -1;
    }

    /*填充获得的各domain id*/
    for (i = 0; i < ret.ids.ids_len; ++i)
        ids[i] = ret.ids.ids_val[i];

    return ret.ids.ids_len;
}

static int
remoteDeserializeDomainDiskErrors(remote_domain_disk_error *ret_errors_val,
                                  u_int ret_errors_len,
                                  int limit,
                                  virDomainDiskErrorPtr errors,
                                  int maxerrors)
{
    size_t i = 0;
    size_t j;

    if (ret_errors_len > limit || ret_errors_len > maxerrors) {
        virReportError(VIR_ERR_RPC, "%s",
                       _("returned number of disk errors exceeds limit"));
        goto error;
    }

    for (i = 0; i < ret_errors_len; i++) {
        errors[i].disk = g_strdup(ret_errors_val[i].disk);
        errors[i].error = ret_errors_val[i].error;
    }

    return 0;

 error:
    for (j = 0; j < i; j++)
        VIR_FREE(errors[j].disk);

    return -1;
}

static int
remoteDomainBlockStatsFlags(virDomainPtr domain,
                            const char *path,
                            virTypedParameterPtr params,
                            int *nparams,
                            unsigned int flags)
{
    remote_domain_block_stats_flags_args args = {0};
    g_auto(remote_domain_block_stats_flags_ret) ret = {0};
    struct private_data *priv = domain->conn->privateData;
    VIR_LOCK_GUARD lock = remoteDriverLock(priv);

    make_nonnull_domain(&args.dom, domain);
    args.nparams = *nparams;
    args.path = (char *) path;
    args.flags = flags;

    if (call(domain->conn, priv, 0, REMOTE_PROC_DOMAIN_BLOCK_STATS_FLAGS,
             (xdrproc_t) xdr_remote_domain_block_stats_flags_args, (char *) &args,
             (xdrproc_t) xdr_remote_domain_block_stats_flags_ret, (char *) &ret) == -1)
        return -1;

    /* Check the length of the returned list carefully. */
    if (ret.params.params_len > REMOTE_DOMAIN_BLOCK_STATS_PARAMETERS_MAX ||
        ret.params.params_len > *nparams) {
        virReportError(VIR_ERR_RPC, "%s",
                       _("remoteDomainBlockStatsFlags: returned number of stats exceeds limit"));
        return -1;
    }

    /* Handle the case when the caller does not know the number of stats
     * and is asking for the number of stats supported
     */
    if (*nparams == 0) {
        *nparams = ret.nparams;
        return 0;
    }

    *nparams = ret.params.params_len;

    /* Deserialize the result. */
    if (virTypedParamsDeserialize((struct _virTypedParameterRemote *) ret.params.params_val,
                                  ret.params.params_len,
                                  REMOTE_DOMAIN_BLOCK_STATS_PARAMETERS_MAX,
                                  &params,
                                  nparams) < 0)
        return -1;

    return 0;
}

static int
remoteDomainGetMemoryParameters(virDomainPtr domain,
                                virTypedParameterPtr params, int *nparams,
                                unsigned int flags)
{
    remote_domain_get_memory_parameters_args args = {0};
    g_auto(remote_domain_get_memory_parameters_ret) ret = {0};
    struct private_data *priv = domain->conn->privateData;
    VIR_LOCK_GUARD lock = remoteDriverLock(priv);

    make_nonnull_domain(&args.dom, domain);
    args.nparams = *nparams;
    args.flags = flags;

    if (call(domain->conn, priv, 0, REMOTE_PROC_DOMAIN_GET_MEMORY_PARAMETERS,
             (xdrproc_t) xdr_remote_domain_get_memory_parameters_args, (char *) &args,
             (xdrproc_t) xdr_remote_domain_get_memory_parameters_ret, (char *) &ret) == -1)
        return -1;

    /* Handle the case when the caller does not know the number of parameters
     * and is asking for the number of parameters supported
     */
    if (*nparams == 0) {
        *nparams = ret.nparams;
        return 0;
    }

    if (virTypedParamsDeserialize((struct _virTypedParameterRemote *) ret.params.params_val,
                                  ret.params.params_len,
                                  REMOTE_DOMAIN_MEMORY_PARAMETERS_MAX,
                                  &params,
                                  nparams) < 0)
        return -1;

    return 0;
}

static int
remoteDomainGetNumaParameters(virDomainPtr domain,
                              virTypedParameterPtr params, int *nparams,
                              unsigned int flags)
{
    remote_domain_get_numa_parameters_args args = {0};
    g_auto(remote_domain_get_numa_parameters_ret) ret = {0};
    struct private_data *priv = domain->conn->privateData;
    VIR_LOCK_GUARD lock = remoteDriverLock(priv);

    make_nonnull_domain(&args.dom, domain);
    args.nparams = *nparams;
    args.flags = flags;

    if (call(domain->conn, priv, 0, REMOTE_PROC_DOMAIN_GET_NUMA_PARAMETERS,
             (xdrproc_t) xdr_remote_domain_get_numa_parameters_args, (char *) &args,
             (xdrproc_t) xdr_remote_domain_get_numa_parameters_ret, (char *) &ret) == -1)
        return -1;

    /* Handle the case when the caller does not know the number of parameters
     * and is asking for the number of parameters supported
     */
    if (*nparams == 0) {
        *nparams = ret.nparams;
        return 0;
    }

    if (virTypedParamsDeserialize((struct _virTypedParameterRemote *) ret.params.params_val,
                                  ret.params.params_len,
                                  REMOTE_DOMAIN_NUMA_PARAMETERS_MAX,
                                  &params,
                                  nparams) < 0)
        return -1;

    return 0;
}

static int
remoteDomainGetLaunchSecurityInfo(virDomainPtr domain,
                                  virTypedParameterPtr *params,
                                  int *nparams,
                                  unsigned int flags)
{
    remote_domain_get_launch_security_info_args args = {0};
    g_auto(remote_domain_get_launch_security_info_ret) ret = {0};
    struct private_data *priv = domain->conn->privateData;
    VIR_LOCK_GUARD lock = remoteDriverLock(priv);

    make_nonnull_domain(&args.dom, domain);
    args.flags = flags;

    if (call(domain->conn, priv, 0, REMOTE_PROC_DOMAIN_GET_LAUNCH_SECURITY_INFO,
             (xdrproc_t) xdr_remote_domain_get_launch_security_info_args, (char *) &args,
             (xdrproc_t) xdr_remote_domain_get_launch_security_info_ret, (char *) &ret) == -1)
        return -1;

    if (virTypedParamsDeserialize((struct _virTypedParameterRemote *) ret.params.params_val,
                                  ret.params.params_len,
                                  REMOTE_DOMAIN_LAUNCH_SECURITY_INFO_PARAMS_MAX,
                                  params,
                                  nparams) < 0)
        return -1;

    return 0;
}

static int
remoteDomainGetPerfEvents(virDomainPtr domain,
                          virTypedParameterPtr *params,
                          int *nparams,
                          unsigned int flags)
{
    remote_domain_get_perf_events_args args = {0};
    g_auto(remote_domain_get_perf_events_ret) ret = {0};
    struct private_data *priv = domain->conn->privateData;
    VIR_LOCK_GUARD lock = remoteDriverLock(priv);

    make_nonnull_domain(&args.dom, domain);
    args.flags = flags;

    if (call(domain->conn, priv, 0, REMOTE_PROC_DOMAIN_GET_PERF_EVENTS,
             (xdrproc_t) xdr_remote_domain_get_perf_events_args, (char *) &args,
             (xdrproc_t) xdr_remote_domain_get_perf_events_ret, (char *) &ret) == -1)
        return -1;

    if (virTypedParamsDeserialize((struct _virTypedParameterRemote *) ret.params.params_val,
                                  ret.params.params_len,
                                  REMOTE_DOMAIN_PERF_EVENTS_MAX,
                                  params,
                                  nparams) < 0)
        return -1;

    return 0;
}

static int
remoteDomainGetBlkioParameters(virDomainPtr domain,
                               virTypedParameterPtr params, int *nparams,
                               unsigned int flags)
{
    remote_domain_get_blkio_parameters_args args = {0};
    g_auto(remote_domain_get_blkio_parameters_ret) ret = {0};
    struct private_data *priv = domain->conn->privateData;
    VIR_LOCK_GUARD lock = remoteDriverLock(priv);

    make_nonnull_domain(&args.dom, domain);
    args.nparams = *nparams;
    args.flags = flags;

    if (call(domain->conn, priv, 0, REMOTE_PROC_DOMAIN_GET_BLKIO_PARAMETERS,
             (xdrproc_t) xdr_remote_domain_get_blkio_parameters_args, (char *) &args,
             (xdrproc_t) xdr_remote_domain_get_blkio_parameters_ret, (char *) &ret) == -1)
        return -1;

    /* Handle the case when the caller does not know the number of parameters
     * and is asking for the number of parameters supported
     */
    if (*nparams == 0) {
        *nparams = ret.nparams;
        return 0;
    }

    if (virTypedParamsDeserialize((struct _virTypedParameterRemote *) ret.params.params_val,
                                  ret.params.params_len,
                                  REMOTE_DOMAIN_BLKIO_PARAMETERS_MAX,
                                  &params,
                                  nparams) < 0)
        return -1;

    return 0;
}

static int
remoteDomainGetVcpuPinInfo(virDomainPtr domain,
                           int ncpumaps,
                           unsigned char *cpumaps,
                           int maplen,
                           unsigned int flags)
{
    size_t i;
    remote_domain_get_vcpu_pin_info_args args = {0};
    g_auto(remote_domain_get_vcpu_pin_info_ret) ret = {0};
    struct private_data *priv = domain->conn->privateData;
    VIR_LOCK_GUARD lock = remoteDriverLock(priv);

    if (ncpumaps > REMOTE_VCPUINFO_MAX) {
        virReportError(VIR_ERR_RPC,
                       _("vCPU count exceeds maximum: %1$d > %2$d"),
                       ncpumaps, REMOTE_VCPUINFO_MAX);
        return -1;
    }

    if (VIR_INT_MULTIPLY_OVERFLOW(ncpumaps, maplen) ||
        ncpumaps * maplen > REMOTE_CPUMAPS_MAX) {
        virReportError(VIR_ERR_RPC,
                       _("vCPU map buffer length exceeds maximum: %1$d > %2$d"),
                       ncpumaps * maplen, REMOTE_CPUMAPS_MAX);
        return -1;
    }

    make_nonnull_domain(&args.dom, domain);
    args.ncpumaps = ncpumaps;
    args.maplen = maplen;
    args.flags = flags;

    if (call(domain->conn, priv, 0, REMOTE_PROC_DOMAIN_GET_VCPU_PIN_INFO,
             (xdrproc_t) xdr_remote_domain_get_vcpu_pin_info_args,
             (char *) &args,
             (xdrproc_t) xdr_remote_domain_get_vcpu_pin_info_ret,
             (char *) &ret) == -1)
        return -1;

    if (ret.num > ncpumaps) {
        virReportError(VIR_ERR_RPC,
                       _("host reports too many vCPUs: %1$d > %2$d"),
                       ret.num, ncpumaps);
        return -1;
    }

    if (ret.cpumaps.cpumaps_len > ncpumaps * maplen) {
        virReportError(VIR_ERR_RPC,
                       _("host reports map buffer length exceeds maximum: %1$d > %2$d"),
                       ret.cpumaps.cpumaps_len, ncpumaps * maplen);
        return -1;
    }

    memset(cpumaps, 0, ncpumaps * maplen);

    for (i = 0; i < ret.cpumaps.cpumaps_len; ++i)
        cpumaps[i] = ret.cpumaps.cpumaps_val[i];

    return ret.num;
}

static int
remoteDomainPinEmulator(virDomainPtr dom,
                        unsigned char *cpumap,
                        int cpumaplen,
                        unsigned int flags)
{
    struct private_data *priv = dom->conn->privateData;
    remote_domain_pin_emulator_args args = {0};
    VIR_LOCK_GUARD lock = remoteDriverLock(priv);

    if (cpumaplen > REMOTE_CPUMAP_MAX) {
        virReportError(VIR_ERR_RPC,
                       _("%1$s length greater than maximum: %2$d > %3$d"),
                       "cpumap", cpumaplen, REMOTE_CPUMAP_MAX);
        return -1;
    }

    make_nonnull_domain(&args.dom, dom);
    args.cpumap.cpumap_val = (char *)cpumap;
    args.cpumap.cpumap_len = cpumaplen;
    args.flags = flags;

    if (call(dom->conn, priv, 0, REMOTE_PROC_DOMAIN_PIN_EMULATOR,
             (xdrproc_t) xdr_remote_domain_pin_emulator_args,
             (char *) &args,
             (xdrproc_t) xdr_void, (char *) NULL) == -1)
        return -1;

    return 0;
}


static int
remoteDomainGetEmulatorPinInfo(virDomainPtr domain,
                               unsigned char *cpumaps,
                               int maplen,
                               unsigned int flags)
{
    size_t i;
    remote_domain_get_emulator_pin_info_args args = {0};
    g_auto(remote_domain_get_emulator_pin_info_ret) ret = {0};
    struct private_data *priv = domain->conn->privateData;
    VIR_LOCK_GUARD lock = remoteDriverLock(priv);

    /* There is only one cpumap for all emulator threads */
    if (maplen > REMOTE_CPUMAPS_MAX) {
        virReportError(VIR_ERR_RPC,
                       _("vCPU map buffer length exceeds maximum: %1$d > %2$d"),
                       maplen, REMOTE_CPUMAPS_MAX);
        return -1;
    }

    make_nonnull_domain(&args.dom, domain);
    args.maplen = maplen;
    args.flags = flags;

    if (call(domain->conn, priv, 0, REMOTE_PROC_DOMAIN_GET_EMULATOR_PIN_INFO,
             (xdrproc_t) xdr_remote_domain_get_emulator_pin_info_args,
             (char *) &args,
             (xdrproc_t) xdr_remote_domain_get_emulator_pin_info_ret,
             (char *) &ret) == -1)
        return -1;

    if (ret.cpumaps.cpumaps_len > maplen) {
        virReportError(VIR_ERR_RPC,
                       _("host reports map buffer length exceeds maximum: %1$d > %2$d"),
                       ret.cpumaps.cpumaps_len, maplen);
        return -1;
    }

    memset(cpumaps, 0, maplen);

    for (i = 0; i < ret.cpumaps.cpumaps_len; ++i)
        cpumaps[i] = ret.cpumaps.cpumaps_val[i];

    return ret.ret;
}

static int
remoteDomainGetVcpus(virDomainPtr domain,
                     virVcpuInfoPtr info,
                     int maxinfo,
                     unsigned char *cpumaps,
                     int maplen)
{
    size_t i;
    remote_domain_get_vcpus_args args = {0};
    g_auto(remote_domain_get_vcpus_ret) ret = {0};
    struct private_data *priv = domain->conn->privateData;
    VIR_LOCK_GUARD lock = remoteDriverLock(priv);

    if (maxinfo > REMOTE_VCPUINFO_MAX) {
        virReportError(VIR_ERR_RPC,
                       _("vCPU count exceeds maximum: %1$d > %2$d"),
                       maxinfo, REMOTE_VCPUINFO_MAX);
        return -1;
    }
    if (VIR_INT_MULTIPLY_OVERFLOW(maxinfo, maplen) ||
        maxinfo * maplen > REMOTE_CPUMAPS_MAX) {
        virReportError(VIR_ERR_RPC,
                       _("vCPU map buffer length exceeds maximum: %1$d > %2$d"),
                       maxinfo * maplen, REMOTE_CPUMAPS_MAX);
        return -1;
    }

    make_nonnull_domain(&args.dom, domain);
    args.maxinfo = maxinfo;
    args.maplen = maplen;

    if (call(domain->conn, priv, 0, REMOTE_PROC_DOMAIN_GET_VCPUS,
             (xdrproc_t) xdr_remote_domain_get_vcpus_args, (char *) &args,
             (xdrproc_t) xdr_remote_domain_get_vcpus_ret, (char *) &ret) == -1)
        return -1;

    if (ret.info.info_len > maxinfo) {
        virReportError(VIR_ERR_RPC,
                       _("host reports too many vCPUs: %1$d > %2$d"),
                       ret.info.info_len, maxinfo);
        return -1;
    }
    if (ret.cpumaps.cpumaps_len > maxinfo * maplen) {
        virReportError(VIR_ERR_RPC,
                       _("host reports map buffer length exceeds maximum: %1$d > %2$d"),
                       ret.cpumaps.cpumaps_len, maxinfo * maplen);
        return -1;
    }

    memset(info, 0, sizeof(*info) * maxinfo);
    memset(cpumaps, 0, maxinfo * maplen);

    for (i = 0; i < ret.info.info_len; ++i) {
        info[i].number = ret.info.info_val[i].number;
        info[i].state = ret.info.info_val[i].state;
        info[i].cpuTime = ret.info.info_val[i].cpu_time;
        info[i].cpu = ret.info.info_val[i].cpu;
    }

    for (i = 0; i < ret.cpumaps.cpumaps_len; ++i)
        cpumaps[i] = ret.cpumaps.cpumaps_val[i];

    return ret.info.info_len;
}

static int
remoteDomainGetIOThreadInfo(virDomainPtr dom,
                            virDomainIOThreadInfoPtr **info,
                            unsigned int flags)
{
    size_t i;
    struct private_data *priv = dom->conn->privateData;
    remote_domain_get_iothread_info_args args = {0};
    g_auto(remote_domain_get_iothread_info_ret) ret = {0};
    remote_domain_iothread_info *src;
    VIR_LOCK_GUARD lock = remoteDriverLock(priv);

    make_nonnull_domain(&args.dom, dom);

    args.flags = flags;

    if (call(dom->conn, priv, 0, REMOTE_PROC_DOMAIN_GET_IOTHREAD_INFO,
             (xdrproc_t)xdr_remote_domain_get_iothread_info_args,
             (char *)&args,
             (xdrproc_t)xdr_remote_domain_get_iothread_info_ret,
             (char *)&ret) == -1)
        return -1;

    if (ret.info.info_len > REMOTE_IOTHREAD_INFO_MAX) {
        virReportError(VIR_ERR_INTERNAL_ERROR,
                       _("Too many IOThreads in info: %1$d for limit %2$d"),
                       ret.info.info_len, REMOTE_IOTHREAD_INFO_MAX);
        return -1;
    }

    if (info) {
        virDomainIOThreadInfoPtr *info_ret = NULL;

        if (!ret.info.info_len) {
            *info = NULL;
            return ret.ret;
        }

        info_ret = g_new0(virDomainIOThreadInfoPtr, ret.info.info_len);

        for (i = 0; i < ret.info.info_len; i++) {
            src = &ret.info.info_val[i];

            info_ret[i] = g_new0(virDomainIOThreadInfo, 1);

            info_ret[i]->iothread_id = src->iothread_id;
            info_ret[i]->cpumap = g_new0(unsigned char, src->cpumap.cpumap_len);
            memcpy(info_ret[i]->cpumap, src->cpumap.cpumap_val,
                   src->cpumap.cpumap_len);
            info_ret[i]->cpumaplen = src->cpumap.cpumap_len;
        }
        *info = info_ret;
    }

    return ret.ret;
}

static int
remoteDomainGetSecurityLabel(virDomainPtr domain, virSecurityLabelPtr seclabel)
{
    remote_domain_get_security_label_args args = {0};
    g_auto(remote_domain_get_security_label_ret) ret = {0};
    struct private_data *priv = domain->conn->privateData;
    VIR_LOCK_GUARD lock = remoteDriverLock(priv);

    make_nonnull_domain(&args.dom, domain);
    memset(seclabel, 0, sizeof(*seclabel));

    if (call(domain->conn, priv, 0, REMOTE_PROC_DOMAIN_GET_SECURITY_LABEL,
             (xdrproc_t) xdr_remote_domain_get_security_label_args, (char *)&args,
             (xdrproc_t) xdr_remote_domain_get_security_label_ret, (char *)&ret) == -1)
        return -1;

    if (ret.label.label_val != NULL) {
        if (virStrcpyStatic(seclabel->label, ret.label.label_val) < 0) {
            virReportError(VIR_ERR_RPC, _("security label exceeds maximum: %1$zu"),
                           sizeof(seclabel->label) - 1);
            return -1;
        }
        seclabel->enforcing = ret.enforcing;
    }

    return 0;
}

static int
remoteDomainGetSecurityLabelList(virDomainPtr domain, virSecurityLabelPtr* seclabels)
{
    remote_domain_get_security_label_list_args args = {0};
    g_auto(remote_domain_get_security_label_list_ret) ret = {0};
    struct private_data *priv = domain->conn->privateData;
    size_t i;
    VIR_LOCK_GUARD lock = remoteDriverLock(priv);

    make_nonnull_domain(&args.dom, domain);

    if (call(domain->conn, priv, 0, REMOTE_PROC_DOMAIN_GET_SECURITY_LABEL_LIST,
             (xdrproc_t) xdr_remote_domain_get_security_label_list_args, (char *)&args,
             (xdrproc_t) xdr_remote_domain_get_security_label_list_ret, (char *)&ret) == -1)
        return -1;

    *seclabels = g_new0(virSecurityLabel, ret.labels.labels_len);

    for (i = 0; i < ret.labels.labels_len; i++) {
        remote_domain_get_security_label_ret *cur = &ret.labels.labels_val[i];
        if (cur->label.label_val != NULL) {
            if (virStrcpyStatic((*seclabels)[i].label, cur->label.label_val) < 0) {
                virReportError(VIR_ERR_RPC, _("security label exceeds maximum: %1$zd"),
                               sizeof((*seclabels)->label) - 1);
                VIR_FREE(*seclabels);
                return -1;
            }
            (*seclabels)[i].enforcing = cur->enforcing;
        }
    }
    return ret.ret;
}

static int
remoteDomainGetState(virDomainPtr domain,
                     int *state,
                     int *reason,
                     unsigned int flags)
{
    remote_domain_get_state_args args = {0};
    g_auto(remote_domain_get_state_ret) ret = {0};
    struct private_data *priv = domain->conn->privateData;
    VIR_LOCK_GUARD lock = remoteDriverLock(priv);

    make_nonnull_domain(&args.dom, domain);
    args.flags = flags;

    if (call(domain->conn, priv, 0, REMOTE_PROC_DOMAIN_GET_STATE,
             (xdrproc_t) xdr_remote_domain_get_state_args, (char *) &args,
             (xdrproc_t) xdr_remote_domain_get_state_ret, (char *) &ret) == -1)
        return -1;

    *state = ret.state;
    if (reason)
        *reason = ret.reason;

    return 0;
}

static int
remoteNodeGetSecurityModel(virConnectPtr conn, virSecurityModelPtr secmodel)
{
    g_auto(remote_node_get_security_model_ret) ret = {0};
    struct private_data *priv = conn->privateData;
    VIR_LOCK_GUARD lock = remoteDriverLock(priv);

    memset(secmodel, 0, sizeof(*secmodel));

    if (call(conn, priv, 0, REMOTE_PROC_NODE_GET_SECURITY_MODEL,
             (xdrproc_t) xdr_void, NULL,
             (xdrproc_t) xdr_remote_node_get_security_model_ret, (char *)&ret) == -1)
        return -1;

    if (ret.model.model_val != NULL) {
        if (virStrcpyStatic(secmodel->model, ret.model.model_val) < 0) {
            virReportError(VIR_ERR_RPC, _("security model exceeds maximum: %1$zu"),
                           sizeof(secmodel->model) - 1);
            return -1;
        }
    }

    if (ret.doi.doi_val != NULL) {
        if (virStrcpyStatic(secmodel->doi, ret.doi.doi_val) < 0) {
            virReportError(VIR_ERR_RPC, _("security doi exceeds maximum: %1$zu"),
                           sizeof(secmodel->doi) - 1);
            return -1;
        }
    }

    return 0;
}

static int
remoteDomainMigratePrepare(virConnectPtr dconn,
                           char **cookie, int *cookielen,
                           const char *uri_in, char **uri_out,
                           unsigned long flags, const char *dname,
                           unsigned long resource)
{
    remote_domain_migrate_prepare_args args = {0};
    g_auto(remote_domain_migrate_prepare_ret) ret = {0};
    struct private_data *priv = dconn->privateData;
    VIR_LOCK_GUARD lock = remoteDriverLock(priv);

    args.uri_in = uri_in == NULL ? NULL : (char **) &uri_in;
    args.flags = flags;
    args.dname = dname == NULL ? NULL : (char **) &dname;
    args.resource = resource;

    if (call(dconn, priv, 0, REMOTE_PROC_DOMAIN_MIGRATE_PREPARE,
             (xdrproc_t) xdr_remote_domain_migrate_prepare_args, (char *) &args,
             (xdrproc_t) xdr_remote_domain_migrate_prepare_ret, (char *) &ret) == -1)
        return -1;

    if (ret.cookie.cookie_len > 0) {
        *cookie = g_steal_pointer(&ret.cookie.cookie_val); /* Caller frees. */
        *cookielen = ret.cookie.cookie_len;
        ret.cookie.cookie_len = 0;
    }
    if (ret.uri_out)
        *uri_out = g_steal_pointer(ret.uri_out); /* Caller frees. */

    VIR_FREE(ret.uri_out);
    return 0;
}

static int
remoteDomainMigratePrepare2(virConnectPtr dconn,
                            char **cookie, int *cookielen,
                            const char *uri_in, char **uri_out,
                            unsigned long flags, const char *dname,
                            unsigned long resource,
                            const char *dom_xml)
{
    remote_domain_migrate_prepare2_args args = {0};
    g_auto(remote_domain_migrate_prepare2_ret) ret = {0};
    struct private_data *priv = dconn->privateData;
    VIR_LOCK_GUARD lock = remoteDriverLock(priv);

    args.uri_in = uri_in == NULL ? NULL : (char **) &uri_in;
    args.flags = flags;
    args.dname = dname == NULL ? NULL : (char **) &dname;
    args.resource = resource;
    args.dom_xml = (char *) dom_xml;

    if (call(dconn, priv, 0, REMOTE_PROC_DOMAIN_MIGRATE_PREPARE2,
             (xdrproc_t) xdr_remote_domain_migrate_prepare2_args, (char *) &args,
             (xdrproc_t) xdr_remote_domain_migrate_prepare2_ret, (char *) &ret) == -1)
        return -1;

    if (ret.cookie.cookie_len > 0) {
        if (!cookie || !cookielen) {
            virReportError(VIR_ERR_INTERNAL_ERROR, "%s",
                           _("caller ignores cookie or cookielen"));
            return -1;
        }
        *cookie = g_steal_pointer(&ret.cookie.cookie_val); /* Caller frees. */
        *cookielen = ret.cookie.cookie_len;
    }
    if (ret.uri_out) {
        if (!uri_out) {
            virReportError(VIR_ERR_INTERNAL_ERROR, "%s",
                           _("caller ignores uri_out"));
            return -1;
        }
        *uri_out = g_steal_pointer(ret.uri_out); /* Caller frees. */
    }

    return 0;
}

static int
remoteDomainCreate(virDomainPtr domain)
{
    remote_domain_create_args args = {0};
    remote_domain_lookup_by_uuid_args args2 = {0};
    g_auto(remote_domain_lookup_by_uuid_ret) ret2 = {0};
    struct private_data *priv = domain->conn->privateData;
    VIR_LOCK_GUARD lock = remoteDriverLock(priv);

    make_nonnull_domain(&args.dom, domain);

    if (call(domain->conn, priv, 0, REMOTE_PROC_DOMAIN_CREATE,
             (xdrproc_t) xdr_remote_domain_create_args, (char *) &args,
             (xdrproc_t) xdr_void, (char *) NULL) == -1)
        return -1;

    /* Need to do a lookup figure out ID of newly started guest, because
     * bug in design of REMOTE_PROC_DOMAIN_CREATE means we aren't getting
     * it returned.
     */
    memcpy(args2.uuid, domain->uuid, VIR_UUID_BUFLEN);
    if (call(domain->conn, priv, 0, REMOTE_PROC_DOMAIN_LOOKUP_BY_UUID,
             (xdrproc_t) xdr_remote_domain_lookup_by_uuid_args, (char *) &args2,
             (xdrproc_t) xdr_remote_domain_lookup_by_uuid_ret, (char *) &ret2) == -1)
        return -1;

    domain->id = ret2.dom.id;

    return 0;
}

static char *
remoteDomainGetSchedulerType(virDomainPtr domain, int *nparams)
{
    remote_domain_get_scheduler_type_args args = {0};
    g_auto(remote_domain_get_scheduler_type_ret) ret = {0};
    struct private_data *priv = domain->conn->privateData;
    VIR_LOCK_GUARD lock = remoteDriverLock(priv);

    make_nonnull_domain(&args.dom, domain);

    if (call(domain->conn, priv, 0, REMOTE_PROC_DOMAIN_GET_SCHEDULER_TYPE,
             (xdrproc_t) xdr_remote_domain_get_scheduler_type_args, (char *) &args,
             (xdrproc_t) xdr_remote_domain_get_scheduler_type_ret, (char *) &ret) == -1)
        return NULL;

    if (nparams) *nparams = ret.nparams;

    /* Caller frees this. */
    return g_steal_pointer(&ret.type);
}

static int
remoteDomainMemoryStats(virDomainPtr domain,
                        virDomainMemoryStatPtr stats,
                        unsigned int nr_stats,
                        unsigned int flags)
{
    remote_domain_memory_stats_args args = {0};
    g_auto(remote_domain_memory_stats_ret) ret = {0};
    struct private_data *priv = domain->conn->privateData;
    size_t i;
    VIR_LOCK_GUARD lock = remoteDriverLock(priv);

    make_nonnull_domain(&args.dom, domain);
    if (nr_stats > REMOTE_DOMAIN_MEMORY_STATS_MAX) {
        virReportError(VIR_ERR_RPC,
                       _("too many memory stats requested: %1$d > %2$d"), nr_stats,
                       REMOTE_DOMAIN_MEMORY_STATS_MAX);
        return -1;
    }
    args.maxStats = nr_stats;
    args.flags = flags;

    if (call(domain->conn, priv, 0, REMOTE_PROC_DOMAIN_MEMORY_STATS,
             (xdrproc_t) xdr_remote_domain_memory_stats_args,
             (char *) &args,
             (xdrproc_t) xdr_remote_domain_memory_stats_ret,
             (char *) &ret) == -1)
        return -1;

    for (i = 0; i < ret.stats.stats_len; i++) {
        stats[i].tag = ret.stats.stats_val[i].tag;
        stats[i].val = ret.stats.stats_val[i].val;
    }
    return ret.stats.stats_len;
}

static int
remoteDomainBlockPeek(virDomainPtr domain,
                      const char *path,
                      unsigned long long offset,
                      size_t size,
                      void *buffer,
                      unsigned int flags)
{
    remote_domain_block_peek_args args = {0};
    g_auto(remote_domain_block_peek_ret) ret = {0};
    struct private_data *priv = domain->conn->privateData;
    VIR_LOCK_GUARD lock = remoteDriverLock(priv);

    if (size > REMOTE_DOMAIN_BLOCK_PEEK_BUFFER_MAX) {
        virReportError(VIR_ERR_RPC,
                       _("block peek request too large for remote protocol, %1$zi > %2$d"),
                       size, REMOTE_DOMAIN_BLOCK_PEEK_BUFFER_MAX);
        return -1;
    }

    make_nonnull_domain(&args.dom, domain);
    args.path = (char *) path;
    args.offset = offset;
    args.size = size;
    args.flags = flags;

    if (call(domain->conn, priv, 0, REMOTE_PROC_DOMAIN_BLOCK_PEEK,
             (xdrproc_t) xdr_remote_domain_block_peek_args,
             (char *) &args,
             (xdrproc_t) xdr_remote_domain_block_peek_ret,
             (char *) &ret) == -1)
        return -1;

    if (ret.buffer.buffer_len != size) {
        virReportError(VIR_ERR_RPC, "%s",
                       _("returned buffer is not same size as requested"));
        return -1;
    }

    memcpy(buffer, ret.buffer.buffer_val, size);
    return 0;
}

static int
remoteDomainMemoryPeek(virDomainPtr domain,
                       unsigned long long offset,
                       size_t size,
                       void *buffer,
                       unsigned int flags)
{
    remote_domain_memory_peek_args args = {0};
    g_auto(remote_domain_memory_peek_ret) ret = {0};
    struct private_data *priv = domain->conn->privateData;
    VIR_LOCK_GUARD lock = remoteDriverLock(priv);

    if (size > REMOTE_DOMAIN_MEMORY_PEEK_BUFFER_MAX) {
        virReportError(VIR_ERR_RPC,
                       _("memory peek request too large for remote protocol, %1$zi > %2$d"),
                       size, REMOTE_DOMAIN_MEMORY_PEEK_BUFFER_MAX);
        return -1;
    }

    make_nonnull_domain(&args.dom, domain);
    args.offset = offset;
    args.size = size;
    args.flags = flags;

    if (call(domain->conn, priv, 0, REMOTE_PROC_DOMAIN_MEMORY_PEEK,
             (xdrproc_t) xdr_remote_domain_memory_peek_args,
             (char *) &args,
             (xdrproc_t) xdr_remote_domain_memory_peek_ret,
             (char *) &ret) == -1)
        return -1;

    if (ret.buffer.buffer_len != size) {
        virReportError(VIR_ERR_RPC, "%s",
                       _("returned buffer is not same size as requested"));
        return -1;
    }

    memcpy(buffer, ret.buffer.buffer_val, size);
    return 0;
}

static int remoteDomainGetBlockJobInfo(virDomainPtr domain,
                                       const char *path,
                                       virDomainBlockJobInfoPtr info,
                                       unsigned int flags)
{
    remote_domain_get_block_job_info_args args = {0};
    g_auto(remote_domain_get_block_job_info_ret) ret = {0};
    struct private_data *priv = domain->conn->privateData;
    VIR_LOCK_GUARD lock = remoteDriverLock(priv);

    make_nonnull_domain(&args.dom, domain);
    args.path = (char *)path;
    args.flags = flags;

    if (call(domain->conn, priv, 0, REMOTE_PROC_DOMAIN_GET_BLOCK_JOB_INFO,
             (xdrproc_t)xdr_remote_domain_get_block_job_info_args,
               (char *)&args,
             (xdrproc_t)xdr_remote_domain_get_block_job_info_ret,
               (char *)&ret) == -1)
        return -1;

    if (ret.found) {
        info->type = ret.type;
        info->bandwidth = ret.bandwidth;
        info->cur = ret.cur;
        info->end = ret.end;
        return 1;
    } else {
        return 0;
    }
}

static int remoteDomainGetBlockIoTune(virDomainPtr domain,
                                      const char *disk,
                                      virTypedParameterPtr params,
                                      int *nparams,
                                      unsigned int flags)
{
    remote_domain_get_block_io_tune_args args = {0};
    g_auto(remote_domain_get_block_io_tune_ret) ret = {0};
    struct private_data *priv = domain->conn->privateData;
    VIR_LOCK_GUARD lock = remoteDriverLock(priv);

    make_nonnull_domain(&args.dom, domain);
    args.disk = disk ? (char **)&disk : NULL;
    args.nparams = *nparams;
    args.flags = flags;

    if (call(domain->conn, priv, 0, REMOTE_PROC_DOMAIN_GET_BLOCK_IO_TUNE,
             (xdrproc_t) xdr_remote_domain_get_block_io_tune_args,
               (char *) &args,
             (xdrproc_t) xdr_remote_domain_get_block_io_tune_ret,
               (char *) &ret) == -1) {
        return -1;
    }

    /* Handle the case when the caller does not know the number of parameters
     * and is asking for the number of parameters supported
     */
    if (*nparams == 0) {
        *nparams = ret.nparams;
        return -1;
    }

    if (virTypedParamsDeserialize((struct _virTypedParameterRemote *) ret.params.params_val,
                                  ret.params.params_len,
                                  REMOTE_DOMAIN_BLOCK_IO_TUNE_PARAMETERS_MAX,
                                  &params,
                                  nparams) < 0)
        return -1;

    return 0;
}

static int remoteDomainGetCPUStats(virDomainPtr domain,
                                   virTypedParameterPtr params,
                                   unsigned int nparams,
                                   int start_cpu,
                                   unsigned int ncpus,
                                   unsigned int flags)
{
    struct private_data *priv = domain->conn->privateData;
    remote_domain_get_cpu_stats_args args = {0};
    g_auto(remote_domain_get_cpu_stats_ret) ret = {0};
    int cpu;
    VIR_LOCK_GUARD lock = remoteDriverLock(priv);

    if (nparams > REMOTE_NODE_CPU_STATS_MAX) {
        virReportError(VIR_ERR_RPC,
                       _("nparams count exceeds maximum: %1$u > %2$u"),
                       nparams, REMOTE_NODE_CPU_STATS_MAX);
        return -1;
    }
    if (ncpus > REMOTE_DOMAIN_GET_CPU_STATS_NCPUS_MAX) {
        virReportError(VIR_ERR_RPC,
                       _("ncpus count exceeds maximum: %1$u > %2$u"),
                       ncpus, REMOTE_DOMAIN_GET_CPU_STATS_NCPUS_MAX);
        return -1;
    }

    make_nonnull_domain(&args.dom, domain);
    args.nparams = nparams;
    args.start_cpu = start_cpu;
    args.ncpus = ncpus;
    args.flags = flags;

    if (call(domain->conn, priv, 0, REMOTE_PROC_DOMAIN_GET_CPU_STATS,
             (xdrproc_t) xdr_remote_domain_get_cpu_stats_args,
             (char *) &args,
             (xdrproc_t) xdr_remote_domain_get_cpu_stats_ret,
             (char *) &ret) == -1)
        return -1;

    /* Check the length of the returned list carefully. */
    if (ret.params.params_len > nparams * ncpus ||
        (ret.params.params_len &&
         ((ret.params.params_len % ret.nparams) || ret.nparams > nparams))) {
        virReportError(VIR_ERR_RPC, "%s",
                       _("remoteDomainGetCPUStats: returned number of stats exceeds limit"));
        memset(params, 0, sizeof(*params) * nparams * ncpus);
        return -1;
    }

    /* Handle the case when the caller does not know the number of stats
     * and is asking for the number of stats supported
     */
    if (nparams == 0) {
        return ret.nparams;
    }

    /* The remote side did not send back any zero entries, so we have
     * to expand things back into a possibly sparse array, where the
     * tail of the array may be omitted.
     */
    memset(params, 0, sizeof(*params) * nparams * ncpus);
    ncpus = ret.params.params_len / ret.nparams;
    for (cpu = 0; cpu < ncpus; cpu++) {
        int tmp = nparams;
        virTypedParameterPtr cpu_params = &params[cpu * nparams];
        remote_typed_param *stride = &ret.params.params_val[cpu * ret.nparams];

        if (virTypedParamsDeserialize((struct _virTypedParameterRemote *) stride,
                                      ret.nparams,
                                      REMOTE_NODE_CPU_STATS_MAX,
                                      &cpu_params, &tmp) < 0) {
            virTypedParamsClear(params, nparams * ncpus);
            return -1;
        }
    }

    return ret.nparams;
}


static int
remoteConnectNetworkEventRegisterAny(virConnectPtr conn,
                                     virNetworkPtr net,
                                     int eventID,
                                     virConnectNetworkEventGenericCallback callback,
                                     void *opaque,
                                     virFreeCallback freecb)
{
    struct private_data *priv = conn->privateData;
    remote_connect_network_event_register_any_args args = {0};
    g_auto(remote_connect_network_event_register_any_ret) ret = {0};
    int callbackID;
    int count;
    remote_nonnull_network network;
    VIR_LOCK_GUARD lock = remoteDriverLock(priv);

    if ((count = virNetworkEventStateRegisterClient(conn, priv->eventState,
                                                    net, eventID, callback,
                                                    opaque, freecb,
                                                    &callbackID)) < 0)
        return -1;

    /* If this is the first callback for this eventID, we need to enable
     * events on the server */
    if (count == 1) {
        args.eventID = eventID;
        if (net) {
            make_nonnull_network(&network, net);
            args.net = &network;
        } else {
            args.net = NULL;
        }

        if (call(conn, priv, 0, REMOTE_PROC_CONNECT_NETWORK_EVENT_REGISTER_ANY,
                 (xdrproc_t) xdr_remote_connect_network_event_register_any_args, (char *) &args,
                 (xdrproc_t) xdr_remote_connect_network_event_register_any_ret, (char *) &ret) == -1) {
            virObjectEventStateDeregisterID(conn, priv->eventState,
                                            callbackID, false);
            return -1;
        }
        virObjectEventStateSetRemote(conn, priv->eventState, callbackID,
                                     ret.callbackID);
    }

    return callbackID;
}


static int
remoteConnectNetworkEventDeregisterAny(virConnectPtr conn,
                                       int callbackID)
{
    struct private_data *priv = conn->privateData;
    remote_connect_network_event_deregister_any_args args = {0};
    int eventID;
    int remoteID;
    int count;
    VIR_LOCK_GUARD lock = remoteDriverLock(priv);

    if ((eventID = virObjectEventStateEventID(conn, priv->eventState,
                                              callbackID, &remoteID)) < 0)
        return -1;

    if ((count = virObjectEventStateDeregisterID(conn, priv->eventState,
                                                 callbackID, true)) < 0)
        return -1;

    /* If that was the last callback for this eventID, we need to disable
     * events on the server */
    if (count == 0) {
        args.callbackID = remoteID;

        if (call(conn, priv, 0, REMOTE_PROC_CONNECT_NETWORK_EVENT_DEREGISTER_ANY,
                 (xdrproc_t) xdr_remote_connect_network_event_deregister_any_args, (char *) &args,
                 (xdrproc_t) xdr_void, (char *) NULL) == -1)
            return -1;
    }

    return 0;
}

static int
remoteConnectStoragePoolEventRegisterAny(virConnectPtr conn,
                                         virStoragePoolPtr pool,
                                         int eventID,
                                         virConnectStoragePoolEventGenericCallback callback,
                                         void *opaque,
                                         virFreeCallback freecb)
{
    struct private_data *priv = conn->privateData;
    remote_connect_storage_pool_event_register_any_args args = {0};
    g_auto(remote_connect_storage_pool_event_register_any_ret) ret = {0};
    int callbackID;
    int count;
    remote_nonnull_storage_pool storage_pool;
    VIR_LOCK_GUARD lock = remoteDriverLock(priv);

    if ((count = virStoragePoolEventStateRegisterClient(conn, priv->eventState,
                                                        pool, eventID, callback,
                                                        opaque, freecb,
                                                        &callbackID)) < 0)
        return -1;

    /* If this is the first callback for this eventID, we need to enable
     * events on the server */
    if (count == 1) {
        args.eventID = eventID;
        if (pool) {
            make_nonnull_storage_pool(&storage_pool, pool);
            args.pool = &storage_pool;
        } else {
            args.pool = NULL;
        }

        if (call(conn, priv, 0, REMOTE_PROC_CONNECT_STORAGE_POOL_EVENT_REGISTER_ANY,
                 (xdrproc_t) xdr_remote_connect_storage_pool_event_register_any_args, (char *) &args,
                 (xdrproc_t) xdr_remote_connect_storage_pool_event_register_any_ret, (char *) &ret) == -1) {
            virObjectEventStateDeregisterID(conn, priv->eventState,
                                            callbackID, false);
            return -1;
        }

        virObjectEventStateSetRemote(conn, priv->eventState, callbackID,
                                     ret.callbackID);
    }

    return callbackID;
}

static int
remoteConnectStoragePoolEventDeregisterAny(virConnectPtr conn,
                                           int callbackID)
{
    struct private_data *priv = conn->privateData;
    remote_connect_storage_pool_event_deregister_any_args args = {0};
    int eventID;
    int remoteID;
    int count;
    VIR_LOCK_GUARD lock = remoteDriverLock(priv);

    if ((eventID = virObjectEventStateEventID(conn, priv->eventState,
                                              callbackID, &remoteID)) < 0)
        return -1;

    if ((count = virObjectEventStateDeregisterID(conn, priv->eventState,
                                                 callbackID, true)) < 0)
        return -1;

    /* If that was the last callback for this eventID, we need to disable
     * events on the server */
    if (count == 0) {
        args.callbackID = remoteID;

        if (call(conn, priv, 0, REMOTE_PROC_CONNECT_STORAGE_POOL_EVENT_DEREGISTER_ANY,
                 (xdrproc_t) xdr_remote_connect_storage_pool_event_deregister_any_args, (char *) &args,
                 (xdrproc_t) xdr_void, (char *) NULL) == -1)
            return -1;

    }

    return 0;
}


static int
remoteConnectNodeDeviceEventRegisterAny(virConnectPtr conn,
                                        virNodeDevicePtr dev,
                                        int eventID,
                                        virConnectNodeDeviceEventGenericCallback callback,
                                        void *opaque,
                                        virFreeCallback freecb)
{
    struct private_data *priv = conn->privateData;
    remote_connect_node_device_event_register_any_args args = {0};
    g_auto(remote_connect_node_device_event_register_any_ret) ret = {0};
    int callbackID;
    int count;
    remote_nonnull_node_device node_device;
    VIR_LOCK_GUARD lock = remoteDriverLock(priv);

    if ((count = virNodeDeviceEventStateRegisterClient(conn, priv->eventState,
                                                       dev, eventID, callback,
                                                       opaque, freecb,
                                                       &callbackID)) < 0)
        return -1;

    /* If this is the first callback for this eventID, we need to enable
     * events on the server */
    if (count == 1) {
        args.eventID = eventID;
        if (dev) {
            make_nonnull_node_device(&node_device, dev);
            args.dev = &node_device;
        } else {
            args.dev = NULL;
        }

        if (call(conn, priv, 0, REMOTE_PROC_CONNECT_NODE_DEVICE_EVENT_REGISTER_ANY,
                 (xdrproc_t) xdr_remote_connect_node_device_event_register_any_args, (char *) &args,
                 (xdrproc_t) xdr_remote_connect_node_device_event_register_any_ret, (char *) &ret) == -1) {
            virObjectEventStateDeregisterID(conn, priv->eventState,
                                            callbackID, false);
            return -1;
        }

        virObjectEventStateSetRemote(conn, priv->eventState, callbackID,
                                     ret.callbackID);
    }

    return callbackID;
}


static int
remoteConnectNodeDeviceEventDeregisterAny(virConnectPtr conn,
                                          int callbackID)
{
    struct private_data *priv = conn->privateData;
    remote_connect_node_device_event_deregister_any_args args = {0};
    int eventID;
    int remoteID;
    int count;
    VIR_LOCK_GUARD lock = remoteDriverLock(priv);

    if ((eventID = virObjectEventStateEventID(conn, priv->eventState,
                                              callbackID, &remoteID)) < 0)
        return -1;

    if ((count = virObjectEventStateDeregisterID(conn, priv->eventState,
                                                 callbackID, true)) < 0)
        return -1;

    /* If that was the last callback for this eventID, we need to disable
     * events on the server */
    if (count == 0) {
        args.callbackID = remoteID;

        if (call(conn, priv, 0, REMOTE_PROC_CONNECT_NODE_DEVICE_EVENT_DEREGISTER_ANY,
                 (xdrproc_t) xdr_remote_connect_node_device_event_deregister_any_args, (char *) &args,
                 (xdrproc_t) xdr_void, (char *) NULL) == -1)
            return -1;

    }

    return 0;
}


static int
remoteConnectSecretEventRegisterAny(virConnectPtr conn,
                                    virSecretPtr secret,
                                    int eventID,
                                    virConnectSecretEventGenericCallback callback,
                                    void *opaque,
                                    virFreeCallback freecb)
{
    struct private_data *priv = conn->privateData;
    remote_connect_secret_event_register_any_args args = {0};
    g_auto(remote_connect_secret_event_register_any_ret) ret = {0};
    int callbackID;
    int count;
    remote_nonnull_secret sec;
    VIR_LOCK_GUARD lock = remoteDriverLock(priv);

    if ((count = virSecretEventStateRegisterClient(conn, priv->eventState,
                                                   secret, eventID, callback,
                                                   opaque, freecb,
                                                   &callbackID)) < 0)
        return -1;

    /* If this is the first callback for this eventID, we need to enable
     * events on the server */
    if (count == 1) {
        args.eventID = eventID;
        if (secret) {
            make_nonnull_secret(&sec, secret);
            args.secret = &sec;
        } else {
            args.secret = NULL;
        }

        if (call(conn, priv, 0, REMOTE_PROC_CONNECT_SECRET_EVENT_REGISTER_ANY,
                 (xdrproc_t) xdr_remote_connect_secret_event_register_any_args, (char *) &args,
                 (xdrproc_t) xdr_remote_connect_secret_event_register_any_ret, (char *) &ret) == -1) {
            virObjectEventStateDeregisterID(conn, priv->eventState,
                                            callbackID, false);
            return -1;
        }

        virObjectEventStateSetRemote(conn, priv->eventState, callbackID,
                                     ret.callbackID);
    }

    return callbackID;
}


static int
remoteConnectSecretEventDeregisterAny(virConnectPtr conn,
                                          int callbackID)
{
    struct private_data *priv = conn->privateData;
    remote_connect_secret_event_deregister_any_args args = {0};
    int eventID;
    int remoteID;
    int count;
    VIR_LOCK_GUARD lock = remoteDriverLock(priv);

    if ((eventID = virObjectEventStateEventID(conn, priv->eventState,
                                              callbackID, &remoteID)) < 0)
        return -1;

    if ((count = virObjectEventStateDeregisterID(conn, priv->eventState,
                                                 callbackID, true)) < 0)
        return -1;

    /* If that was the last callback for this eventID, we need to disable
     * events on the server */
    if (count == 0) {
        args.callbackID = remoteID;

        if (call(conn, priv, 0, REMOTE_PROC_CONNECT_SECRET_EVENT_DEREGISTER_ANY,
                 (xdrproc_t) xdr_remote_connect_secret_event_deregister_any_args, (char *) &args,
                 (xdrproc_t) xdr_void, (char *) NULL) == -1)
            return -1;

    }

    return 0;
}


static int
remoteConnectDomainQemuMonitorEventRegister(virConnectPtr conn,
                                            virDomainPtr dom,
                                            const char *event,
                                            virConnectDomainQemuMonitorEventCallback callback,
                                            void *opaque,
                                            virFreeCallback freecb,
                                            unsigned int flags)
{
    struct private_data *priv = conn->privateData;
    qemu_connect_domain_monitor_event_register_args args;
    g_auto(qemu_connect_domain_monitor_event_register_ret) ret = {0};
    int callbackID;
    int count;
    remote_nonnull_domain domain;
    VIR_LOCK_GUARD lock = remoteDriverLock(priv);

    if ((count = virDomainQemuMonitorEventStateRegisterID(conn,
                                                          priv->eventState,
                                                          dom, event, callback,
                                                          opaque, freecb, -1,
                                                          &callbackID)) < 0)
        return -1;

    /* If this is the first callback for this event, we need to enable
     * events on the server */
    if (count == 1) {
        if (dom) {
            make_nonnull_domain(&domain, dom);
            args.dom = &domain;
        } else {
            args.dom = NULL;
        }
        args.event = event ? (char **) &event : NULL;
        args.flags = flags;

        if (call(conn, priv, REMOTE_CALL_QEMU, QEMU_PROC_CONNECT_DOMAIN_MONITOR_EVENT_REGISTER,
                 (xdrproc_t) xdr_qemu_connect_domain_monitor_event_register_args, (char *) &args,
                 (xdrproc_t) xdr_qemu_connect_domain_monitor_event_register_ret, (char *) &ret) == -1) {
            virObjectEventStateDeregisterID(conn, priv->eventState,
                                            callbackID, false);
            return -1;
        }
        virObjectEventStateSetRemote(conn, priv->eventState, callbackID,
                                     ret.callbackID);
    }

    return callbackID;
}


static int
remoteConnectDomainQemuMonitorEventDeregister(virConnectPtr conn,
                                              int callbackID)
{
    struct private_data *priv = conn->privateData;
    qemu_connect_domain_monitor_event_deregister_args args;
    int remoteID;
    int count;
    VIR_LOCK_GUARD lock = remoteDriverLock(priv);

    if (virObjectEventStateEventID(conn, priv->eventState,
                                   callbackID, &remoteID) < 0)
        return -1;

    if ((count = virObjectEventStateDeregisterID(conn, priv->eventState,
                                                 callbackID, true)) < 0)
        return -1;

    /* If that was the last callback for this event, we need to disable
     * events on the server */
    if (count == 0) {
        args.callbackID = remoteID;

        if (call(conn, priv, REMOTE_CALL_QEMU, QEMU_PROC_CONNECT_DOMAIN_MONITOR_EVENT_DEREGISTER,
                 (xdrproc_t) xdr_qemu_connect_domain_monitor_event_deregister_args, (char *) &args,
                 (xdrproc_t) xdr_void, (char *) NULL) == -1)
            return -1;
    }

    return 0;
}

/*----------------------------------------------------------------------*/

static char *
remoteConnectFindStoragePoolSources(virConnectPtr conn,
                                    const char *type,
                                    const char *srcSpec,
                                    unsigned int flags)
{
    remote_connect_find_storage_pool_sources_args args = {0};
    g_auto(remote_connect_find_storage_pool_sources_ret) ret = {0};
    struct private_data *priv = conn->privateData;
    VIR_LOCK_GUARD lock = remoteDriverLock(priv);

    args.type = (char*)type;
    args.srcSpec = srcSpec ? (char **)&srcSpec : NULL;
    args.flags = flags;

    if (call(conn, priv, 0, REMOTE_PROC_CONNECT_FIND_STORAGE_POOL_SOURCES,
             (xdrproc_t) xdr_remote_connect_find_storage_pool_sources_args, (char *) &args,
             (xdrproc_t) xdr_remote_connect_find_storage_pool_sources_ret, (char *) &ret) == -1)
        return NULL;

    return g_steal_pointer(&ret.xml);
}

/*----------------------------------------------------------------------*/

static int
remoteNodeDeviceDettach(virNodeDevicePtr dev)
{
    remote_node_device_dettach_args args = {0};
    struct private_data *priv = dev->conn->privateData;
    VIR_LOCK_GUARD lock = remoteDriverLock(priv);

    args.name = dev->name;

    if (call(dev->conn, priv, 0, REMOTE_PROC_NODE_DEVICE_DETTACH,
             (xdrproc_t) xdr_remote_node_device_dettach_args, (char *) &args,
             (xdrproc_t) xdr_void, (char *) NULL) == -1)
        return -1;

    return 0;
}

static int
remoteNodeDeviceDetachFlags(virNodeDevicePtr dev,
                            const char *driverName,
                            unsigned int flags)
{
    remote_node_device_detach_flags_args args = {0};
    struct private_data *priv = dev->conn->privateData;
    VIR_LOCK_GUARD lock = remoteDriverLock(priv);

    args.name = dev->name;
    args.driverName = driverName ? (char**)&driverName : NULL;
    args.flags = flags;

    if (call(dev->conn, priv, 0, REMOTE_PROC_NODE_DEVICE_DETACH_FLAGS,
             (xdrproc_t) xdr_remote_node_device_detach_flags_args,
             (char *) &args, (xdrproc_t) xdr_void, (char *) NULL) == -1)
        return -1;

    return 0;
}

static int
remoteNodeDeviceReAttach(virNodeDevicePtr dev)
{
    remote_node_device_re_attach_args args = {0};
    struct private_data *priv = dev->conn->privateData;
    VIR_LOCK_GUARD lock = remoteDriverLock(priv);

    args.name = dev->name;

    if (call(dev->conn, priv, 0, REMOTE_PROC_NODE_DEVICE_RE_ATTACH,
             (xdrproc_t) xdr_remote_node_device_re_attach_args, (char *) &args,
             (xdrproc_t) xdr_void, (char *) NULL) == -1)
        return -1;

    return 0;
}

static int
remoteNodeDeviceReset(virNodeDevicePtr dev)
{
    remote_node_device_reset_args args = {0};
    /* This method is unusual in that it uses the HV driver, not the devMon driver
     * hence its use of privateData, instead of nodeDevicePrivateData */
    struct private_data *priv = dev->conn->privateData;
    VIR_LOCK_GUARD lock = remoteDriverLock(priv);

    args.name = dev->name;

    if (call(dev->conn, priv, 0, REMOTE_PROC_NODE_DEVICE_RESET,
             (xdrproc_t) xdr_remote_node_device_reset_args, (char *) &args,
             (xdrproc_t) xdr_void, (char *) NULL) == -1)
        return -1;

    return 0;
}


/*----------------------------------------------------------------------*/

static int
remoteAuthenticate(virConnectPtr conn, struct private_data *priv,
                   virConnectAuthPtr auth G_GNUC_UNUSED,
                   const char *authtype)
{
    g_auto(remote_auth_list_ret) ret = {0};
    int err, type = REMOTE_AUTH_NONE;

    err = call(conn, priv, 0,
               REMOTE_PROC_AUTH_LIST,
               (xdrproc_t) xdr_void, (char *) NULL,
               (xdrproc_t) xdr_remote_auth_list_ret, (char *) &ret);
    if (err < 0) {
        if (virGetLastErrorCode() == VIR_ERR_NO_SUPPORT) {
            /* Missing RPC - old server - ignore */
            virResetLastError();
            return 0;
        }
        return -1;
    }

    if (ret.types.types_len == 0)
        return 0;

    if (authtype) {
        int want;
        size_t i;
        if (STRCASEEQ(authtype, "sasl") ||
            STRCASEEQLEN(authtype, "sasl.", 5)) {
            want = REMOTE_AUTH_SASL;
        } else if (STRCASEEQ(authtype, "polkit")) {
            want = REMOTE_AUTH_POLKIT;
        } else {
            virReportError(VIR_ERR_AUTH_FAILED,
                           _("unknown authentication type %1$s"), authtype);
            return -1;
        }
        for (i = 0; i < ret.types.types_len; i++) {
            if (ret.types.types_val[i] == want)
                type = want;
        }
        if (type == REMOTE_AUTH_NONE) {
            virReportError(VIR_ERR_AUTH_FAILED,
                           _("requested authentication type %1$s rejected"),
                           authtype);
            return -1;
        }
    } else {
        type = ret.types.types_val[0];
    }

    switch (type) {
#if WITH_SASL
    case REMOTE_AUTH_SASL: {
        const char *mech = NULL;
        if (authtype &&
            STRCASEEQLEN(authtype, "sasl.", 5))
            mech = authtype + 5;

        if (remoteAuthSASL(conn, priv, auth, mech) < 0) {
            VIR_FREE(ret.types.types_val);
            return -1;
        }
        break;
    }
#endif

    case REMOTE_AUTH_POLKIT:
        if (remoteAuthPolkit(conn, priv, auth) < 0) {
            VIR_FREE(ret.types.types_val);
            return -1;
        }
        break;

    case REMOTE_AUTH_NONE:
        /* Nothing todo, hurrah ! */
        break;

    default:
        virReportError(VIR_ERR_AUTH_FAILED,
                       _("unsupported authentication type %1$d"),
                       ret.types.types_val[0]);
        VIR_FREE(ret.types.types_val);
        return -1;
    }

    VIR_FREE(ret.types.types_val);

    return 0;
}



#if WITH_SASL
static int remoteAuthCredVir2SASL(int vircred)
{
    switch (vircred) {
    case VIR_CRED_USERNAME:
        return SASL_CB_USER;

    case VIR_CRED_AUTHNAME:
        return SASL_CB_AUTHNAME;

    case VIR_CRED_LANGUAGE:
        return SASL_CB_LANGUAGE;

    case VIR_CRED_CNONCE:
        return SASL_CB_CNONCE;

    case VIR_CRED_PASSPHRASE:
        return SASL_CB_PASS;

    case VIR_CRED_ECHOPROMPT:
        return SASL_CB_ECHOPROMPT;

    case VIR_CRED_NOECHOPROMPT:
        return SASL_CB_NOECHOPROMPT;

    case VIR_CRED_REALM:
        return SASL_CB_GETREALM;
    }

    return 0;
}

static int remoteAuthCredSASL2Vir(int vircred)
{
    switch (vircred) {
    case SASL_CB_USER:
        return VIR_CRED_USERNAME;

    case SASL_CB_AUTHNAME:
        return VIR_CRED_AUTHNAME;

    case SASL_CB_LANGUAGE:
        return VIR_CRED_LANGUAGE;

    case SASL_CB_CNONCE:
        return VIR_CRED_CNONCE;

    case SASL_CB_PASS:
        return VIR_CRED_PASSPHRASE;

    case SASL_CB_ECHOPROMPT:
        return VIR_CRED_ECHOPROMPT;

    case SASL_CB_NOECHOPROMPT:
        return VIR_CRED_NOECHOPROMPT;

    case SASL_CB_GETREALM:
        return VIR_CRED_REALM;
    }

    return 0;
}

/*
 * @param credtype array of credential types client supports
 * @param ncredtype size of credtype array
 * @return the SASL callback structure, or NULL on error
 *
 * Build up the SASL callback structure. We register one callback for
 * each credential type that the libvirt client indicated they support.
 * We explicitly leave the callback function pointer at NULL though,
 * because we don't actually want to get SASL callbacks triggered.
 * Instead, we want the start/step functions to return SASL_INTERACT.
 * This lets us give the libvirt client a list of all required
 * credentials in one go, rather than triggering the callback one
 * credential at a time,
 */
static sasl_callback_t *remoteAuthMakeCallbacks(int *credtype, int ncredtype)
{
    sasl_callback_t *cbs;
    size_t i;
    int n;
    cbs = g_new0(sasl_callback_t, ncredtype + 1);

    for (i = 0, n = 0; i < ncredtype; i++) {
        int id = remoteAuthCredVir2SASL(credtype[i]);
        if (id != 0)
            cbs[n++].id = id;
        /* Don't fill proc or context fields of sasl_callback_t
         * because we want to use interactions instead */
    }
    cbs[n].id = 0;
    return cbs;
}


/*
 * @param interact SASL interactions required
 * @param cred populated with libvirt credential metadata
 * @return the size of the cred array returned
 *
 * Builds up an array of libvirt credential structs, populating
 * with data from the SASL interaction struct. These two structs
 * are basically a 1-to-1 copy of each other.
 */
static int remoteAuthMakeCredentials(sasl_interact_t *interact,
                                     virConnectCredentialPtr *cred,
                                     size_t *ncred)
{
    int ninteract;
    if (!cred)
        return -1;

    for (ninteract = 0, *ncred = 0; interact[ninteract].id != 0; ninteract++) {
        if (interact[ninteract].result)
            continue;
        (*ncred)++;
    }

    *cred = g_new0(virConnectCredential, *ncred);

    for (ninteract = 0, *ncred = 0; interact[ninteract].id != 0; ninteract++) {
        if (interact[ninteract].result)
            continue;

        (*cred)[*ncred].type = remoteAuthCredSASL2Vir(interact[ninteract].id);
        if (!(*cred)[*ncred].type) {
            *ncred = 0;
            VIR_FREE(*cred);
            return -1;
        }
        if (interact[*ncred].challenge)
            (*cred)[*ncred].challenge = interact[ninteract].challenge;
        (*cred)[*ncred].prompt = interact[ninteract].prompt;
        if (interact[*ncred].defresult)
            (*cred)[*ncred].defresult = interact[ninteract].defresult;
        (*cred)[*ncred].result = NULL;

        (*ncred)++;
    }

    return 0;
}


/*
 * @param cred the populated libvirt credentials
 * @param interact the SASL interactions to fill in results for
 *
 * Fills the SASL interactions with the result from the libvirt
 * callbacks
 */
static void remoteAuthFillInteract(virConnectCredentialPtr cred,
                                   sasl_interact_t *interact)
{
    int ninteract, ncred;
    for (ninteract = 0, ncred = 0; interact[ninteract].id != 0; ninteract++) {
        if (interact[ninteract].result)
            continue;
        interact[ninteract].result = cred[ncred].result;
        interact[ninteract].len = cred[ncred].resultlen;
        ncred++;
    }
}

struct remoteAuthInteractState {
    sasl_interact_t *interact;
    virConnectCredentialPtr cred;
    size_t ncred;
    virAuthConfig *config;
};



static int remoteAuthFillFromConfig(virConnectPtr conn,
                                    struct remoteAuthInteractState *state)
{
    int ninteract;
    const char *credname;
    g_autofree char *path = NULL;

    VIR_DEBUG("Trying to fill auth parameters from config file");

    if (!state->config) {
        if (virAuthGetConfigFilePath(conn, &path) < 0)
            return -1;
        if (path == NULL)
            return 0;
        if (!(state->config = virAuthConfigNew(path)))
            return -1;
    }

    for (ninteract = 0; state->interact[ninteract].id != 0; ninteract++) {
        char *value = NULL;

        switch (state->interact[ninteract].id) {
        case SASL_CB_USER:
            credname = "username";
            break;
        case SASL_CB_AUTHNAME:
            credname = "authname";
            break;
        case SASL_CB_PASS:
            credname = "password";
            break;
        case SASL_CB_GETREALM:
            credname = "realm";
            break;
        default:
            credname = NULL;
            break;
        }

        if (credname &&
            virAuthConfigLookup(state->config,
                                "libvirt",
                                VIR_URI_SERVER(conn->uri),
                                credname,
                                &value) < 0)
            return -1;

        if (value) {
            state->interact[ninteract].result = value;
            state->interact[ninteract].len = strlen(value);
        }
    }

    return 0;
}


static void remoteAuthInteractStateClear(struct remoteAuthInteractState *state,
                                         bool final)
{
    size_t i;
    if (!state)
        return;

    for (i = 0; i < state->ncred; i++)
        VIR_FREE(state->cred[i].result);
    VIR_FREE(state->cred);
    state->ncred = 0;

    if (final)
        virAuthConfigFree(state->config);
}


static int remoteAuthInteract(virConnectPtr conn,
                              struct remoteAuthInteractState *state,
                              virConnectAuthPtr auth)
{
    VIR_DEBUG("Starting SASL interaction");
    remoteAuthInteractStateClear(state, false);

    /* Fills state->interact with any values from the auth config file */
    if (remoteAuthFillFromConfig(conn, state) < 0)
        return -1;

    /* Populates state->cred for anything not found in the auth config */
    if (remoteAuthMakeCredentials(state->interact, &state->cred, &state->ncred) < 0) {
        virReportError(VIR_ERR_AUTH_FAILED, "%s",
                       _("Failed to make auth credentials"));
        return -1;
    }

    /* If there was anything not in the auth config, we need to
     * run the interactive callback
     */
    if (state->ncred) {
        /* Run the authentication callback */
        if (!auth || !auth->cb) {
            virReportError(VIR_ERR_AUTH_FAILED, "%s",
                           _("No authentication callback available"));
            return -1;
        }

        if ((*(auth->cb))(state->cred, state->ncred, auth->cbdata) < 0) {
            virReportError(VIR_ERR_AUTH_FAILED, "%s",
                           _("Failed to collect auth credentials"));
            return -1;
        }

        /* Copy user's responses from cred into interact */
        remoteAuthFillInteract(state->cred, state->interact);
    }

    /*
     * 'interact' now has pointers to strings in 'state->cred'
     * so we must not free state->cred until the *next*
     * sasl_start/step function is complete. Hence we
     * call remoteAuthInteractStateClear() at the *start*
     * of this method, rather than the end.
     */

    return 0;
}


/* Perform the SASL authentication process
 */
static int
remoteAuthSASL(virConnectPtr conn, struct private_data *priv,
               virConnectAuthPtr auth, const char *wantmech)
{
    remote_auth_sasl_init_ret iret = { 0 };
    remote_auth_sasl_start_args sargs = {0};
    remote_auth_sasl_start_ret sret = { 0 };
    const char *clientout;
    char *serverin = NULL;
    size_t clientoutlen, serverinlen;
    const char *mech;
    int err, complete;
    int ssf;
    sasl_callback_t *saslcb = NULL;
    int ret = -1;
    const char *mechlist;
    virNetSASLContext *saslCtxt;
    virNetSASLSession *sasl = NULL;
    struct remoteAuthInteractState state = { 0 };

    VIR_DEBUG("Client initialize SASL authentication");

    if (!(saslCtxt = virNetSASLContextNewClient()))
        goto cleanup;

    if (auth) {
        if ((saslcb = remoteAuthMakeCallbacks(auth->credtype, auth->ncredtype)) == NULL)
            goto cleanup;
    } else {
        saslcb = NULL;
    }

    /* Setup a handle for being a client */
    if (!(sasl = virNetSASLSessionNewClient(saslCtxt,
                                            "libvirt",
                                            priv->hostname,
                                            virNetClientLocalAddrStringSASL(priv->client),
                                            virNetClientRemoteAddrStringSASL(priv->client),
                                            saslcb)))
        goto cleanup;
    /* saslcb is now owned by sasl */
    saslcb = NULL;

    /* Initialize some connection props we care about */
    if (priv->tls) {
        if ((ssf = virNetClientGetTLSKeySize(priv->client)) < 0)
            goto cleanup;

        ssf *= 8; /* key size is bytes, sasl wants bits */

        VIR_DEBUG("Setting external SSF %d", ssf);
        if (virNetSASLSessionExtKeySize(sasl, ssf) < 0)
            goto cleanup;
    }

    /* If we've got a secure channel (TLS or UNIX sock), we don't care about SSF */
    /* If we're not secure, then forbid any anonymous or trivially crackable auth */
    if (virNetSASLSessionSecProps(sasl,
                                  priv->is_secure ? 0 : 56, /* Equiv to DES supported by all Kerberos */
                                  priv->is_secure ? 0 : 100000, /* Very strong ! AES == 256 */
                                  priv->is_secure ? true : false) < 0)
        goto cleanup;

    /* First call is to inquire about supported mechanisms in the server */
    if (call(conn, priv, 0, REMOTE_PROC_AUTH_SASL_INIT,
             (xdrproc_t) xdr_void, (char *)NULL,
             (xdrproc_t) xdr_remote_auth_sasl_init_ret, (char *) &iret) != 0)
        goto cleanup;


    mechlist = iret.mechlist;
    if (wantmech) {
        if (strstr(mechlist, wantmech) == NULL) {
            virReportError(VIR_ERR_AUTH_FAILED,
                           _("SASL mechanism %1$s not supported by server"),
                           wantmech);
            VIR_FREE(iret.mechlist);
            goto cleanup;
        }
        mechlist = wantmech;
    }
 restart:
    /* Start the auth negotiation on the client end first */
    VIR_DEBUG("Client start negotiation mechlist '%s'", mechlist);
    if ((err = virNetSASLSessionClientStart(sasl,
                                            mechlist,
                                            &state.interact,
                                            &clientout,
                                            &clientoutlen,
                                            &mech)) < 0)
        goto cleanup;

    /* Need to gather some credentials from the client */
    if (err == VIR_NET_SASL_INTERACT) {
        if (remoteAuthInteract(conn, &state, auth) < 0) {
            VIR_FREE(iret.mechlist);
            goto cleanup;
        }
        goto restart;
    }
    VIR_FREE(iret.mechlist);

    if (clientoutlen > REMOTE_AUTH_SASL_DATA_MAX) {
        virReportError(VIR_ERR_AUTH_FAILED,
                       _("SASL negotiation data too long: %1$zu bytes"),
                       clientoutlen);
        goto cleanup;
    }
    /* NB, distinction of NULL vs "" is *critical* in SASL */
    sargs.nil = clientout ? 0 : 1;
    sargs.data.data_val = (char*)clientout;
    sargs.data.data_len = clientoutlen;
    sargs.mech = (char*)mech;
    VIR_DEBUG("Server start negotiation with mech %s. Data %zu bytes %p",
              mech, clientoutlen, clientout);

    /* Now send the initial auth data to the server */
    if (call(conn, priv, 0, REMOTE_PROC_AUTH_SASL_START,
             (xdrproc_t) xdr_remote_auth_sasl_start_args, (char *) &sargs,
             (xdrproc_t) xdr_remote_auth_sasl_start_ret, (char *) &sret) != 0)
        goto cleanup;

    complete = sret.complete;
    /* NB, distinction of NULL vs "" is *critical* in SASL */
    serverin = sret.nil ? NULL : sret.data.data_val;
    serverinlen = sret.data.data_len;
    VIR_DEBUG("Client step result complete: %d. Data %zu bytes %p",
              complete, serverinlen, serverin);

    /* Previous server call showed completion & sasl_client_start() told us
     * we are locally complete too */
    if (complete && err == VIR_NET_SASL_COMPLETE)
        goto done;

    /* Loop-the-loop...
     * Even if the server has completed, the client must *always* do at least one step
     * in this loop to verify the server isn't lying about something. Mutual auth */
    for (;;) {
        remote_auth_sasl_step_args pargs = { 0 };
        remote_auth_sasl_step_ret pret = { 0 };

        if ((err = virNetSASLSessionClientStep(sasl,
                                               serverin,
                                               serverinlen,
                                               &state.interact,
                                               &clientout,
                                               &clientoutlen)) < 0)
            goto cleanup;

        /* Need to gather some credentials from the client */
        if (err == VIR_NET_SASL_INTERACT) {
            if (remoteAuthInteract(conn, &state, auth) < 0) {
                VIR_FREE(iret.mechlist);
                goto cleanup;
            }
            continue;
        }

        VIR_FREE(serverin);
        VIR_DEBUG("Client step result %d. Data %zu bytes %p",
                  err, clientoutlen, clientout);

        /* Previous server call showed completion & we're now locally complete too */
        if (complete && err == VIR_NET_SASL_COMPLETE)
            break;

        /* Not done, prepare to talk with the server for another iteration */
        /* NB, distinction of NULL vs "" is *critical* in SASL */
        pargs.nil = clientout ? 0 : 1;
        pargs.data.data_val = (char*)clientout;
        pargs.data.data_len = clientoutlen;
        VIR_DEBUG("Server step with %zu bytes %p",
                  clientoutlen, clientout);

        if (call(conn, priv, 0, REMOTE_PROC_AUTH_SASL_STEP,
                 (xdrproc_t) xdr_remote_auth_sasl_step_args, (char *) &pargs,
                 (xdrproc_t) xdr_remote_auth_sasl_step_ret, (char *) &pret) != 0)
            goto cleanup;

        complete = pret.complete;
        /* NB, distinction of NULL vs "" is *critical* in SASL */
        serverin = pret.nil ? NULL : pret.data.data_val;
        serverinlen = pret.data.data_len;

        VIR_DEBUG("Client step result complete: %d. Data %zu bytes %p",
                  complete, serverinlen, serverin);

        /* This server call shows complete, and earlier client step was OK */
        if (complete && err == VIR_NET_SASL_COMPLETE) {
            VIR_FREE(serverin);
            break;
        }
    }

    /* Check for suitable SSF if not already secure (TLS or UNIX sock) */
    if (!priv->is_secure) {
        if ((ssf = virNetSASLSessionGetKeySize(sasl)) < 0)
            goto cleanup;

        VIR_DEBUG("SASL SSF value %d", ssf);
        if (ssf < 56) { /* 56 == DES level, good for Kerberos */
            virReportError(VIR_ERR_AUTH_FAILED,
                           _("negotiation SSF %1$d was not strong enough"), ssf);
            goto cleanup;
        }
        if (ssf < SSF_WARNING_LEVEL) {
            VIR_WARN("negotiation SSF %d lower than %d will be deprecated. "
                     "Please upgrade your ciphers.",
                     ssf, SSF_WARNING_LEVEL);
        }
        priv->is_secure = 1;
    }

 done:
    VIR_DEBUG("SASL authentication complete");
    virNetClientSetSASLSession(priv->client, sasl);
    ret = 0;

 cleanup:
    VIR_FREE(serverin);

    remoteAuthInteractStateClear(&state, true);
    VIR_FREE(saslcb);
    virObjectUnref(sasl);
    virObjectUnref(saslCtxt);

    return ret;
}
#endif /* WITH_SASL */


static int
remoteAuthPolkit(virConnectPtr conn, struct private_data *priv,
                 virConnectAuthPtr auth G_GNUC_UNUSED)
{
    g_auto(remote_auth_polkit_ret) ret = {0};
    VIR_DEBUG("Client initialize PolicyKit authentication");

    if (call(conn, priv, 0, REMOTE_PROC_AUTH_POLKIT,
             (xdrproc_t) xdr_void, (char *)NULL,
             (xdrproc_t) xdr_remote_auth_polkit_ret, (char *) &ret) != 0) {
        return -1; /* virError already set by call */
    }

    VIR_DEBUG("PolicyKit authentication complete");
    return 0;
}

/*----------------------------------------------------------------------*/

static int
remoteConnectDomainEventRegister(virConnectPtr conn,
                                 virConnectDomainEventCallback callback,
                                 void *opaque,
                                 virFreeCallback freecb)
{
    int callbackID;
    struct private_data *priv = conn->privateData;
    int count;
    VIR_LOCK_GUARD lock = remoteDriverLock(priv);

    if ((count = virDomainEventStateRegisterClient(conn, priv->eventState,
                                                   NULL,
                                                   VIR_DOMAIN_EVENT_ID_LIFECYCLE,
                                                   VIR_DOMAIN_EVENT_CALLBACK(callback),
                                                   opaque, freecb, true,
                                                   &callbackID,
                                                   priv->serverEventFilter)) < 0)
         return -1;

    if (count == 1) {
        /* Tell the server when we are the first callback registering */
        if (priv->serverEventFilter) {
            remote_connect_domain_event_callback_register_any_args args = {0};
            g_auto(remote_connect_domain_event_callback_register_any_ret) ret = {0};

            args.eventID = VIR_DOMAIN_EVENT_ID_LIFECYCLE;
            args.dom = NULL;

            if (call(conn, priv, 0,
                     REMOTE_PROC_CONNECT_DOMAIN_EVENT_CALLBACK_REGISTER_ANY,
                     (xdrproc_t) xdr_remote_connect_domain_event_callback_register_any_args, (char *) &args,
                     (xdrproc_t) xdr_remote_connect_domain_event_callback_register_any_ret, (char *) &ret) == -1) {
                virObjectEventStateDeregisterID(conn, priv->eventState,
                                                callbackID, false);
                return -1;
            }
            virObjectEventStateSetRemote(conn, priv->eventState, callbackID,
                                         ret.callbackID);
        } else {
            if (call(conn, priv, 0, REMOTE_PROC_CONNECT_DOMAIN_EVENT_REGISTER,
                     (xdrproc_t) xdr_void, (char *) NULL,
                     (xdrproc_t) xdr_void, (char *) NULL) == -1) {
                virObjectEventStateDeregisterID(conn, priv->eventState,
                                                callbackID, false);
                return -1;
            }
        }
    }

    return 0;
}


static int
remoteConnectDomainEventDeregister(virConnectPtr conn,
                                   virConnectDomainEventCallback callback)
{
    struct private_data *priv = conn->privateData;
    remote_connect_domain_event_callback_deregister_any_args args = {0};
    int callbackID;
    int remoteID;
    int count;
    VIR_LOCK_GUARD lock = remoteDriverLock(priv);

    if ((callbackID = virDomainEventStateCallbackID(conn, priv->eventState,
                                                    callback,
                                                    &remoteID)) < 0)
        return -1;

    if ((count = virObjectEventStateDeregisterID(conn, priv->eventState,
                                                 callbackID, true)) < 0)
        return -1;

    if (count == 0) {
        /* Tell the server when we are the last callback deregistering */
        if (priv->serverEventFilter) {
            args.callbackID = remoteID;

            if (call(conn, priv, 0,
                     REMOTE_PROC_CONNECT_DOMAIN_EVENT_CALLBACK_DEREGISTER_ANY,
                     (xdrproc_t) xdr_remote_connect_domain_event_callback_deregister_any_args, (char *) &args,
                     (xdrproc_t) xdr_void, (char *) NULL) == -1)
                return -1;
        } else {
            if (call(conn, priv, 0, REMOTE_PROC_CONNECT_DOMAIN_EVENT_DEREGISTER,
                     (xdrproc_t) xdr_void, (char *) NULL,
                     (xdrproc_t) xdr_void, (char *) NULL) == -1)
                return -1;
        }
    }

    return 0;
}


static void
remoteDomainBuildEventLifecycleHelper(virConnectPtr conn,
                                      remote_domain_event_lifecycle_msg *msg,
                                      int callbackID)
{
    struct private_data *priv = conn->privateData;
    virDomainPtr dom;
    virObjectEvent *event = NULL;

    dom = get_nonnull_domain(conn, msg->dom);
    if (!dom)
        return;

    event = virDomainEventLifecycleNewFromDom(dom, msg->event, msg->detail);
    virObjectUnref(dom);

    virObjectEventStateQueueRemote(priv->eventState, event, callbackID);
}
static void
remoteDomainBuildEventLifecycle(virNetClientProgram *prog G_GNUC_UNUSED,
                                virNetClient *client G_GNUC_UNUSED,
                                void *evdata, void *opaque)
{
    virConnectPtr conn = opaque;
    remote_domain_event_lifecycle_msg *msg = evdata;
    remoteDomainBuildEventLifecycleHelper(conn, msg, -1);
}
static void
remoteDomainBuildEventCallbackLifecycle(virNetClientProgram *prog G_GNUC_UNUSED,
                                        virNetClient *client G_GNUC_UNUSED,
                                        void *evdata, void *opaque)
{
    virConnectPtr conn = opaque;
    remote_domain_event_callback_lifecycle_msg *msg = evdata;
    remoteDomainBuildEventLifecycleHelper(conn, &msg->msg, msg->callbackID);
}


static void
remoteDomainBuildEventRebootHelper(virConnectPtr conn,
                                   remote_domain_event_reboot_msg *msg,
                                   int callbackID)
{
    struct private_data *priv = conn->privateData;
    virDomainPtr dom;
    virObjectEvent *event = NULL;

    dom = get_nonnull_domain(conn, msg->dom);
    if (!dom)
        return;

    event = virDomainEventRebootNewFromDom(dom);
    virObjectUnref(dom);

    virObjectEventStateQueueRemote(priv->eventState, event, callbackID);
}
static void
remoteDomainBuildEventReboot(virNetClientProgram *prog G_GNUC_UNUSED,
                             virNetClient *client G_GNUC_UNUSED,
                             void *evdata, void *opaque)
{
    virConnectPtr conn = opaque;
    remote_domain_event_reboot_msg *msg = evdata;
    remoteDomainBuildEventRebootHelper(conn, msg, -1);
}
static void
remoteDomainBuildEventCallbackReboot(virNetClientProgram *prog G_GNUC_UNUSED,
                                     virNetClient *client G_GNUC_UNUSED,
                                     void *evdata, void *opaque)
{
    virConnectPtr conn = opaque;
    remote_domain_event_callback_reboot_msg *msg = evdata;
    remoteDomainBuildEventRebootHelper(conn, &msg->msg, msg->callbackID);
}

static void
remoteDomainBuildEventRTCChangeHelper(virConnectPtr conn,
                                      remote_domain_event_rtc_change_msg *msg,
                                      int callbackID)
{
    struct private_data *priv = conn->privateData;
    virDomainPtr dom;
    virObjectEvent *event = NULL;

    dom = get_nonnull_domain(conn, msg->dom);
    if (!dom)
        return;

    event = virDomainEventRTCChangeNewFromDom(dom, msg->offset);
    virObjectUnref(dom);

    virObjectEventStateQueueRemote(priv->eventState, event, callbackID);
}
static void
remoteDomainBuildEventRTCChange(virNetClientProgram *prog G_GNUC_UNUSED,
                                virNetClient *client G_GNUC_UNUSED,
                                void *evdata, void *opaque)
{
    virConnectPtr conn = opaque;
    remote_domain_event_rtc_change_msg *msg = evdata;
    remoteDomainBuildEventRTCChangeHelper(conn, msg, -1);
}
static void
remoteDomainBuildEventCallbackRTCChange(virNetClientProgram *prog G_GNUC_UNUSED,
                                        virNetClient *client G_GNUC_UNUSED,
                                        void *evdata, void *opaque)
{
    virConnectPtr conn = opaque;
    remote_domain_event_callback_rtc_change_msg *msg = evdata;
    remoteDomainBuildEventRTCChangeHelper(conn, &msg->msg, msg->callbackID);
}

static void
remoteDomainBuildEventWatchdogHelper(virConnectPtr conn,
                                     remote_domain_event_watchdog_msg *msg,
                                     int callbackID)
{
    struct private_data *priv = conn->privateData;
    virDomainPtr dom;
    virObjectEvent *event = NULL;

    dom = get_nonnull_domain(conn, msg->dom);
    if (!dom)
        return;

    event = virDomainEventWatchdogNewFromDom(dom, msg->action);
    virObjectUnref(dom);

    virObjectEventStateQueueRemote(priv->eventState, event, callbackID);
}
static void
remoteDomainBuildEventWatchdog(virNetClientProgram *prog G_GNUC_UNUSED,
                               virNetClient *client G_GNUC_UNUSED,
                               void *evdata, void *opaque)
{
    virConnectPtr conn = opaque;
    remote_domain_event_watchdog_msg *msg = evdata;
    remoteDomainBuildEventWatchdogHelper(conn, msg, -1);
}
static void
remoteDomainBuildEventCallbackWatchdog(virNetClientProgram *prog G_GNUC_UNUSED,
                                       virNetClient *client G_GNUC_UNUSED,
                                       void *evdata, void *opaque)
{
    virConnectPtr conn = opaque;
    remote_domain_event_callback_watchdog_msg *msg = evdata;
    remoteDomainBuildEventWatchdogHelper(conn, &msg->msg, msg->callbackID);
}

static void
remoteDomainBuildEventIOErrorHelper(virConnectPtr conn,
                                    remote_domain_event_io_error_msg *msg,
                                    int callbackID)
{
    struct private_data *priv = conn->privateData;
    virDomainPtr dom;
    virObjectEvent *event = NULL;

    dom = get_nonnull_domain(conn, msg->dom);
    if (!dom)
        return;

    event = virDomainEventIOErrorNewFromDom(dom,
                                            msg->srcPath,
                                            msg->devAlias,
                                            msg->action);
    virObjectUnref(dom);

    virObjectEventStateQueueRemote(priv->eventState, event, callbackID);
}
static void
remoteDomainBuildEventIOError(virNetClientProgram *prog G_GNUC_UNUSED,
                              virNetClient *client G_GNUC_UNUSED,
                              void *evdata, void *opaque)
{
    virConnectPtr conn = opaque;
    remote_domain_event_io_error_msg *msg = evdata;
    remoteDomainBuildEventIOErrorHelper(conn, msg, -1);
}
static void
remoteDomainBuildEventCallbackIOError(virNetClientProgram *prog G_GNUC_UNUSED,
                                      virNetClient *client G_GNUC_UNUSED,
                                      void *evdata, void *opaque)
{
    virConnectPtr conn = opaque;
    remote_domain_event_callback_io_error_msg *msg = evdata;
    remoteDomainBuildEventIOErrorHelper(conn, &msg->msg, msg->callbackID);
}

static void
remoteDomainBuildEventIOErrorReasonHelper(virConnectPtr conn,
                                          remote_domain_event_io_error_reason_msg *msg,
                                          int callbackID)
{
    struct private_data *priv = conn->privateData;
    virDomainPtr dom;
    virObjectEvent *event = NULL;

    dom = get_nonnull_domain(conn, msg->dom);
    if (!dom)
        return;

    event = virDomainEventIOErrorReasonNewFromDom(dom,
                                                  msg->srcPath,
                                                  msg->devAlias,
                                                  msg->action,
                                                  msg->reason);

    virObjectUnref(dom);

    virObjectEventStateQueueRemote(priv->eventState, event, callbackID);
}
static void
remoteDomainBuildEventIOErrorReason(virNetClientProgram *prog G_GNUC_UNUSED,
                                    virNetClient *client G_GNUC_UNUSED,
                                    void *evdata, void *opaque)
{
    virConnectPtr conn = opaque;
    remote_domain_event_io_error_reason_msg *msg = evdata;
    remoteDomainBuildEventIOErrorReasonHelper(conn, msg, -1);
}
static void
remoteDomainBuildEventCallbackIOErrorReason(virNetClientProgram *prog G_GNUC_UNUSED,
                                            virNetClient *client G_GNUC_UNUSED,
                                            void *evdata, void *opaque)
{
    virConnectPtr conn = opaque;
    remote_domain_event_callback_io_error_reason_msg *msg = evdata;
    remoteDomainBuildEventIOErrorReasonHelper(conn, &msg->msg, msg->callbackID);
}

static void
remoteDomainBuildEventBlockJobHelper(virConnectPtr conn,
                                     remote_domain_event_block_job_msg *msg,
                                     int callbackID)
{
    struct private_data *priv = conn->privateData;
    virDomainPtr dom;
    virObjectEvent *event = NULL;

    dom = get_nonnull_domain(conn, msg->dom);
    if (!dom)
        return;

    event = virDomainEventBlockJobNewFromDom(dom, msg->path, msg->type,
                                             msg->status);

    virObjectUnref(dom);

    virObjectEventStateQueueRemote(priv->eventState, event, callbackID);
}
static void
remoteDomainBuildEventBlockJob(virNetClientProgram *prog G_GNUC_UNUSED,
                               virNetClient *client G_GNUC_UNUSED,
                               void *evdata, void *opaque)
{
    virConnectPtr conn = opaque;
    remote_domain_event_block_job_msg *msg = evdata;
    remoteDomainBuildEventBlockJobHelper(conn, msg, -1);
}
static void
remoteDomainBuildEventCallbackBlockJob(virNetClientProgram *prog G_GNUC_UNUSED,
                                       virNetClient *client G_GNUC_UNUSED,
                                       void *evdata, void *opaque)
{
    virConnectPtr conn = opaque;
    remote_domain_event_callback_block_job_msg *msg = evdata;
    remoteDomainBuildEventBlockJobHelper(conn, &msg->msg, msg->callbackID);
}
static void
remoteDomainBuildEventBlockJob2(virNetClientProgram *prog G_GNUC_UNUSED,
                                virNetClient *client G_GNUC_UNUSED,
                                void *evdata, void *opaque)
{
    virConnectPtr conn = opaque;
    remote_domain_event_block_job_2_msg *msg = evdata;
    struct private_data *priv = conn->privateData;
    virDomainPtr dom;
    virObjectEvent *event = NULL;

    dom = get_nonnull_domain(conn, msg->dom);
    if (!dom)
        return;

    event = virDomainEventBlockJob2NewFromDom(dom, msg->dst, msg->type,
                                              msg->status);

    virObjectUnref(dom);

    virObjectEventStateQueueRemote(priv->eventState, event, msg->callbackID);
}

static void
remoteDomainBuildEventGraphicsHelper(virConnectPtr conn,
                                     remote_domain_event_graphics_msg *msg,
                                     int callbackID)
{
    struct private_data *priv = conn->privateData;
    virDomainPtr dom;
    virObjectEvent *event = NULL;
    virDomainEventGraphicsAddressPtr localAddr = NULL;
    virDomainEventGraphicsAddressPtr remoteAddr = NULL;
    virDomainEventGraphicsSubjectPtr subject = NULL;
    size_t i;

    dom = get_nonnull_domain(conn, msg->dom);
    if (!dom)
        return;

    localAddr = g_new0(virDomainEventGraphicsAddress, 1);
    localAddr->family = msg->local.family;
    localAddr->service = g_strdup(msg->local.service);
    localAddr->node = g_strdup(msg->local.node);

    remoteAddr = g_new0(virDomainEventGraphicsAddress, 1);
    remoteAddr->family = msg->remote.family;
    remoteAddr->service = g_strdup(msg->remote.service);
    remoteAddr->node = g_strdup(msg->remote.node);

    subject = g_new0(virDomainEventGraphicsSubject, 1);
    subject->identities = g_new0(virDomainEventGraphicsSubjectIdentity, msg->subject.subject_len);
    subject->nidentity = msg->subject.subject_len;
    for (i = 0; i < subject->nidentity; i++) {
        subject->identities[i].type = g_strdup(msg->subject.subject_val[i].type);
        subject->identities[i].name = g_strdup(msg->subject.subject_val[i].name);
    }

    event = virDomainEventGraphicsNewFromDom(dom,
                                             msg->phase,
                                             localAddr,
                                             remoteAddr,
                                             msg->authScheme,
                                             subject);

    virObjectUnref(dom);

    virObjectEventStateQueueRemote(priv->eventState, event, callbackID);
    return;
}
static void
remoteDomainBuildEventGraphics(virNetClientProgram *prog G_GNUC_UNUSED,
                               virNetClient *client G_GNUC_UNUSED,
                               void *evdata, void *opaque)
{
    virConnectPtr conn = opaque;
    remote_domain_event_graphics_msg *msg = evdata;
    remoteDomainBuildEventGraphicsHelper(conn, msg, -1);
}
static void
remoteDomainBuildEventCallbackGraphics(virNetClientProgram *prog G_GNUC_UNUSED,
                                       virNetClient *client G_GNUC_UNUSED,
                                       void *evdata, void *opaque)
{
    virConnectPtr conn = opaque;
    remote_domain_event_callback_graphics_msg *msg = evdata;
    remoteDomainBuildEventGraphicsHelper(conn, &msg->msg, msg->callbackID);
}

static void
remoteDomainBuildEventControlErrorHelper(virConnectPtr conn,
                                         remote_domain_event_control_error_msg *msg,
                                         int callbackID)
{
    struct private_data *priv = conn->privateData;
    virDomainPtr dom;
    virObjectEvent *event = NULL;

    dom = get_nonnull_domain(conn, msg->dom);
    if (!dom)
        return;

    event = virDomainEventControlErrorNewFromDom(dom);

    virObjectUnref(dom);

    virObjectEventStateQueueRemote(priv->eventState, event, callbackID);
}
static void
remoteDomainBuildEventControlError(virNetClientProgram *prog G_GNUC_UNUSED,
                                   virNetClient *client G_GNUC_UNUSED,
                                   void *evdata, void *opaque)
{
    virConnectPtr conn = opaque;
    remote_domain_event_control_error_msg *msg = evdata;
    remoteDomainBuildEventControlErrorHelper(conn, msg, -1);
}
static void
remoteDomainBuildEventCallbackControlError(virNetClientProgram *prog G_GNUC_UNUSED,
                                           virNetClient *client G_GNUC_UNUSED,
                                           void *evdata, void *opaque)
{
    virConnectPtr conn = opaque;
    remote_domain_event_callback_control_error_msg *msg = evdata;
    remoteDomainBuildEventControlErrorHelper(conn, &msg->msg, msg->callbackID);
}


static void
remoteDomainBuildEventDiskChangeHelper(virConnectPtr conn,
                                       remote_domain_event_disk_change_msg *msg,
                                       int callbackID)
{
    struct private_data *priv = conn->privateData;
    virDomainPtr dom;
    virObjectEvent *event = NULL;

    dom = get_nonnull_domain(conn, msg->dom);
    if (!dom)
        return;

    event = virDomainEventDiskChangeNewFromDom(dom,
                                               msg->oldSrcPath ? *msg->oldSrcPath : NULL,
                                               msg->newSrcPath ? *msg->newSrcPath : NULL,
                                               msg->devAlias,
                                               msg->reason);

    virObjectUnref(dom);

    virObjectEventStateQueueRemote(priv->eventState, event, callbackID);
}
static void
remoteDomainBuildEventDiskChange(virNetClientProgram *prog G_GNUC_UNUSED,
                                 virNetClient *client G_GNUC_UNUSED,
                                 void *evdata, void *opaque)
{
    virConnectPtr conn = opaque;
    remote_domain_event_disk_change_msg *msg = evdata;
    remoteDomainBuildEventDiskChangeHelper(conn, msg, -1);
}
static void
remoteDomainBuildEventCallbackDiskChange(virNetClientProgram *prog G_GNUC_UNUSED,
                                         virNetClient *client G_GNUC_UNUSED,
                                         void *evdata, void *opaque)
{
    virConnectPtr conn = opaque;
    remote_domain_event_callback_disk_change_msg *msg = evdata;
    remoteDomainBuildEventDiskChangeHelper(conn, &msg->msg, msg->callbackID);
}


static void
remoteDomainBuildEventTrayChangeHelper(virConnectPtr conn,
                                       remote_domain_event_tray_change_msg *msg,
                                       int callbackID)
{
    struct private_data *priv = conn->privateData;
    virDomainPtr dom;
    virObjectEvent *event = NULL;

    dom = get_nonnull_domain(conn, msg->dom);
    if (!dom)
        return;

    event = virDomainEventTrayChangeNewFromDom(dom,
                                               msg->devAlias,
                                               msg->reason);

    virObjectUnref(dom);

    virObjectEventStateQueueRemote(priv->eventState, event, callbackID);
}
static void
remoteDomainBuildEventTrayChange(virNetClientProgram *prog G_GNUC_UNUSED,
                                 virNetClient *client G_GNUC_UNUSED,
                                 void *evdata, void *opaque)
{
    virConnectPtr conn = opaque;
    remote_domain_event_tray_change_msg *msg = evdata;
    remoteDomainBuildEventTrayChangeHelper(conn, msg, -1);
}
static void
remoteDomainBuildEventCallbackTrayChange(virNetClientProgram *prog G_GNUC_UNUSED,
                                         virNetClient *client G_GNUC_UNUSED,
                                         void *evdata, void *opaque)
{
    virConnectPtr conn = opaque;
    remote_domain_event_callback_tray_change_msg *msg = evdata;
    remoteDomainBuildEventTrayChangeHelper(conn, &msg->msg, msg->callbackID);
}

static void
remoteDomainBuildEventPMWakeupHelper(virConnectPtr conn,
                                     remote_domain_event_pmwakeup_msg *msg,
                                     int callbackID,
                                     int reason)
{
    struct private_data *priv = conn->privateData;
    virDomainPtr dom;
    virObjectEvent *event = NULL;

    dom = get_nonnull_domain(conn, msg->dom);
    if (!dom)
        return;

    event = virDomainEventPMWakeupNewFromDom(dom, reason);

    virObjectUnref(dom);

    virObjectEventStateQueueRemote(priv->eventState, event, callbackID);
}
static void
remoteDomainBuildEventPMWakeup(virNetClientProgram *prog G_GNUC_UNUSED,
                               virNetClient *client G_GNUC_UNUSED,
                               void *evdata, void *opaque)
{
    virConnectPtr conn = opaque;
    remote_domain_event_pmwakeup_msg *msg = evdata;
    remoteDomainBuildEventPMWakeupHelper(conn, msg, -1, 0);
}
static void
remoteDomainBuildEventCallbackPMWakeup(virNetClientProgram *prog G_GNUC_UNUSED,
                                       virNetClient *client G_GNUC_UNUSED,
                                       void *evdata, void *opaque)
{
    virConnectPtr conn = opaque;
    remote_domain_event_callback_pmwakeup_msg *msg = evdata;
    remoteDomainBuildEventPMWakeupHelper(conn, &msg->msg, msg->callbackID,
                                         msg->reason);
}

static void
remoteDomainBuildEventPMSuspendHelper(virConnectPtr conn,
                                      remote_domain_event_pmsuspend_msg *msg,
                                      int callbackID,
                                      int reason)
{
    struct private_data *priv = conn->privateData;
    virDomainPtr dom;
    virObjectEvent *event = NULL;

    dom = get_nonnull_domain(conn, msg->dom);
    if (!dom)
        return;

    event = virDomainEventPMSuspendNewFromDom(dom, reason);

    virObjectUnref(dom);

    virObjectEventStateQueueRemote(priv->eventState, event, callbackID);
}
static void
remoteDomainBuildEventPMSuspend(virNetClientProgram *prog G_GNUC_UNUSED,
                                virNetClient *client G_GNUC_UNUSED,
                                void *evdata, void *opaque)
{
    virConnectPtr conn = opaque;
    remote_domain_event_pmsuspend_msg *msg = evdata;
    remoteDomainBuildEventPMSuspendHelper(conn, msg, -1, 0);
}
static void
remoteDomainBuildEventCallbackPMSuspend(virNetClientProgram *prog G_GNUC_UNUSED,
                                        virNetClient *client G_GNUC_UNUSED,
                                        void *evdata, void *opaque)
{
    virConnectPtr conn = opaque;
    remote_domain_event_callback_pmsuspend_msg *msg = evdata;
    remoteDomainBuildEventPMSuspendHelper(conn, &msg->msg, msg->callbackID,
                                          msg->reason);
}


static void
remoteDomainBuildEventBalloonChangeHelper(virConnectPtr conn,
                                          remote_domain_event_balloon_change_msg *msg,
                                          int callbackID)
{
    struct private_data *priv = conn->privateData;
    virDomainPtr dom;
    virObjectEvent *event = NULL;

    dom = get_nonnull_domain(conn, msg->dom);
    if (!dom)
        return;

    event = virDomainEventBalloonChangeNewFromDom(dom, msg->actual);
    virObjectUnref(dom);

    virObjectEventStateQueueRemote(priv->eventState, event, callbackID);
}
static void
remoteDomainBuildEventBalloonChange(virNetClientProgram *prog G_GNUC_UNUSED,
                                    virNetClient *client G_GNUC_UNUSED,
                                    void *evdata, void *opaque)
{
    virConnectPtr conn = opaque;
    remote_domain_event_balloon_change_msg *msg = evdata;
    remoteDomainBuildEventBalloonChangeHelper(conn, msg, -1);
}
static void
remoteDomainBuildEventCallbackBalloonChange(virNetClientProgram *prog G_GNUC_UNUSED,
                                            virNetClient *client G_GNUC_UNUSED,
                                            void *evdata, void *opaque)
{
    virConnectPtr conn = opaque;
    remote_domain_event_callback_balloon_change_msg *msg = evdata;
    remoteDomainBuildEventBalloonChangeHelper(conn, &msg->msg, msg->callbackID);
}


static void
remoteDomainBuildEventPMSuspendDiskHelper(virConnectPtr conn,
                                          remote_domain_event_pmsuspend_disk_msg *msg,
                                          int callbackID,
                                          int reason)
{
    struct private_data *priv = conn->privateData;
    virDomainPtr dom;
    virObjectEvent *event = NULL;

    dom = get_nonnull_domain(conn, msg->dom);
    if (!dom)
        return;

    event = virDomainEventPMSuspendDiskNewFromDom(dom, reason);

    virObjectUnref(dom);

    virObjectEventStateQueueRemote(priv->eventState, event, callbackID);
}
static void
remoteDomainBuildEventPMSuspendDisk(virNetClientProgram *prog G_GNUC_UNUSED,
                                    virNetClient *client G_GNUC_UNUSED,
                                    void *evdata, void *opaque)
{
    virConnectPtr conn = opaque;
    remote_domain_event_pmsuspend_disk_msg *msg = evdata;
    remoteDomainBuildEventPMSuspendDiskHelper(conn, msg, -1, 0);
}
static void
remoteDomainBuildEventCallbackPMSuspendDisk(virNetClientProgram *prog G_GNUC_UNUSED,
                                            virNetClient *client G_GNUC_UNUSED,
                                            void *evdata, void *opaque)
{
    virConnectPtr conn = opaque;
    remote_domain_event_callback_pmsuspend_disk_msg *msg = evdata;
    remoteDomainBuildEventPMSuspendDiskHelper(conn, &msg->msg, msg->callbackID,
                                              msg->reason);
}


static void
remoteDomainBuildEventDeviceRemovedHelper(virConnectPtr conn,
                                          remote_domain_event_device_removed_msg *msg,
                                          int callbackID)
{
    struct private_data *priv = conn->privateData;
    virDomainPtr dom;
    virObjectEvent *event = NULL;

    dom = get_nonnull_domain(conn, msg->dom);
    if (!dom)
        return;

    event = virDomainEventDeviceRemovedNewFromDom(dom, msg->devAlias);

    virObjectUnref(dom);

    virObjectEventStateQueueRemote(priv->eventState, event, callbackID);
}
static void
remoteDomainBuildEventDeviceRemoved(virNetClientProgram *prog G_GNUC_UNUSED,
                                    virNetClient *client G_GNUC_UNUSED,
                                    void *evdata, void *opaque)
{
    virConnectPtr conn = opaque;
    remote_domain_event_device_removed_msg *msg = evdata;
    remoteDomainBuildEventDeviceRemovedHelper(conn, msg, -1);
}
static void
remoteDomainBuildEventCallbackDeviceRemoved(virNetClientProgram *prog G_GNUC_UNUSED,
                                            virNetClient *client G_GNUC_UNUSED,
                                            void *evdata, void *opaque)
{
    virConnectPtr conn = opaque;
    remote_domain_event_callback_device_removed_msg *msg = evdata;
    remoteDomainBuildEventDeviceRemovedHelper(conn, &msg->msg, msg->callbackID);
}

static void
remoteDomainBuildEventCallbackDeviceAdded(virNetClientProgram *prog G_GNUC_UNUSED,
                                          virNetClient *client G_GNUC_UNUSED,
                                          void *evdata, void *opaque)
{
    virConnectPtr conn = opaque;
    remote_domain_event_callback_device_added_msg *msg = evdata;
    struct private_data *priv = conn->privateData;
    virDomainPtr dom;
    virObjectEvent *event = NULL;

    dom = get_nonnull_domain(conn, msg->dom);
    if (!dom)
        return;

    event = virDomainEventDeviceAddedNewFromDom(dom, msg->devAlias);

    virObjectUnref(dom);

    virObjectEventStateQueueRemote(priv->eventState, event, msg->callbackID);
}


static void
remoteDomainBuildEventCallbackDeviceRemovalFailed(virNetClientProgram *prog G_GNUC_UNUSED,
                                                  virNetClient *client G_GNUC_UNUSED,
                                                  void *evdata, void *opaque)
{
    virConnectPtr conn = opaque;
    remote_domain_event_callback_device_removal_failed_msg *msg = evdata;
    struct private_data *priv = conn->privateData;
    virDomainPtr dom;
    virObjectEvent *event = NULL;

    if (!(dom = get_nonnull_domain(conn, msg->dom)))
        return;

    event = virDomainEventDeviceRemovalFailedNewFromDom(dom, msg->devAlias);

    virObjectUnref(dom);

    virObjectEventStateQueueRemote(priv->eventState, event, msg->callbackID);
}

static void
remoteDomainBuildEventCallbackTunable(virNetClientProgram *prog G_GNUC_UNUSED,
                                      virNetClient *client G_GNUC_UNUSED,
                                      void *evdata, void *opaque)
{
    virConnectPtr conn = opaque;
    remote_domain_event_callback_tunable_msg *msg = evdata;
    struct private_data *priv = conn->privateData;
    virDomainPtr dom;
    virTypedParameterPtr params = NULL;
    int nparams = 0;
    virObjectEvent *event = NULL;

    if (virTypedParamsDeserialize((struct _virTypedParameterRemote *) msg->params.params_val,
                                  msg->params.params_len,
                                  REMOTE_DOMAIN_EVENT_TUNABLE_MAX,
                                  &params, &nparams) < 0)
        return;

    dom = get_nonnull_domain(conn, msg->dom);
    if (!dom) {
        virTypedParamsFree(params, nparams);
        return;
    }

    event = virDomainEventTunableNewFromDom(dom, &params, nparams);

    virObjectUnref(dom);

    virObjectEventStateQueueRemote(priv->eventState, event, msg->callbackID);
}


static void
remoteDomainBuildEventCallbackAgentLifecycle(virNetClientProgram *prog G_GNUC_UNUSED,
                                             virNetClient *client G_GNUC_UNUSED,
                                             void *evdata, void *opaque)
{
    virConnectPtr conn = opaque;
    remote_domain_event_callback_agent_lifecycle_msg *msg = evdata;
    struct private_data *priv = conn->privateData;
    virDomainPtr dom;
    virObjectEvent *event = NULL;

    if (!(dom = get_nonnull_domain(conn, msg->dom)))
        return;

    event = virDomainEventAgentLifecycleNewFromDom(dom, msg->state,
                                                   msg->reason);

    virObjectUnref(dom);

    virObjectEventStateQueueRemote(priv->eventState, event, msg->callbackID);
}


static void
remoteDomainBuildEventCallbackMigrationIteration(virNetClientProgram *prog G_GNUC_UNUSED,
                                                 virNetClient *client G_GNUC_UNUSED,
                                                 void *evdata,
                                                 void *opaque)
{
    virConnectPtr conn = opaque;
    remote_domain_event_callback_migration_iteration_msg *msg = evdata;
    struct private_data *priv = conn->privateData;
    virDomainPtr dom;
    virObjectEvent *event = NULL;

    if (!(dom = get_nonnull_domain(conn, msg->dom)))
        return;

    event = virDomainEventMigrationIterationNewFromDom(dom, msg->iteration);

    virObjectUnref(dom);

    virObjectEventStateQueueRemote(priv->eventState, event, msg->callbackID);
}


static void
remoteDomainBuildEventCallbackJobCompleted(virNetClientProgram *prog G_GNUC_UNUSED,
                                           virNetClient *client G_GNUC_UNUSED,
                                           void *evdata,
                                           void *opaque)
{
    virConnectPtr conn = opaque;
    remote_domain_event_callback_job_completed_msg *msg = evdata;
    struct private_data *priv = conn->privateData;
    virDomainPtr dom;
    virObjectEvent *event = NULL;
    virTypedParameterPtr params = NULL;
    int nparams = 0;

    if (virTypedParamsDeserialize((struct _virTypedParameterRemote *) msg->params.params_val,
                                  msg->params.params_len,
                                  REMOTE_DOMAIN_JOB_STATS_MAX,
                                  &params, &nparams) < 0)
        return;

    if (!(dom = get_nonnull_domain(conn, msg->dom))) {
        virTypedParamsFree(params, nparams);
        return;
    }

    event = virDomainEventJobCompletedNewFromDom(dom, params, nparams);

    virObjectUnref(dom);

    virObjectEventStateQueueRemote(priv->eventState, event, msg->callbackID);
}


static void
remoteDomainBuildEventCallbackMetadataChange(virNetClientProgram *prog G_GNUC_UNUSED,
                                             virNetClient *client G_GNUC_UNUSED,
                                             void *evdata, void *opaque)
{
    virConnectPtr conn = opaque;
    remote_domain_event_callback_metadata_change_msg *msg = evdata;
    struct private_data *priv = conn->privateData;
    virDomainPtr dom;
    virObjectEvent *event = NULL;

    if (!(dom = get_nonnull_domain(conn, msg->dom)))
        return;

    event = virDomainEventMetadataChangeNewFromDom(dom, msg->type, msg->nsuri ? *msg->nsuri : NULL);

    virObjectUnref(dom);

    virObjectEventStateQueueRemote(priv->eventState, event, msg->callbackID);
}


static void
remoteNetworkBuildEventLifecycle(virNetClientProgram *prog G_GNUC_UNUSED,
                                 virNetClient *client G_GNUC_UNUSED,
                                 void *evdata, void *opaque)
{
    virConnectPtr conn = opaque;
    struct private_data *priv = conn->privateData;
    remote_network_event_lifecycle_msg *msg = evdata;
    virNetworkPtr net;
    virObjectEvent *event = NULL;

    net = get_nonnull_network(conn, msg->net);
    if (!net)
        return;

    event = virNetworkEventLifecycleNew(net->name, net->uuid, msg->event,
                                        msg->detail);
    virObjectUnref(net);

    virObjectEventStateQueueRemote(priv->eventState, event, msg->callbackID);
}

static void
remoteNetworkBuildEventCallbackMetadataChange(virNetClientProgram *prog G_GNUC_UNUSED,
                                              virNetClient *client G_GNUC_UNUSED,
                                              void *evdata, void *opaque)
{
    virConnectPtr conn = opaque;
    remote_network_event_callback_metadata_change_msg *msg = evdata;
    struct private_data *priv = conn->privateData;
    virNetworkPtr net;
    virObjectEvent *event = NULL;

    if (!(net = get_nonnull_network(conn, msg->net)))
        return;

    event = virNetworkEventMetadataChangeNewFromNet(net, msg->type, msg->nsuri ? *msg->nsuri : NULL);

    virObjectUnref(net);

    virObjectEventStateQueueRemote(priv->eventState, event, msg->callbackID);
}


static void
remoteStoragePoolBuildEventLifecycle(virNetClientProgram *prog G_GNUC_UNUSED,
                                     virNetClient *client G_GNUC_UNUSED,
                                     void *evdata, void *opaque)
{
    virConnectPtr conn = opaque;
    struct private_data *priv = conn->privateData;
    remote_storage_pool_event_lifecycle_msg *msg = evdata;
    virStoragePoolPtr pool;
    virObjectEvent *event = NULL;

    pool = get_nonnull_storage_pool(conn, msg->pool);
    if (!pool)
        return;

    event = virStoragePoolEventLifecycleNew(pool->name, pool->uuid, msg->event,
                                            msg->detail);
    virObjectUnref(pool);

    virObjectEventStateQueueRemote(priv->eventState, event, msg->callbackID);
}

static void
remoteStoragePoolBuildEventRefresh(virNetClientProgram *prog G_GNUC_UNUSED,
                                   virNetClient *client G_GNUC_UNUSED,
                                   void *evdata, void *opaque)
{
    virConnectPtr conn = opaque;
    struct private_data *priv = conn->privateData;
    remote_storage_pool_event_refresh_msg *msg = evdata;
    virStoragePoolPtr pool;
    virObjectEvent *event = NULL;

    pool = get_nonnull_storage_pool(conn, msg->pool);
    if (!pool)
        return;

    event = virStoragePoolEventRefreshNew(pool->name, pool->uuid);
    virObjectUnref(pool);

    virObjectEventStateQueueRemote(priv->eventState, event, msg->callbackID);
}

static void
remoteNodeDeviceBuildEventLifecycle(virNetClientProgram *prog G_GNUC_UNUSED,
                                    virNetClient *client G_GNUC_UNUSED,
                                    void *evdata, void *opaque)
{
    virConnectPtr conn = opaque;
    struct private_data *priv = conn->privateData;
    remote_node_device_event_lifecycle_msg *msg = evdata;
    virNodeDevicePtr dev;
    virObjectEvent *event = NULL;

    dev = get_nonnull_node_device(conn, msg->dev);
    if (!dev)
        return;

    event = virNodeDeviceEventLifecycleNew(dev->name, msg->event,
                                           msg->detail);
    virObjectUnref(dev);

    virObjectEventStateQueueRemote(priv->eventState, event, msg->callbackID);
}

static void
remoteNodeDeviceBuildEventUpdate(virNetClientProgram *prog G_GNUC_UNUSED,
                                 virNetClient *client G_GNUC_UNUSED,
                                 void *evdata, void *opaque)
{
    virConnectPtr conn = opaque;
    struct private_data *priv = conn->privateData;
    remote_node_device_event_update_msg *msg = evdata;
    virNodeDevicePtr dev;
    virObjectEvent *event = NULL;

    dev = get_nonnull_node_device(conn, msg->dev);
    if (!dev)
        return;

    event = virNodeDeviceEventUpdateNew(dev->name);
    virObjectUnref(dev);

    virObjectEventStateQueueRemote(priv->eventState, event, msg->callbackID);
}

static void
remoteSecretBuildEventLifecycle(virNetClientProgram *prog G_GNUC_UNUSED,
                                virNetClient *client G_GNUC_UNUSED,
                                void *evdata, void *opaque)
{
    virConnectPtr conn = opaque;
    struct private_data *priv = conn->privateData;
    remote_secret_event_lifecycle_msg *msg = evdata;
    virSecretPtr secret;
    virObjectEvent *event = NULL;

    secret = get_nonnull_secret(conn, msg->secret);
    if (!secret)
        return;

    event = virSecretEventLifecycleNew(secret->uuid, secret->usageType, secret->usageID,
                                       msg->event, msg->detail);
    virObjectUnref(secret);

    virObjectEventStateQueueRemote(priv->eventState, event, msg->callbackID);
}

static void
remoteSecretBuildEventValueChanged(virNetClientProgram *prog G_GNUC_UNUSED,
                                   virNetClient *client G_GNUC_UNUSED,
                                   void *evdata, void *opaque)
{
    virConnectPtr conn = opaque;
    struct private_data *priv = conn->privateData;
    remote_secret_event_value_changed_msg *msg = evdata;
    virSecretPtr secret;
    virObjectEvent *event = NULL;

    secret = get_nonnull_secret(conn, msg->secret);
    if (!secret)
        return;

    event = virSecretEventValueChangedNew(secret->uuid, secret->usageType, secret->usageID);
    virObjectUnref(secret);

    virObjectEventStateQueueRemote(priv->eventState, event, msg->callbackID);
}

static void
remoteDomainBuildQemuMonitorEvent(virNetClientProgram *prog G_GNUC_UNUSED,
                                  virNetClient *client G_GNUC_UNUSED,
                                  void *evdata, void *opaque)
{
    virConnectPtr conn = opaque;
    struct private_data *priv = conn->privateData;
    qemu_domain_monitor_event_msg *msg = evdata;
    virDomainPtr dom;
    virObjectEvent *event = NULL;

    dom = get_nonnull_domain(conn, msg->dom);
    if (!dom)
        return;

    event = virDomainQemuMonitorEventNew(dom->id, dom->name, dom->uuid,
                                         msg->event, msg->seconds,
                                         msg->micros,
                                         msg->details ? *msg->details : NULL);
    virObjectUnref(dom);

    virObjectEventStateQueueRemote(priv->eventState, event, msg->callbackID);
}


static unsigned char *
remoteSecretGetValue(virSecretPtr secret, size_t *value_size,
                     unsigned int flags)
{
    remote_secret_get_value_args args = {0};
    g_auto(remote_secret_get_value_ret) ret = {0};
    struct private_data *priv = secret->conn->privateData;
    VIR_LOCK_GUARD lock = remoteDriverLock(priv);

    make_nonnull_secret(&args.secret, secret);
    args.flags = flags;

    if (call(secret->conn, priv, 0, REMOTE_PROC_SECRET_GET_VALUE,
             (xdrproc_t) xdr_remote_secret_get_value_args, (char *) &args,
             (xdrproc_t) xdr_remote_secret_get_value_ret, (char *) &ret) == -1)
        return NULL;

    *value_size = ret.value.value_len;
    return (unsigned char *) g_steal_pointer(&ret.value.value_val); /* Caller frees. */
}


static void
remoteDomainBuildEventBlockThreshold(virNetClientProgram *prog G_GNUC_UNUSED,
                                     virNetClient *client G_GNUC_UNUSED,
                                     void *evdata, void *opaque)
{
    virConnectPtr conn = opaque;
    remote_domain_event_block_threshold_msg *msg = evdata;
    struct private_data *priv = conn->privateData;
    virDomainPtr dom;
    virObjectEvent *event = NULL;

    if (!(dom = get_nonnull_domain(conn, msg->dom)))
        return;

    event = virDomainEventBlockThresholdNewFromDom(dom, msg->dev,
                                                   msg->path ? *msg->path : NULL,
                                                   msg->threshold, msg->excess);

    virObjectUnref(dom);

    virObjectEventStateQueueRemote(priv->eventState, event, msg->callbackID);
}


static void
remoteDomainBuildEventMemoryFailure(virNetClientProgram *prog G_GNUC_UNUSED,
                                    virNetClient *client G_GNUC_UNUSED,
                                    void *evdata, void *opaque)
{
    virConnectPtr conn = opaque;
    remote_domain_event_memory_failure_msg *msg = evdata;
    struct private_data *priv = conn->privateData;
    virDomainPtr dom;
    virObjectEvent *event = NULL;

    if (!(dom = get_nonnull_domain(conn, msg->dom)))
        return;

    event = virDomainEventMemoryFailureNewFromDom(dom, msg->recipient,
                                                  msg->action, msg->flags);

    virObjectUnref(dom);

    virObjectEventStateQueueRemote(priv->eventState, event, msg->callbackID);
}


static void
remoteDomainBuildEventMemoryDeviceSizeChange(virNetClientProgram *prog G_GNUC_UNUSED,
                                             virNetClient *client G_GNUC_UNUSED,
                                             void *evdata, void *opaque)
{
    virConnectPtr conn = opaque;
    remote_domain_event_memory_device_size_change_msg *msg = evdata;
    struct private_data *priv = conn->privateData;
    virDomainPtr dom;
    virObjectEvent *event = NULL;

    if (!(dom = get_nonnull_domain(conn, msg->dom)))
        return;

    event = virDomainEventMemoryDeviceSizeChangeNewFromDom(dom,
                                                           msg->alias,
                                                           msg->size);

    virObjectUnref(dom);

    virObjectEventStateQueueRemote(priv->eventState, event, msg->callbackID);
}


static int
remoteStreamSend(virStreamPtr st,
                 const char *data,
                 size_t nbytes)
{
    struct private_data *priv = st->conn->privateData;
    virNetClientStream *privst = st->privateData;
    int rv;

    VIR_DEBUG("st=%p data=%p nbytes=%zu", st, data, nbytes);

    remoteDriverLock(priv);
    priv->localUses++;
    remoteDriverUnlock(priv);

    rv = virNetClientStreamSendPacket(privst,
                                      priv->client,
                                      VIR_NET_CONTINUE,
                                      data,
                                      nbytes);

    remoteDriverLock(priv);
    priv->localUses--;
    remoteDriverUnlock(priv);
    return rv;
}


static int
remoteStreamRecvFlags(virStreamPtr st,
                      char *data,
                      size_t nbytes,
                      unsigned int flags)
{
    struct private_data *priv = st->conn->privateData;
    virNetClientStream *privst = st->privateData;
    int rv;

    VIR_DEBUG("st=%p data=%p nbytes=%zu flags=0x%x",
              st, data, nbytes, flags);

    virCheckFlags(VIR_STREAM_RECV_STOP_AT_HOLE, -1);

    remoteDriverLock(priv);
    priv->localUses++;
    remoteDriverUnlock(priv);

    rv = virNetClientStreamRecvPacket(privst,
                                      priv->client,
                                      data,
                                      nbytes,
                                      (st->flags & VIR_STREAM_NONBLOCK),
                                      flags);

    VIR_DEBUG("Done %d", rv);

    remoteDriverLock(priv);
    priv->localUses--;
    remoteDriverUnlock(priv);
    return rv;
}

static int
remoteStreamRecv(virStreamPtr st,
                 char *data,
                 size_t nbytes)
{
    return remoteStreamRecvFlags(st, data, nbytes, 0);
}


static int
remoteStreamSendHole(virStreamPtr st,
                     long long length,
                     unsigned int flags)
{
    struct private_data *priv = st->conn->privateData;
    virNetClientStream *privst = st->privateData;
    int rv;

    VIR_DEBUG("st=%p length=%lld flags=0x%x",
              st, length, flags);

    remoteDriverLock(priv);
    priv->localUses++;
    remoteDriverUnlock(priv);

    rv = virNetClientStreamSendHole(privst,
                                    priv->client,
                                    length,
                                    flags);

    remoteDriverLock(priv);
    priv->localUses--;
    remoteDriverUnlock(priv);
    return rv;
}


static int
remoteStreamRecvHole(virStreamPtr st,
                     long long *length,
                     unsigned int flags)
{
    struct private_data *priv = st->conn->privateData;
    virNetClientStream *privst = st->privateData;
    int rv;

    VIR_DEBUG("st=%p length=%p flags=0x%x",
              st, length, flags);

    virCheckFlags(0, -1);

    remoteDriverLock(priv);
    priv->localUses++;
    remoteDriverUnlock(priv);

    rv = virNetClientStreamRecvHole(priv->client, privst, length);

    remoteDriverLock(priv);
    priv->localUses--;
    remoteDriverUnlock(priv);
    return rv;
}


static int
remoteStreamInData(virStreamPtr st,
                   int *data,
                   long long *length)
{
    struct private_data *priv = st->conn->privateData;
    virNetClientStream *privst = st->privateData;
    int rv;

    VIR_DEBUG("st=%p data=%p length=%p",
              st, data, length);

    remoteDriverLock(priv);
    priv->localUses++;
    remoteDriverUnlock(priv);

    rv = virNetClientStreamInData(privst, data, length);

    remoteDriverLock(priv);
    priv->localUses--;
    remoteDriverUnlock(priv);
    return rv;
}


struct remoteStreamCallbackData {
    virStreamPtr st;
    virStreamEventCallback cb;
    void *opaque;
    virFreeCallback ff;
};

static void remoteStreamEventCallback(virNetClientStream *stream G_GNUC_UNUSED,
                                      int events,
                                      void *opaque)
{
    struct remoteStreamCallbackData *cbdata = opaque;

    (cbdata->cb)(cbdata->st, events, cbdata->opaque);
}


static void remoteStreamCallbackFree(void *opaque)
{
    struct remoteStreamCallbackData *cbdata = opaque;

    if (!cbdata->cb && cbdata->ff)
        (cbdata->ff)(cbdata->opaque);

    virObjectUnref(cbdata->st);
    g_free(opaque);
}


static int
remoteStreamEventAddCallback(virStreamPtr st,
                             int events,
                             virStreamEventCallback cb,
                             void *opaque,
                             virFreeCallback ff)
{
    struct private_data *priv = st->conn->privateData;
    virNetClientStream *privst = st->privateData;
    int ret = -1;
    struct remoteStreamCallbackData *cbdata;
    VIR_LOCK_GUARD lock = remoteDriverLock(priv);

    cbdata = g_new0(struct remoteStreamCallbackData, 1);
    cbdata->cb = cb;
    cbdata->opaque = opaque;
    cbdata->ff = ff;
    cbdata->st = st;
    virStreamRef(st);

    if ((ret = virNetClientStreamEventAddCallback(privst,
                                                  events,
                                                  remoteStreamEventCallback,
                                                  cbdata,
                                                  remoteStreamCallbackFree)) < 0) {
        VIR_FREE(cbdata);
        return -1;
    }

    return ret;
}


static int
remoteStreamEventUpdateCallback(virStreamPtr st,
                                int events)
{
    struct private_data *priv = st->conn->privateData;
    virNetClientStream *privst = st->privateData;
    VIR_LOCK_GUARD lock = remoteDriverLock(priv);

    return virNetClientStreamEventUpdateCallback(privst, events);
}


static int
remoteStreamEventRemoveCallback(virStreamPtr st)
{
    struct private_data *priv = st->conn->privateData;
    virNetClientStream *privst = st->privateData;
    VIR_LOCK_GUARD lock = remoteDriverLock(priv);

    return virNetClientStreamEventRemoveCallback(privst);
}


static int
remoteStreamCloseInt(virStreamPtr st, bool streamAbort)
{
    struct private_data *priv = st->conn->privateData;
    virNetClientStream *privst = st->privateData;
    int ret = -1;

    remoteDriverLock(priv);

    priv->localUses++;
    remoteDriverUnlock(priv);

    ret = virNetClientStreamSendPacket(privst,
                                       priv->client,
                                       streamAbort ? VIR_NET_ERROR : VIR_NET_OK,
                                       NULL,
                                       0);

    remoteDriverLock(priv);
    priv->localUses--;

    virNetClientRemoveStream(priv->client, privst);

    remoteDriverUnlock(priv);
    return ret;
}


static int
remoteStreamFinish(virStreamPtr st)
{
    return remoteStreamCloseInt(st, false);
}


static int
remoteStreamAbort(virStreamPtr st)
{
    return remoteStreamCloseInt(st, true);
}


static virStreamDriver remoteStreamDrv = {
    .streamRecv = remoteStreamRecv,
    .streamRecvFlags = remoteStreamRecvFlags,
    .streamSend = remoteStreamSend,
    .streamSendHole = remoteStreamSendHole,
    .streamRecvHole = remoteStreamRecvHole,
    .streamInData = remoteStreamInData,
    .streamFinish = remoteStreamFinish,
    .streamAbort = remoteStreamAbort,
    .streamEventAddCallback = remoteStreamEventAddCallback,
    .streamEventUpdateCallback = remoteStreamEventUpdateCallback,
    .streamEventRemoveCallback = remoteStreamEventRemoveCallback,
};


static int
remoteConnectDomainEventRegisterAny(virConnectPtr conn,
                                    virDomainPtr dom,
                                    int eventID,
                                    virConnectDomainEventGenericCallback callback,
                                    void *opaque,
                                    virFreeCallback freecb)
{
    struct private_data *priv = conn->privateData;
    int callbackID;
    int count;
    remote_nonnull_domain domain;
    VIR_LOCK_GUARD lock = remoteDriverLock(priv);

    if ((count = virDomainEventStateRegisterClient(conn, priv->eventState,
                                                   dom, eventID, callback,
                                                   opaque, freecb, false,
                                                   &callbackID,
                                                   priv->serverEventFilter)) < 0)
        return -1;

    /* If this is the first callback for this eventID, we need to enable
     * events on the server */
    if (count == 1) {
        if (priv->serverEventFilter) {
            remote_connect_domain_event_callback_register_any_args args = {0};
            g_auto(remote_connect_domain_event_callback_register_any_ret) ret = {0};

            args.eventID = eventID;
            if (dom) {
                make_nonnull_domain(&domain, dom);
                args.dom = &domain;
            } else {
                args.dom = NULL;
            }

            if (call(conn, priv, 0, REMOTE_PROC_CONNECT_DOMAIN_EVENT_CALLBACK_REGISTER_ANY,
                     (xdrproc_t) xdr_remote_connect_domain_event_callback_register_any_args, (char *) &args,
                     (xdrproc_t) xdr_remote_connect_domain_event_callback_register_any_ret, (char *) &ret) == -1) {
                virObjectEventStateDeregisterID(conn, priv->eventState,
                                                callbackID, false);
                return -1;
            }
            virObjectEventStateSetRemote(conn, priv->eventState, callbackID,
                                         ret.callbackID);
        } else {
            remote_connect_domain_event_register_any_args args = {0};

            args.eventID = eventID;

            if (call(conn, priv, 0, REMOTE_PROC_CONNECT_DOMAIN_EVENT_REGISTER_ANY,
                     (xdrproc_t) xdr_remote_connect_domain_event_register_any_args, (char *) &args,
                     (xdrproc_t) xdr_void, (char *)NULL) == -1) {
                virObjectEventStateDeregisterID(conn, priv->eventState,
                                                callbackID, false);
                return -1;
            }
        }
    }

    return callbackID;
}


static int
remoteConnectDomainEventDeregisterAny(virConnectPtr conn,
                                      int callbackID)
{
    struct private_data *priv = conn->privateData;
    int eventID;
    int remoteID;
    int count;
    VIR_LOCK_GUARD lock = remoteDriverLock(priv);

    if ((eventID = virObjectEventStateEventID(conn, priv->eventState,
                                              callbackID, &remoteID)) < 0)
        return -1;

    if ((count = virObjectEventStateDeregisterID(conn, priv->eventState,
                                                 callbackID, true)) < 0)
        return -1;

    /* If that was the last callback for this eventID, we need to disable
     * events on the server */
    if (count == 0) {
        if (priv->serverEventFilter) {
            remote_connect_domain_event_callback_deregister_any_args args = {0};

            args.callbackID = remoteID;

            if (call(conn, priv, 0,
                     REMOTE_PROC_CONNECT_DOMAIN_EVENT_CALLBACK_DEREGISTER_ANY,
                     (xdrproc_t) xdr_remote_connect_domain_event_callback_deregister_any_args, (char *) &args,
                     (xdrproc_t) xdr_void, (char *) NULL) == -1)
                return -1;
        } else {
            remote_connect_domain_event_deregister_any_args args = {0};

            args.eventID = eventID;

            if (call(conn, priv, 0, REMOTE_PROC_CONNECT_DOMAIN_EVENT_DEREGISTER_ANY,
                     (xdrproc_t) xdr_remote_connect_domain_event_deregister_any_args, (char *) &args,
                     (xdrproc_t) xdr_void, (char *) NULL) == -1)
                return -1;
        }
    }

    return 0;
}


/*----------------------------------------------------------------------*/

static int
remoteDomainQemuMonitorCommand(virDomainPtr domain, const char *cmd,
                               char **result, unsigned int flags)
{
    qemu_domain_monitor_command_args args;
    g_auto(qemu_domain_monitor_command_ret) ret = {0};
    struct private_data *priv = domain->conn->privateData;
    VIR_LOCK_GUARD lock = remoteDriverLock(priv);

    make_nonnull_domain(&args.dom, domain);
    args.cmd = (char *)cmd;
    args.flags = flags;

    if (call(domain->conn, priv, REMOTE_CALL_QEMU, QEMU_PROC_DOMAIN_MONITOR_COMMAND,
             (xdrproc_t) xdr_qemu_domain_monitor_command_args, (char *) &args,
             (xdrproc_t) xdr_qemu_domain_monitor_command_ret, (char *) &ret) == -1)
        return -1;

    *result = g_steal_pointer(&ret.result);

    return 0;
}


static int
remoteDomainQemuMonitorCommandWithFiles(virDomainPtr domain,
                                        const char *cmd,
                                        unsigned int ninfiles,
                                        int *infiles,
                                        unsigned int *noutfiles,
                                        int **outfiles,
                                        char **result,
                                        unsigned int flags)
{
    qemu_domain_monitor_command_with_files_args args;
    g_auto(qemu_domain_monitor_command_with_files_ret) ret = {0};
    struct private_data *priv = domain->conn->privateData;
    size_t rpc_noutfiles = 0;
    g_autofree int *rpc_outfiles = NULL;
    size_t i;
    VIR_LOCK_GUARD lock = remoteDriverLock(priv);

    make_nonnull_domain(&args.dom, domain);
    args.cmd = (char *)cmd;
    args.flags = flags;

    if (callFull(domain->conn, priv, REMOTE_CALL_QEMU,
                 infiles, ninfiles, &rpc_outfiles, &rpc_noutfiles,
                 QEMU_PROC_DOMAIN_MONITOR_COMMAND_WITH_FILES,
                 (xdrproc_t) xdr_qemu_domain_monitor_command_with_files_args, (char *) &args,
                 (xdrproc_t) xdr_qemu_domain_monitor_command_with_files_ret, (char *) &ret) == -1)
        return -1;

    if (outfiles)
        *outfiles = g_steal_pointer(&rpc_outfiles);

    if (noutfiles)
        *noutfiles = rpc_noutfiles;

    *result = g_steal_pointer(&ret.result);

    if (rpc_outfiles) {
        for (i = 0; i < rpc_noutfiles; i++) {
            VIR_FORCE_CLOSE(rpc_outfiles[i]);
        }
    }

    return 0;
}


static char *
remoteDomainMigrateBegin3(virDomainPtr domain,
                          const char *xmlin,
                          char **cookieout,
                          int *cookieoutlen,
                          unsigned long flags,
                          const char *dname,
                          unsigned long resource)
{
    remote_domain_migrate_begin3_args args = {0};
    g_auto(remote_domain_migrate_begin3_ret) ret = {0};
    struct private_data *priv = domain->conn->privateData;
    VIR_LOCK_GUARD lock = remoteDriverLock(priv);

    make_nonnull_domain(&args.dom, domain);
    args.xmlin = xmlin == NULL ? NULL : (char **) &xmlin;
    args.flags = flags;
    args.dname = dname == NULL ? NULL : (char **) &dname;
    args.resource = resource;

    if (call(domain->conn, priv, 0, REMOTE_PROC_DOMAIN_MIGRATE_BEGIN3,
             (xdrproc_t) xdr_remote_domain_migrate_begin3_args, (char *) &args,
             (xdrproc_t) xdr_remote_domain_migrate_begin3_ret, (char *) &ret) == -1)
        return NULL;

    if (ret.cookie_out.cookie_out_len > 0) {
        if (!cookieout || !cookieoutlen) {
            virReportError(VIR_ERR_INTERNAL_ERROR, "%s",
                           _("caller ignores cookieout or cookieoutlen"));
            return NULL;
        }
        *cookieout = g_steal_pointer(&ret.cookie_out.cookie_out_val); /* Caller frees. */
        *cookieoutlen = ret.cookie_out.cookie_out_len;
        ret.cookie_out.cookie_out_len = 0;
    }

    return g_steal_pointer(&ret.xml); /* caller frees */
}


static int
remoteDomainMigratePrepare3(virConnectPtr dconn,
                            const char *cookiein,
                            int cookieinlen,
                            char **cookieout,
                            int *cookieoutlen,
                            const char *uri_in,
                            char **uri_out,
                            unsigned long flags,
                            const char *dname,
                            unsigned long resource,
                            const char *dom_xml)
{
    remote_domain_migrate_prepare3_args args = {0};
    g_auto(remote_domain_migrate_prepare3_ret) ret = {0};
    struct private_data *priv = dconn->privateData;
    VIR_LOCK_GUARD lock = remoteDriverLock(priv);

    args.cookie_in.cookie_in_val = (char *)cookiein;
    args.cookie_in.cookie_in_len = cookieinlen;
    args.uri_in = uri_in == NULL ? NULL : (char **) &uri_in;
    args.flags = flags;
    args.dname = dname == NULL ? NULL : (char **) &dname;
    args.resource = resource;
    args.dom_xml = (char *) dom_xml;

    if (call(dconn, priv, 0, REMOTE_PROC_DOMAIN_MIGRATE_PREPARE3,
             (xdrproc_t) xdr_remote_domain_migrate_prepare3_args, (char *) &args,
             (xdrproc_t) xdr_remote_domain_migrate_prepare3_ret, (char *) &ret) == -1)
        return -1;

    if (ret.cookie_out.cookie_out_len > 0) {
        if (!cookieout || !cookieoutlen) {
            virReportError(VIR_ERR_INTERNAL_ERROR, "%s",
                           _("caller ignores cookieout or cookieoutlen"));
            return -1;
        }
        *cookieout = g_steal_pointer(&ret.cookie_out.cookie_out_val); /* Caller frees. */
        *cookieoutlen = ret.cookie_out.cookie_out_len;
        ret.cookie_out.cookie_out_len = 0;
    }
    if (ret.uri_out) {
        if (!uri_out) {
            virReportError(VIR_ERR_INTERNAL_ERROR, "%s",
                           _("caller ignores uri_out"));
            return -1;
        }
        *uri_out = g_steal_pointer(ret.uri_out); /* Caller frees. */
    }

    return 0;
}


static int
remoteDomainMigratePrepareTunnel3(virConnectPtr dconn,
                                  virStreamPtr st,
                                  const char *cookiein,
                                  int cookieinlen,
                                  char **cookieout,
                                  int *cookieoutlen,
                                  unsigned long flags,
                                  const char *dname,
                                  unsigned long resource,
                                  const char *dom_xml)
{
    struct private_data *priv = dconn->privateData;
    remote_domain_migrate_prepare_tunnel3_args args = {0};
    g_auto(remote_domain_migrate_prepare_tunnel3_ret) ret = {0};
    virNetClientStream *netst;
    VIR_LOCK_GUARD lock = remoteDriverLock(priv);

    if (!(netst = virNetClientStreamNew(priv->remoteProgram,
                                        REMOTE_PROC_DOMAIN_MIGRATE_PREPARE_TUNNEL3,
                                        priv->counter,
                                        false)))
        return -1;

    if (virNetClientAddStream(priv->client, netst) < 0) {
        virObjectUnref(netst);
        return -1;
    }

    st->driver = &remoteStreamDrv;
    st->privateData = netst;
    st->ff = virObjectUnref;

    args.cookie_in.cookie_in_val = (char *)cookiein;
    args.cookie_in.cookie_in_len = cookieinlen;
    args.flags = flags;
    args.dname = dname == NULL ? NULL : (char **) &dname;
    args.resource = resource;
    args.dom_xml = (char *) dom_xml;

    if (call(dconn, priv, 0, REMOTE_PROC_DOMAIN_MIGRATE_PREPARE_TUNNEL3,
             (xdrproc_t) xdr_remote_domain_migrate_prepare_tunnel3_args, (char *) &args,
             (xdrproc_t) xdr_remote_domain_migrate_prepare_tunnel3_ret, (char *) &ret) == -1) {
        virNetClientRemoveStream(priv->client, netst);
        virObjectUnref(netst);
        return -1;
    }

    if (ret.cookie_out.cookie_out_len > 0) {
        if (!cookieout || !cookieoutlen) {
            virReportError(VIR_ERR_INTERNAL_ERROR, "%s",
                           _("caller ignores cookieout or cookieoutlen"));
            return -1;
        }
        *cookieout = g_steal_pointer(&ret.cookie_out.cookie_out_val); /* Caller frees. */
        *cookieoutlen = ret.cookie_out.cookie_out_len;
        ret.cookie_out.cookie_out_len = 0;
    }

    return 0;
}


static int
remoteDomainMigratePerform3(virDomainPtr dom,
                            const char *xmlin,
                            const char *cookiein,
                            int cookieinlen,
                            char **cookieout,
                            int *cookieoutlen,
                            const char *dconnuri,
                            const char *uri,
                            unsigned long flags,
                            const char *dname,
                            unsigned long resource)
{
    remote_domain_migrate_perform3_args args = {0};
    g_auto(remote_domain_migrate_perform3_ret) ret = {0};
    struct private_data *priv = dom->conn->privateData;
    VIR_LOCK_GUARD lock = remoteDriverLock(priv);

    make_nonnull_domain(&args.dom, dom);

    args.xmlin = xmlin == NULL ? NULL : (char **) &xmlin;
    args.cookie_in.cookie_in_val = (char *)cookiein;
    args.cookie_in.cookie_in_len = cookieinlen;
    args.flags = flags;
    args.dname = dname == NULL ? NULL : (char **) &dname;
    args.uri = uri == NULL ? NULL : (char **) &uri;
    args.dconnuri = dconnuri == NULL ? NULL : (char **) &dconnuri;
    args.resource = resource;

    if (call(dom->conn, priv, 0, REMOTE_PROC_DOMAIN_MIGRATE_PERFORM3,
             (xdrproc_t) xdr_remote_domain_migrate_perform3_args, (char *) &args,
             (xdrproc_t) xdr_remote_domain_migrate_perform3_ret, (char *) &ret) == -1)
        return -1;

    if (ret.cookie_out.cookie_out_len > 0) {
        if (!cookieout || !cookieoutlen) {
            virReportError(VIR_ERR_INTERNAL_ERROR, "%s",
                           _("caller ignores cookieout or cookieoutlen"));
            return -1;
        }
        *cookieout = g_steal_pointer(&ret.cookie_out.cookie_out_val); /* Caller frees. */
        *cookieoutlen = ret.cookie_out.cookie_out_len;
        ret.cookie_out.cookie_out_len = 0;
    }

    return 0;
}


static virDomainPtr
remoteDomainMigrateFinish3(virConnectPtr dconn,
                           const char *dname,
                           const char *cookiein,
                           int cookieinlen,
                           char **cookieout,
                           int *cookieoutlen,
                           const char *dconnuri,
                           const char *uri,
                           unsigned long flags,
                           int cancelled)
{
    remote_domain_migrate_finish3_args args = {0};
    g_auto(remote_domain_migrate_finish3_ret) ret = {0};
    struct private_data *priv = dconn->privateData;
    VIR_LOCK_GUARD lock = remoteDriverLock(priv);

    args.cookie_in.cookie_in_val = (char *)cookiein;
    args.cookie_in.cookie_in_len = cookieinlen;
    args.dname = (char *) dname;
    args.uri = uri == NULL ? NULL : (char **) &uri;
    args.dconnuri = dconnuri == NULL ? NULL : (char **) &dconnuri;
    args.flags = flags;
    args.cancelled = cancelled;

    if (call(dconn, priv, 0, REMOTE_PROC_DOMAIN_MIGRATE_FINISH3,
             (xdrproc_t) xdr_remote_domain_migrate_finish3_args, (char *) &args,
             (xdrproc_t) xdr_remote_domain_migrate_finish3_ret, (char *) &ret) == -1)
        return NULL;

    if (ret.cookie_out.cookie_out_len > 0) {
        if (!cookieout || !cookieoutlen) {
            virReportError(VIR_ERR_INTERNAL_ERROR, "%s",
                           _("caller ignores cookieout or cookieoutlen"));
            return NULL;
        }
        *cookieout = g_steal_pointer(&ret.cookie_out.cookie_out_val); /* Caller frees. */
        *cookieoutlen = ret.cookie_out.cookie_out_len;
        ret.cookie_out.cookie_out_len = 0;
    }

    return get_nonnull_domain(dconn, ret.dom);
}


static int
remoteDomainMigrateConfirm3(virDomainPtr domain,
                            const char *cookiein,
                            int cookieinlen,
                            unsigned long flags,
                            int cancelled)
{
    remote_domain_migrate_confirm3_args args = {0};
    struct private_data *priv = domain->conn->privateData;
    VIR_LOCK_GUARD lock = remoteDriverLock(priv);

    make_nonnull_domain(&args.dom, domain);
    args.cookie_in.cookie_in_len = cookieinlen;
    args.cookie_in.cookie_in_val = (char *) cookiein;
    args.flags = flags;
    args.cancelled = cancelled;

    if (call(domain->conn, priv, 0, REMOTE_PROC_DOMAIN_MIGRATE_CONFIRM3,
             (xdrproc_t) xdr_remote_domain_migrate_confirm3_args, (char *) &args,
             (xdrproc_t) xdr_void, (char *) NULL) == -1)
        return -1;

    return 0;
}


static int
remoteConnectGetCPUModelNames(virConnectPtr conn,
                              const char *arch,
                              char ***models,
                              unsigned int flags)
{
    size_t i;
    g_auto(GStrv) retmodels = NULL;
    remote_connect_get_cpu_model_names_args args = {0};
    g_auto(remote_connect_get_cpu_model_names_ret) ret = {0};
    struct private_data *priv = conn->privateData;
    VIR_LOCK_GUARD lock = remoteDriverLock(priv);

    args.arch = (char *) arch;
    args.need_results = !!models;
    args.flags = flags;

    if (call(conn, priv, 0, REMOTE_PROC_CONNECT_GET_CPU_MODEL_NAMES,
             (xdrproc_t) xdr_remote_connect_get_cpu_model_names_args,
             (char *) &args,
             (xdrproc_t) xdr_remote_connect_get_cpu_model_names_ret,
             (char *) &ret) < 0)
        return -1;

    /* Check the length of the returned list carefully. */
    if (ret.models.models_len > REMOTE_CONNECT_CPU_MODELS_MAX) {
        virReportError(VIR_ERR_RPC,
                       _("Too many model names '%1$d' for limit '%2$d'"),
                       ret.models.models_len,
                       REMOTE_CONNECT_CPU_MODELS_MAX);
        return -1;
    }

    if (models) {
        retmodels = g_new0(char *, ret.models.models_len + 1);

        for (i = 0; i < ret.models.models_len; i++) {
            retmodels[i] = g_steal_pointer(&ret.models.models_val[i]);
        }
        *models = g_steal_pointer(&retmodels);
    }

    return ret.ret;
}


static int
remoteDomainOpenGraphics(virDomainPtr dom,
                         unsigned int idx,
                         int fd,
                         unsigned int flags)
{
    remote_domain_open_graphics_args args = {0};
    struct private_data *priv = dom->conn->privateData;
    int fdin[] = { fd };
    size_t fdinlen = G_N_ELEMENTS(fdin);
    VIR_LOCK_GUARD lock = remoteDriverLock(priv);

    make_nonnull_domain(&args.dom, dom);
    args.idx = idx;
    args.flags = flags;

    if (callFull(dom->conn, priv, 0,
                 fdin, fdinlen,
                 NULL, NULL,
                 REMOTE_PROC_DOMAIN_OPEN_GRAPHICS,
                 (xdrproc_t) xdr_remote_domain_open_graphics_args, (char *) &args,
                 (xdrproc_t) xdr_void, NULL) == -1)
        return -1;

    return 0;
}


static int
remoteDomainOpenGraphicsFD(virDomainPtr dom,
                           unsigned int idx,
                           unsigned int flags)
{
    int rv = -1;
    remote_domain_open_graphics_fd_args args = {0};
    struct private_data *priv = dom->conn->privateData;
    int *fdout = NULL;
    size_t fdoutlen = 0;
    VIR_LOCK_GUARD lock = remoteDriverLock(priv);

    make_nonnull_domain(&args.dom, dom);
    args.idx = idx;
    args.flags = flags;

    if (callFull(dom->conn, priv, 0,
                 NULL, 0,
                 &fdout, &fdoutlen,
                 REMOTE_PROC_DOMAIN_OPEN_GRAPHICS_FD,
                 (xdrproc_t) xdr_remote_domain_open_graphics_fd_args, (char *) &args,
                 (xdrproc_t) xdr_void, NULL) == -1)
        return -1;

    if (fdoutlen != 1) {
        if (fdoutlen) {
            virReportError(VIR_ERR_INTERNAL_ERROR, "%s",
                           _("too many file descriptors received"));
            while (fdoutlen)
                VIR_FORCE_CLOSE(fdout[--fdoutlen]);
        } else {
            virReportError(VIR_ERR_INTERNAL_ERROR, "%s",
                           _("no file descriptor received"));
        }
        return -1;
    }
    rv = fdout[0];

    VIR_FREE(fdout);
    return rv;
}


static int
remoteConnectSetKeepAlive(virConnectPtr conn, int interval, unsigned int count)
{
    struct private_data *priv = conn->privateData;
    VIR_LOCK_GUARD lock = remoteDriverLock(priv);

    if (!virNetClientKeepAliveIsSupported(priv->client)) {
        virReportError(VIR_ERR_INTERNAL_ERROR, "%s",
                       _("the caller doesn't support keepalive protocol; perhaps it's missing event loop implementation"));
        return -1;
    }

    if (!priv->serverKeepAlive) {
        return 1;
    }

    if (interval > 0) {
        return virNetClientKeepAliveStart(priv->client, interval, count);
    } else {
        virNetClientKeepAliveStop(priv->client);
        return 0;
    }
}


static int
remoteConnectIsAlive(virConnectPtr conn)
{
    struct private_data *priv = conn->privateData;
    bool ret;
    VIR_LOCK_GUARD lock = remoteDriverLock(priv);

    ret = virNetClientIsOpen(priv->client);

    if (ret)
        return 1;
    else
        return 0;
}


static int
remoteDomainGetDiskErrors(virDomainPtr dom,
                          virDomainDiskErrorPtr errors,
                          unsigned int maxerrors,
                          unsigned int flags)
{
    struct private_data *priv = dom->conn->privateData;
    remote_domain_get_disk_errors_args args = {0};
    g_auto(remote_domain_get_disk_errors_ret) ret = {0};
    VIR_LOCK_GUARD lock = remoteDriverLock(priv);

    make_nonnull_domain(&args.dom, dom);
    args.maxerrors = maxerrors;
    args.flags = flags;

    if (call(dom->conn, priv, 0, REMOTE_PROC_DOMAIN_GET_DISK_ERRORS,
             (xdrproc_t) xdr_remote_domain_get_disk_errors_args,
             (char *) &args,
             (xdrproc_t) xdr_remote_domain_get_disk_errors_ret,
             (char *) &ret) == -1)
        return -1;

    if (remoteDeserializeDomainDiskErrors(ret.errors.errors_val,
                                          ret.errors.errors_len,
                                          REMOTE_DOMAIN_DISK_ERRORS_MAX,
                                          errors,
                                          maxerrors) < 0)
        return -1;

    return ret.nerrors;
}

#include "remote_client_bodies.h"
#include "lxc_client_bodies.h"
#include "qemu_client_bodies.h"

/*
 * Serial a set of arguments into a method call message,
 * send that to the server and wait for reply
 */
static int
callFull(virConnectPtr conn G_GNUC_UNUSED,
         struct private_data *priv,
         unsigned int flags,
         int *fdin,
         size_t fdinlen,
         int **fdout,
         size_t *fdoutlen,
         int proc_nr/*过程编号*/,
         xdrproc_t args_filter, char *args,
         xdrproc_t ret_filter, char *ret/*出参，过程调用返回值*/)
{
    int rv;
    virNetClientProgram *prog;
    int counter = priv->counter++;
    virNetClient *client = priv->client;
    priv->localUses++;

    if (flags & REMOTE_CALL_QEMU)
        prog = priv->qemuProgram;
    else if (flags & REMOTE_CALL_LXC)
        prog = priv->lxcProgram;
    else
        prog = priv->remoteProgram;

    /* Unlock, so that if we get any async events/stream data
     * while processing the RPC, we don't deadlock when our
     * callbacks for those are invoked
     */
    remoteDriverUnlock(priv);
    rv = virNetClientProgramCall(prog,
                                 client,
                                 counter,
                                 proc_nr,
                                 fdinlen, fdin,
                                 fdoutlen, fdout,
                                 args_filter, args,
                                 ret_filter, ret);
    remoteDriverLock(priv);
    priv->localUses--;

    return rv;
}

/*针对此conn进行过程调用*/
static int
call(virConnectPtr conn,
     struct private_data *priv,
     unsigned int flags,
     int proc_nr/*要call的过程编号*/,
     xdrproc_t args_filter, char *args,
     xdrproc_t ret_filter, char *ret/*返回值*/)
{
    return callFull(conn, priv, flags,
                    NULL, 0,
                    NULL, NULL,
                    proc_nr,
                    args_filter, args,
                    ret_filter, ret);
}


static int
remoteDomainGetInterfaceParameters(virDomainPtr domain,
                                   const char *device,
                                   virTypedParameterPtr params, int *nparams,
                                   unsigned int flags)
{
    remote_domain_get_interface_parameters_args args = {0};
    g_auto(remote_domain_get_interface_parameters_ret) ret = {0};
    struct private_data *priv = domain->conn->privateData;
    VIR_LOCK_GUARD lock = remoteDriverLock(priv);

    make_nonnull_domain(&args.dom, domain);
    args.device = (char *)device;
    args.nparams = *nparams;
    args.flags = flags;

    if (call(domain->conn, priv, 0, REMOTE_PROC_DOMAIN_GET_INTERFACE_PARAMETERS,
             (xdrproc_t) xdr_remote_domain_get_interface_parameters_args, (char *) &args,
             (xdrproc_t) xdr_remote_domain_get_interface_parameters_ret, (char *) &ret) == -1)
        return -1;

    /* Handle the case when the caller does not know the number of parameters
     * and is asking for the number of parameters supported
     */
    if (*nparams == 0) {
        *nparams = ret.nparams;
        return 0;
    }

    if (virTypedParamsDeserialize((struct _virTypedParameterRemote *) ret.params.params_val,
                                  ret.params.params_len,
                                  REMOTE_DOMAIN_INTERFACE_PARAMETERS_MAX,
                                  &params,
                                  nparams) < 0)
        return -1;

    return 0;
}


static int
remoteNodeGetMemoryParameters(virConnectPtr conn,
                              virTypedParameterPtr params,
                              int *nparams,
                              unsigned int flags)
{
    remote_node_get_memory_parameters_args args = {0};
    g_auto(remote_node_get_memory_parameters_ret) ret = {0};
    struct private_data *priv = conn->privateData;
    VIR_LOCK_GUARD lock = remoteDriverLock(priv);

    args.nparams = *nparams;
    args.flags = flags;

    if (call(conn, priv, 0, REMOTE_PROC_NODE_GET_MEMORY_PARAMETERS,
             (xdrproc_t) xdr_remote_node_get_memory_parameters_args, (char *) &args,
             (xdrproc_t) xdr_remote_node_get_memory_parameters_ret, (char *) &ret) == -1)
        return -1;

    /* Handle the case when the caller does not know the number of parameters
     * and is asking for the number of parameters supported
     */
    if (*nparams == 0) {
        *nparams = ret.nparams;
        return 0;
    }

    if (virTypedParamsDeserialize((struct _virTypedParameterRemote *) ret.params.params_val,
                                  ret.params.params_len,
                                  REMOTE_NODE_MEMORY_PARAMETERS_MAX,
                                  &params,
                                  nparams) < 0)
        return -1;

    return 0;
}


static int
remoteNodeGetSEVInfo(virConnectPtr conn,
                     virTypedParameterPtr *params,
                     int *nparams,
                     unsigned int flags)
{
    remote_node_get_sev_info_args args = {0};
    g_auto(remote_node_get_sev_info_ret) ret = {0};
    struct private_data *priv = conn->privateData;
    VIR_LOCK_GUARD lock = remoteDriverLock(priv);

    args.flags = flags;

    if (call(conn, priv, 0, REMOTE_PROC_NODE_GET_SEV_INFO,
             (xdrproc_t) xdr_remote_node_get_sev_info_args, (char *) &args,
             (xdrproc_t) xdr_remote_node_get_sev_info_ret, (char *) &ret) == -1)
        return -1;

    if (virTypedParamsDeserialize((struct _virTypedParameterRemote *) ret.params.params_val,
                                  ret.params.params_len,
                                  REMOTE_NODE_SEV_INFO_MAX,
                                  params,
                                  nparams) < 0)
        return -1;

    return 0;
}


static int
remoteNodeGetCPUMap(virConnectPtr conn,
                    unsigned char **cpumap,
                    unsigned int *online,
                    unsigned int flags)
{
    remote_node_get_cpu_map_args args = {0};
    g_auto(remote_node_get_cpu_map_ret) ret = {0};
    struct private_data *priv = conn->privateData;
    VIR_LOCK_GUARD lock = remoteDriverLock(priv);

    args.need_map = !!cpumap;
    args.need_online = !!online;
    args.flags = flags;

    if (call(conn, priv, 0, REMOTE_PROC_NODE_GET_CPU_MAP,
             (xdrproc_t) xdr_remote_node_get_cpu_map_args,
             (char *) &args,
             (xdrproc_t) xdr_remote_node_get_cpu_map_ret,
             (char *) &ret) == -1)
        return -1;

    if (ret.ret < 0)
        return -1;

    if (cpumap) {
        *cpumap = g_new0(unsigned char, ret.cpumap.cpumap_len);
        memcpy(*cpumap, ret.cpumap.cpumap_val, ret.cpumap.cpumap_len);
    }

    if (online)
        *online = ret.online;

    return ret.ret;
}


static int
remoteDomainLxcOpenNamespace(virDomainPtr domain,
                             int **fdlist,
                             unsigned int flags)
{
    lxc_domain_open_namespace_args args;
    struct private_data *priv = domain->conn->privateData;
    size_t nfds = 0;
    VIR_LOCK_GUARD lock = remoteDriverLock(priv);

    make_nonnull_domain(&args.dom, domain);
    args.flags = flags;

    *fdlist = NULL;

    if (callFull(domain->conn, priv, REMOTE_CALL_LXC,
                 NULL, 0,
                 fdlist, &nfds,
                 LXC_PROC_DOMAIN_OPEN_NAMESPACE,
                 (xdrproc_t) xdr_lxc_domain_open_namespace_args, (char *) &args,
                 (xdrproc_t) xdr_void, NULL) == -1)
        return -1;

    return nfds;
}

static int
remoteDomainGetJobStats(virDomainPtr domain,
                        int *type,
                        virTypedParameterPtr *params,
                        int *nparams,
                        unsigned int flags)
{
    remote_domain_get_job_stats_args args = {0};
    g_auto(remote_domain_get_job_stats_ret) ret = {0};
    struct private_data *priv = domain->conn->privateData;
    VIR_LOCK_GUARD lock = remoteDriverLock(priv);

    make_nonnull_domain(&args.dom, domain);
    args.flags = flags;

    if (call(domain->conn, priv, 0, REMOTE_PROC_DOMAIN_GET_JOB_STATS,
             (xdrproc_t) xdr_remote_domain_get_job_stats_args, (char *) &args,
             (xdrproc_t) xdr_remote_domain_get_job_stats_ret, (char *) &ret) == -1)
        return -1;

    *type = ret.type;

    if (virTypedParamsDeserialize((struct _virTypedParameterRemote *) ret.params.params_val,
                                  ret.params.params_len,
                                  REMOTE_DOMAIN_JOB_STATS_MAX,
                                  params, nparams) < 0)
        return -1;

    return 0;
}


static char *
remoteDomainMigrateBegin3Params(virDomainPtr domain,
                                virTypedParameterPtr params,
                                int nparams,
                                char **cookieout,
                                int *cookieoutlen,
                                unsigned int flags)
{
    char *rv = NULL;
    remote_domain_migrate_begin3_params_args args = {0};
    g_auto(remote_domain_migrate_begin3_params_ret) ret = {0};
    struct private_data *priv = domain->conn->privateData;
    VIR_LOCK_GUARD lock = remoteDriverLock(priv);

    make_nonnull_domain(&args.dom, domain);
    args.flags = flags;

    if (virTypedParamsSerialize(params, nparams,
                                REMOTE_DOMAIN_MIGRATE_PARAM_LIST_MAX,
                                (struct _virTypedParameterRemote **) &args.params.params_val,
                                &args.params.params_len,
                                VIR_TYPED_PARAM_STRING_OKAY) < 0)
        return NULL;

    if (call(domain->conn, priv, 0, REMOTE_PROC_DOMAIN_MIGRATE_BEGIN3_PARAMS,
             (xdrproc_t) xdr_remote_domain_migrate_begin3_params_args,
             (char *) &args,
             (xdrproc_t) xdr_remote_domain_migrate_begin3_params_ret,
             (char *) &ret) == -1)
        goto cleanup;

    if (ret.cookie_out.cookie_out_len > 0) {
        if (!cookieout || !cookieoutlen) {
            virReportError(VIR_ERR_INTERNAL_ERROR, "%s",
                           _("caller ignores cookieout or cookieoutlen"));
            goto cleanup;
        }
        *cookieout = g_steal_pointer(&ret.cookie_out.cookie_out_val); /* Caller frees. */
        *cookieoutlen = ret.cookie_out.cookie_out_len;
        ret.cookie_out.cookie_out_len = 0;
    }

    rv = g_steal_pointer(&ret.xml); /* caller frees */

 cleanup:
    virTypedParamsRemoteFree((struct _virTypedParameterRemote *) args.params.params_val,
                             args.params.params_len);
    return rv;
}


static int
remoteDomainMigratePrepare3Params(virConnectPtr dconn,
                                  virTypedParameterPtr params,
                                  int nparams,
                                  const char *cookiein,
                                  int cookieinlen,
                                  char **cookieout,
                                  int *cookieoutlen,
                                  char **uri_out,
                                  unsigned int flags)
{
    int rv = -1;
    remote_domain_migrate_prepare3_params_args args = {0};
    g_auto(remote_domain_migrate_prepare3_params_ret) ret = {0};
    struct private_data *priv = dconn->privateData;
    VIR_LOCK_GUARD lock = remoteDriverLock(priv);

    if (virTypedParamsSerialize(params, nparams,
                                REMOTE_DOMAIN_MIGRATE_PARAM_LIST_MAX,
                                (struct _virTypedParameterRemote **) &args.params.params_val,
                                &args.params.params_len,
                                VIR_TYPED_PARAM_STRING_OKAY) < 0)
        return -1;

    args.cookie_in.cookie_in_val = (char *)cookiein;
    args.cookie_in.cookie_in_len = cookieinlen;
    args.flags = flags;

    if (call(dconn, priv, 0, REMOTE_PROC_DOMAIN_MIGRATE_PREPARE3_PARAMS,
             (xdrproc_t) xdr_remote_domain_migrate_prepare3_params_args,
             (char *) &args,
             (xdrproc_t) xdr_remote_domain_migrate_prepare3_params_ret,
             (char *) &ret) == -1)
        goto cleanup;

    if (ret.cookie_out.cookie_out_len > 0) {
        if (!cookieout || !cookieoutlen) {
            virReportError(VIR_ERR_INTERNAL_ERROR, "%s",
                           _("caller ignores cookieout or cookieoutlen"));
            goto cleanup;
        }
        *cookieout = g_steal_pointer(&ret.cookie_out.cookie_out_val); /* Caller frees. */
        *cookieoutlen = ret.cookie_out.cookie_out_len;
        ret.cookie_out.cookie_out_len = 0;
    }
    if (ret.uri_out) {
        if (!uri_out) {
            virReportError(VIR_ERR_INTERNAL_ERROR, "%s",
                           _("caller ignores uri_out"));
            goto cleanup;
        }
        *uri_out = g_steal_pointer(ret.uri_out); /* Caller frees. */
    }

    rv = 0;

 cleanup:
    virTypedParamsRemoteFree((struct _virTypedParameterRemote *) args.params.params_val,
                             args.params.params_len);
    return rv;
}


static int
remoteDomainMigratePrepareTunnel3Params(virConnectPtr dconn,
                                        virStreamPtr st,
                                        virTypedParameterPtr params,
                                        int nparams,
                                        const char *cookiein,
                                        int cookieinlen,
                                        char **cookieout,
                                        int *cookieoutlen,
                                        unsigned int flags)
{
    struct private_data *priv = dconn->privateData;
    int rv = -1;
    remote_domain_migrate_prepare_tunnel3_params_args args = {0};
    g_auto(remote_domain_migrate_prepare_tunnel3_params_ret) ret = {0};
    virNetClientStream *netst;
    VIR_LOCK_GUARD lock = remoteDriverLock(priv);

    args.cookie_in.cookie_in_val = (char *)cookiein;
    args.cookie_in.cookie_in_len = cookieinlen;
    args.flags = flags;

    if (virTypedParamsSerialize(params, nparams,
                                REMOTE_DOMAIN_MIGRATE_PARAM_LIST_MAX,
                                (struct _virTypedParameterRemote **) &args.params.params_val,
                                &args.params.params_len,
                                VIR_TYPED_PARAM_STRING_OKAY) < 0)
        return -1;

    if (!(netst = virNetClientStreamNew(priv->remoteProgram,
                                        REMOTE_PROC_DOMAIN_MIGRATE_PREPARE_TUNNEL3_PARAMS,
                                        priv->counter,
                                        false)))
        goto cleanup;

    if (virNetClientAddStream(priv->client, netst) < 0) {
        virObjectUnref(netst);
        goto cleanup;
    }

    st->driver = &remoteStreamDrv;
    st->privateData = netst;
    st->ff = virObjectUnref;

    if (call(dconn, priv, 0, REMOTE_PROC_DOMAIN_MIGRATE_PREPARE_TUNNEL3_PARAMS,
             (xdrproc_t) xdr_remote_domain_migrate_prepare_tunnel3_params_args,
             (char *) &args,
             (xdrproc_t) xdr_remote_domain_migrate_prepare_tunnel3_params_ret,
             (char *) &ret) == -1) {
        virNetClientRemoveStream(priv->client, netst);
        virObjectUnref(netst);
        goto cleanup;
    }

    if (ret.cookie_out.cookie_out_len > 0) {
        if (!cookieout || !cookieoutlen) {
            virReportError(VIR_ERR_INTERNAL_ERROR, "%s",
                           _("caller ignores cookieout or cookieoutlen"));
            goto cleanup;
        }
        *cookieout = g_steal_pointer(&ret.cookie_out.cookie_out_val); /* Caller frees. */
        *cookieoutlen = ret.cookie_out.cookie_out_len;
        ret.cookie_out.cookie_out_len = 0;
    }

    rv = 0;

 cleanup:
    virTypedParamsRemoteFree((struct _virTypedParameterRemote *) args.params.params_val,
                             args.params.params_len);
    return rv;
}


static int
remoteDomainMigratePerform3Params(virDomainPtr dom,
                                  const char *dconnuri,
                                  virTypedParameterPtr params,
                                  int nparams,
                                  const char *cookiein,
                                  int cookieinlen,
                                  char **cookieout,
                                  int *cookieoutlen,
                                  unsigned int flags)
{
    int rv = -1;
    remote_domain_migrate_perform3_params_args args = {0};
    g_auto(remote_domain_migrate_perform3_params_ret) ret = {0};
    struct private_data *priv = dom->conn->privateData;
    VIR_LOCK_GUARD lock = remoteDriverLock(priv);

    make_nonnull_domain(&args.dom, dom);
    args.dconnuri = dconnuri == NULL ? NULL : (char **) &dconnuri;
    args.cookie_in.cookie_in_val = (char *)cookiein;
    args.cookie_in.cookie_in_len = cookieinlen;
    args.flags = flags;

    if (virTypedParamsSerialize(params, nparams,
                                REMOTE_DOMAIN_MIGRATE_PARAM_LIST_MAX,
                                (struct _virTypedParameterRemote **) &args.params.params_val,
                                &args.params.params_len,
                                VIR_TYPED_PARAM_STRING_OKAY) < 0)
        return -1;

    if (call(dom->conn, priv, 0, REMOTE_PROC_DOMAIN_MIGRATE_PERFORM3_PARAMS,
             (xdrproc_t) xdr_remote_domain_migrate_perform3_params_args,
             (char *) &args,
             (xdrproc_t) xdr_remote_domain_migrate_perform3_params_ret,
             (char *) &ret) == -1)
        goto cleanup;

    if (ret.cookie_out.cookie_out_len > 0) {
        if (!cookieout || !cookieoutlen) {
            virReportError(VIR_ERR_INTERNAL_ERROR, "%s",
                           _("caller ignores cookieout or cookieoutlen"));
            goto cleanup;
        }
        *cookieout = g_steal_pointer(&ret.cookie_out.cookie_out_val); /* Caller frees. */
        *cookieoutlen = ret.cookie_out.cookie_out_len;
        ret.cookie_out.cookie_out_len = 0;
    }

    rv = 0;

 cleanup:
    virTypedParamsRemoteFree((struct _virTypedParameterRemote *) args.params.params_val,
                             args.params.params_len);
    return rv;
}


static virDomainPtr
remoteDomainMigrateFinish3Params(virConnectPtr dconn,
                                 virTypedParameterPtr params,
                                 int nparams,
                                 const char *cookiein,
                                 int cookieinlen,
                                 char **cookieout,
                                 int *cookieoutlen,
                                 unsigned int flags,
                                 int cancelled)
{
    remote_domain_migrate_finish3_params_args args = {0};
    g_auto(remote_domain_migrate_finish3_params_ret) ret = {0};
    struct private_data *priv = dconn->privateData;
    virDomainPtr rv = NULL;
    VIR_LOCK_GUARD lock = remoteDriverLock(priv);

    args.cookie_in.cookie_in_val = (char *)cookiein;
    args.cookie_in.cookie_in_len = cookieinlen;
    args.flags = flags;
    args.cancelled = cancelled;

    if (virTypedParamsSerialize(params, nparams,
                                REMOTE_DOMAIN_MIGRATE_PARAM_LIST_MAX,
                                (struct _virTypedParameterRemote **) &args.params.params_val,
                                &args.params.params_len,
                                VIR_TYPED_PARAM_STRING_OKAY) < 0)
        return NULL;

    if (call(dconn, priv, 0, REMOTE_PROC_DOMAIN_MIGRATE_FINISH3_PARAMS,
             (xdrproc_t) xdr_remote_domain_migrate_finish3_params_args,
             (char *) &args,
             (xdrproc_t) xdr_remote_domain_migrate_finish3_params_ret,
             (char *) &ret) == -1)
        goto cleanup;

    if (ret.cookie_out.cookie_out_len > 0) {
        if (!cookieout || !cookieoutlen) {
            virReportError(VIR_ERR_INTERNAL_ERROR, "%s",
                           _("caller ignores cookieout or cookieoutlen"));
            goto cleanup;
        }
        *cookieout = g_steal_pointer(&ret.cookie_out.cookie_out_val); /* Caller frees. */
        *cookieoutlen = ret.cookie_out.cookie_out_len;
        ret.cookie_out.cookie_out_len = 0;
    }

    rv = get_nonnull_domain(dconn, ret.dom);
 cleanup:
    virTypedParamsRemoteFree((struct _virTypedParameterRemote *) args.params.params_val,
                             args.params.params_len);
    return rv;
}


static int
remoteDomainMigrateConfirm3Params(virDomainPtr domain,
                                  virTypedParameterPtr params,
                                  int nparams,
                                  const char *cookiein,
                                  int cookieinlen,
                                  unsigned int flags,
                                  int cancelled)
{
    int rv = -1;
    remote_domain_migrate_confirm3_params_args args = {0};
    struct private_data *priv = domain->conn->privateData;
    VIR_LOCK_GUARD lock = remoteDriverLock(priv);

    make_nonnull_domain(&args.dom, domain);
    args.cookie_in.cookie_in_len = cookieinlen;
    args.cookie_in.cookie_in_val = (char *) cookiein;
    args.flags = flags;
    args.cancelled = cancelled;

    if (virTypedParamsSerialize(params, nparams,
                                REMOTE_DOMAIN_MIGRATE_PARAM_LIST_MAX,
                                (struct _virTypedParameterRemote **) &args.params.params_val,
                                &args.params.params_len,
                                VIR_TYPED_PARAM_STRING_OKAY) < 0)
        return -1;

    if (call(domain->conn, priv, 0, REMOTE_PROC_DOMAIN_MIGRATE_CONFIRM3_PARAMS,
             (xdrproc_t) xdr_remote_domain_migrate_confirm3_params_args,
             (char *) &args, (xdrproc_t) xdr_void, (char *) NULL) == -1)
        goto cleanup;

    rv = 0;

 cleanup:
    virTypedParamsRemoteFree((struct _virTypedParameterRemote *) args.params.params_val,
                             args.params.params_len);
    return rv;
}


static virDomainPtr
remoteDomainCreateXMLWithFiles(virConnectPtr conn, const char *xml_desc,
                               unsigned int nfiles, int *files, unsigned int flags)
{
    struct private_data *priv = conn->privateData;
    remote_domain_create_xml_with_files_args args = {0};
    g_auto(remote_domain_create_xml_with_files_ret) ret = {0};
    VIR_LOCK_GUARD lock = remoteDriverLock(priv);

    args.xml_desc = (char *)xml_desc;
    args.flags = flags;

    if (callFull(conn, priv, 0,
                 files, nfiles,
                 NULL, NULL,
                 REMOTE_PROC_DOMAIN_CREATE_XML_WITH_FILES,
                 (xdrproc_t)xdr_remote_domain_create_xml_with_files_args, (char *)&args,
                 (xdrproc_t)xdr_remote_domain_create_xml_with_files_ret, (char *)&ret) == -1)
        return NULL;

    return get_nonnull_domain(conn, ret.dom);
}


static int
remoteDomainCreateWithFiles(virDomainPtr dom,
                            unsigned int nfiles, int *files,
                            unsigned int flags)
{
    struct private_data *priv = dom->conn->privateData;
    remote_domain_create_with_files_args args = {0};
    g_auto(remote_domain_create_with_files_ret) ret = {0};
    VIR_LOCK_GUARD lock = remoteDriverLock(priv);

    make_nonnull_domain(&args.dom, dom);
    args.flags = flags;

    if (callFull(dom->conn, priv, 0,
                 files, nfiles,
                 NULL, NULL,
                 REMOTE_PROC_DOMAIN_CREATE_WITH_FILES,
                 (xdrproc_t)xdr_remote_domain_create_with_files_args, (char *)&args,
                 (xdrproc_t)xdr_remote_domain_create_with_files_ret, (char *)&ret) == -1)
        return -1;

    dom->id = ret.dom.id;
    return 0;
}

static int
remoteDomainGetTime(virDomainPtr dom,
                    long long *seconds,
                    unsigned int *nseconds,
                    unsigned int flags)
{
    struct private_data *priv = dom->conn->privateData;
    remote_domain_get_time_args args = {0};
    g_auto(remote_domain_get_time_ret) ret = {0};
    VIR_LOCK_GUARD lock = remoteDriverLock(priv);

    make_nonnull_domain(&args.dom, dom);
    args.flags = flags;

    *seconds = *nseconds = 0;

    if (call(dom->conn, priv, 0, REMOTE_PROC_DOMAIN_GET_TIME,
             (xdrproc_t) xdr_remote_domain_get_time_args, (char *) &args,
             (xdrproc_t) xdr_remote_domain_get_time_ret, (char *) &ret) == -1)
        return -1;

    *seconds = ret.seconds;
    *nseconds = ret.nseconds;
    return 0;
}


static int
remoteNodeGetFreePages(virConnectPtr conn,
                       unsigned int npages,
                       unsigned int *pages,
                       int startCell,
                       unsigned int cellCount,
                       unsigned long long *counts,
                       unsigned int flags)
{
    remote_node_get_free_pages_args args = {0};
    g_auto(remote_node_get_free_pages_ret) ret = {0};
    struct private_data *priv = conn->privateData;
    VIR_LOCK_GUARD lock = remoteDriverLock(priv);

    if (npages * cellCount > REMOTE_NODE_MAX_CELLS) {
        virReportError(VIR_ERR_RPC,
                       _("too many NUMA cells: %1$d > %2$d"),
                       npages * cellCount, REMOTE_NODE_MAX_CELLS);
        return -1;
    }

    args.pages.pages_val = (u_int *) pages;
    args.pages.pages_len = npages;
    args.startCell = startCell;
    args.cellCount = cellCount;
    args.flags = flags;

    if (call(conn, priv, 0, REMOTE_PROC_NODE_GET_FREE_PAGES,
             (xdrproc_t) xdr_remote_node_get_free_pages_args, (char *)&args,
             (xdrproc_t) xdr_remote_node_get_free_pages_ret, (char *)&ret) == -1)
        return -1;

    memcpy(counts, ret.counts.counts_val, ret.counts.counts_len * sizeof(*counts));

    return ret.counts.counts_len;
}


/* Copy contents of remote_network_dhcp_lease to virNetworkDHCPLeasePtr */
static int
remoteSerializeDHCPLease(virNetworkDHCPLeasePtr lease_dst, remote_network_dhcp_lease *lease_src)
{
    lease_dst->expirytime = lease_src->expirytime;
    lease_dst->type = lease_src->type;
    lease_dst->prefix = lease_src->prefix;

    lease_dst->iface = g_strdup(lease_src->iface);

    lease_dst->ipaddr = g_strdup(lease_src->ipaddr);

    if (lease_src->mac) {
        lease_dst->mac = g_strdup(*lease_src->mac);
    } else {
        lease_src->mac = NULL;
    }

    if (lease_src->iaid) {
        lease_dst->iaid = g_strdup(*lease_src->iaid);
    } else {
        lease_src->iaid = NULL;
    }

    if (lease_src->hostname) {
        lease_dst->hostname = g_strdup(*lease_src->hostname);
    } else {
        lease_src->hostname = NULL;
    }

    if (lease_src->clientid) {
        lease_dst->clientid = g_strdup(*lease_src->clientid);
    } else {
        lease_src->clientid = NULL;
    }

    return 0;
}


static int
remoteNetworkGetDHCPLeases(virNetworkPtr net,
                           const char *mac,
                           virNetworkDHCPLeasePtr **leases,
                           unsigned int flags)
{
    int rv = -1;
    size_t i;
    struct private_data *priv = net->conn->privateData;
    remote_network_get_dhcp_leases_args args = {0};
    g_auto(remote_network_get_dhcp_leases_ret) ret = {0};
    virNetworkDHCPLeasePtr *leases_ret = NULL;
    VIR_LOCK_GUARD lock = remoteDriverLock(priv);

    make_nonnull_network(&args.net, net);
    args.mac = mac ? (char **) &mac : NULL;
    args.flags = flags;
    args.need_results = !!leases;

    if (call(net->conn, priv, 0, REMOTE_PROC_NETWORK_GET_DHCP_LEASES,
             (xdrproc_t)xdr_remote_network_get_dhcp_leases_args, (char *)&args,
             (xdrproc_t)xdr_remote_network_get_dhcp_leases_ret, (char *)&ret) == -1)
        return -1;

    if (ret.leases.leases_len > REMOTE_NETWORK_DHCP_LEASES_MAX) {
        virReportError(VIR_ERR_INTERNAL_ERROR,
                       _("Number of leases is %1$d, which exceeds max limit: %2$d"),
                       ret.leases.leases_len, REMOTE_NETWORK_DHCP_LEASES_MAX);
        return -1;
    }

    if (leases) {
        if (ret.leases.leases_len)
            leases_ret = g_new0(virNetworkDHCPLeasePtr, ret.leases.leases_len + 1);

        for (i = 0; i < ret.leases.leases_len; i++) {
            leases_ret[i] = g_new0(virNetworkDHCPLease, 1);

            if (remoteSerializeDHCPLease(leases_ret[i], &ret.leases.leases_val[i]) < 0)
                goto cleanup;
        }

        *leases = g_steal_pointer(&leases_ret);
    }

    rv = ret.ret;

 cleanup:
    if (leases_ret) {
        for (i = 0; i < ret.leases.leases_len; i++)
            virNetworkDHCPLeaseFree(leases_ret[i]);
        VIR_FREE(leases_ret);
    }

    return rv;
}


static int
remoteConnectGetAllDomainStats(virConnectPtr conn,
                               virDomainPtr *doms,
                               unsigned int ndoms,
                               unsigned int stats,
                               virDomainStatsRecordPtr **retStats,
                               unsigned int flags)
{
    struct private_data *priv = conn->privateData;
    int rv = -1;
    size_t i;
    remote_connect_get_all_domain_stats_args args = {0};
    g_auto(remote_connect_get_all_domain_stats_ret) ret = {0};
    virDomainStatsRecordPtr elem = NULL;
    virDomainStatsRecordPtr *tmpret = NULL;
    VIR_LOCK_GUARD lock = remoteDriverLock(priv);

    if (ndoms) {
        args.doms.doms_val = g_new0(remote_nonnull_domain, ndoms);

        for (i = 0; i < ndoms; i++)
            make_nonnull_domain(args.doms.doms_val + i, doms[i]);
    }
    args.doms.doms_len = ndoms;

    args.stats = stats;
    args.flags = flags;

    if (call(conn, priv, 0, REMOTE_PROC_CONNECT_GET_ALL_DOMAIN_STATS,
             (xdrproc_t)xdr_remote_connect_get_all_domain_stats_args, (char *)&args,
             (xdrproc_t)xdr_remote_connect_get_all_domain_stats_ret, (char *)&ret) == -1) {
        goto cleanup;
    }

    if (ret.retStats.retStats_len > REMOTE_DOMAIN_LIST_MAX) {
        virReportError(VIR_ERR_INTERNAL_ERROR,
                       _("Number of stats entries is %1$d, which exceeds max limit: %2$d"),
                       ret.retStats.retStats_len, REMOTE_DOMAIN_LIST_MAX);
        goto cleanup;
    }

    *retStats = NULL;

    tmpret = g_new0(virDomainStatsRecordPtr, ret.retStats.retStats_len + 1);

    for (i = 0; i < ret.retStats.retStats_len; i++) {
        remote_domain_stats_record *rec = ret.retStats.retStats_val + i;

        elem = g_new0(virDomainStatsRecord, 1);

        if (!(elem->dom = get_nonnull_domain(conn, rec->dom)))
            goto cleanup;

        if (virTypedParamsDeserialize((struct _virTypedParameterRemote *) rec->params.params_val,
                                      rec->params.params_len,
                                      REMOTE_CONNECT_GET_ALL_DOMAIN_STATS_MAX,
                                      &elem->params,
                                      &elem->nparams))
            goto cleanup;

        tmpret[i] = g_steal_pointer(&elem);
    }

    *retStats = g_steal_pointer(&tmpret);
    rv = ret.retStats.retStats_len;

 cleanup:
    if (elem) {
        virObjectUnref(elem->dom);
        VIR_FREE(elem);
    }
    virDomainStatsRecordListFree(tmpret);
    VIR_FREE(args.doms.doms_val);

    return rv;
}


static int
remoteNodeAllocPages(virConnectPtr conn,
                     unsigned int npages,
                     unsigned int *pageSizes,
                     unsigned long long *pageCounts,
                     int startCell,
                     unsigned int cellCount,
                     unsigned int flags)
{
    remote_node_alloc_pages_args args = {0};
    g_auto(remote_node_alloc_pages_ret) ret = {0};
    struct private_data *priv = conn->privateData;
    VIR_LOCK_GUARD lock = remoteDriverLock(priv);

    if (npages > REMOTE_NODE_MAX_CELLS) {
        virReportError(VIR_ERR_RPC,
                       _("too many NUMA cells: %1$d > %2$d"),
                       npages, REMOTE_NODE_MAX_CELLS);
        return -1;
    }

    args.pageSizes.pageSizes_val = (u_int *) pageSizes;
    args.pageSizes.pageSizes_len = npages;
    args.pageCounts.pageCounts_val = (uint64_t *) pageCounts;
    args.pageCounts.pageCounts_len = npages;
    args.startCell = startCell;
    args.cellCount = cellCount;
    args.flags = flags;

    if (call(conn, priv, 0, REMOTE_PROC_NODE_ALLOC_PAGES,
             (xdrproc_t) xdr_remote_node_alloc_pages_args, (char *) &args,
             (xdrproc_t) xdr_remote_node_alloc_pages_ret, (char *) &ret) == -1)
        return -1;

    return ret.ret;
}


static int
remoteDomainGetFSInfo(virDomainPtr dom,
                      virDomainFSInfoPtr **info,
                      unsigned int flags)
{
    size_t i, j, len;
    struct private_data *priv = dom->conn->privateData;
    remote_domain_get_fsinfo_args args = {0};
    g_auto(remote_domain_get_fsinfo_ret) ret = {0};
    remote_domain_fsinfo *src;
    VIR_LOCK_GUARD lock = remoteDriverLock(priv);

    make_nonnull_domain(&args.dom, dom);

    args.flags = flags;

    if (call(dom->conn, priv, 0, REMOTE_PROC_DOMAIN_GET_FSINFO,
             (xdrproc_t)xdr_remote_domain_get_fsinfo_args, (char *)&args,
             (xdrproc_t)xdr_remote_domain_get_fsinfo_ret, (char *)&ret) == -1)
        return -1;

    if (ret.info.info_len > REMOTE_DOMAIN_FSINFO_MAX) {
        virReportError(VIR_ERR_INTERNAL_ERROR,
                       _("Too many mountpoints in fsinfo: %1$d for limit %2$d"),
                       ret.info.info_len, REMOTE_DOMAIN_FSINFO_MAX);
        return -1;
    }

    if (info) {
        virDomainFSInfoPtr *info_ret = NULL;

        if (!ret.info.info_len) {
            *info = NULL;
            return ret.ret;
        }

        info_ret = g_new0(virDomainFSInfoPtr, ret.info.info_len);

        for (i = 0; i < ret.info.info_len; i++) {
            src = &ret.info.info_val[i];

            info_ret[i] = g_new0(virDomainFSInfo, 1);

            info_ret[i]->mountpoint = g_strdup(src->mountpoint);

            info_ret[i]->name = g_strdup(src->name);

            info_ret[i]->fstype = g_strdup(src->fstype);

            len = src->dev_aliases.dev_aliases_len;
            info_ret[i]->ndevAlias = len;
            if (len)
                info_ret[i]->devAlias = g_new0(char *, len);

            for (j = 0; j < len; j++)
                info_ret[i]->devAlias[j] = g_strdup(src->dev_aliases.dev_aliases_val[j]);
        }

        *info = info_ret;
    }

    return ret.ret;
}


static int
remoteDomainInterfaceAddresses(virDomainPtr dom,
                               virDomainInterfacePtr **ifaces,
                               unsigned int source,
                               unsigned int flags)
{
    int rv = -1;
    size_t i, j;

    virDomainInterfacePtr *ifaces_ret = NULL;
    remote_domain_interface_addresses_args args = {0};
    g_auto(remote_domain_interface_addresses_ret) ret = {0};
    struct private_data *priv = dom->conn->privateData;
    VIR_LOCK_GUARD lock = remoteDriverLock(priv);

    args.source = source;
    args.flags = flags;
    make_nonnull_domain(&args.dom, dom);

    if (call(dom->conn, priv, 0, REMOTE_PROC_DOMAIN_INTERFACE_ADDRESSES,
             (xdrproc_t)xdr_remote_domain_interface_addresses_args,
             (char *)&args,
             (xdrproc_t)xdr_remote_domain_interface_addresses_ret,
             (char *)&ret) == -1)
        return -1;

    if (ret.ifaces.ifaces_len > REMOTE_DOMAIN_INTERFACE_MAX) {
        virReportError(VIR_ERR_INTERNAL_ERROR,
                       _("Number of interfaces, %1$d exceeds the max limit: %2$d"),
                       ret.ifaces.ifaces_len, REMOTE_DOMAIN_INTERFACE_MAX);
        return -1;
    }

    if (ret.ifaces.ifaces_len)
        ifaces_ret = g_new0(virDomainInterfacePtr, ret.ifaces.ifaces_len);

    for (i = 0; i < ret.ifaces.ifaces_len; i++) {
        virDomainInterfacePtr iface;
        remote_domain_interface *iface_ret = &(ret.ifaces.ifaces_val[i]);

        ifaces_ret[i] = g_new0(virDomainInterface, 1);

        iface = ifaces_ret[i];

        iface->name = g_strdup(iface_ret->name);

        if (iface_ret->hwaddr)
            iface->hwaddr = g_strdup(*iface_ret->hwaddr);

        if (iface_ret->addrs.addrs_len > REMOTE_DOMAIN_IP_ADDR_MAX) {
            virReportError(VIR_ERR_INTERNAL_ERROR,
                           _("Number of interfaces, %1$d exceeds the max limit: %2$d"),
                           iface_ret->addrs.addrs_len, REMOTE_DOMAIN_IP_ADDR_MAX);
            goto cleanup;
        }

        iface->naddrs = iface_ret->addrs.addrs_len;

        if (iface->naddrs) {
            iface->addrs = g_new0(virDomainIPAddress, iface->naddrs);

           for (j = 0; j < iface->naddrs; j++) {
                virDomainIPAddressPtr ip_addr = &(iface->addrs[j]);
                remote_domain_ip_addr *ip_addr_ret =
                    &(iface_ret->addrs.addrs_val[j]);

                ip_addr->addr = g_strdup(ip_addr_ret->addr);

                ip_addr->prefix = ip_addr_ret->prefix;
                ip_addr->type = ip_addr_ret->type;
            }
        }
    }
    *ifaces = g_steal_pointer(&ifaces_ret);

    rv = ret.ifaces.ifaces_len;

 cleanup:
    if (ifaces_ret) {
        for (i = 0; i < ret.ifaces.ifaces_len; i++)
            virDomainInterfaceFree(ifaces_ret[i]);
        VIR_FREE(ifaces_ret);
    }
    return rv;
}

static int
remoteConnectRegisterCloseCallback(virConnectPtr conn,
                                   virConnectCloseFunc cb,
                                   void *opaque,
                                   virFreeCallback freecb)
{
    struct private_data *priv = conn->privateData;
    VIR_LOCK_GUARD lock = remoteDriverLock(priv);

    if (virConnectCloseCallbackDataGetCallback(priv->closeCallback) != NULL) {
        virReportError(VIR_ERR_OPERATION_INVALID, "%s",
                       _("A close callback is already registered"));
        return -1;
    }

    if (priv->serverCloseCallback &&
        call(conn, priv, 0, REMOTE_PROC_CONNECT_REGISTER_CLOSE_CALLBACK,
             (xdrproc_t) xdr_void, (char *) NULL,
             (xdrproc_t) xdr_void, (char *) NULL) == -1)
        return -1;

    virConnectCloseCallbackDataRegister(priv->closeCallback, conn, cb,
                                        opaque, freecb);
    return 0;
}

static int
remoteConnectUnregisterCloseCallback(virConnectPtr conn,
                                     virConnectCloseFunc cb)
{
    struct private_data *priv = conn->privateData;
    VIR_LOCK_GUARD lock = remoteDriverLock(priv);

    if (virConnectCloseCallbackDataGetCallback(priv->closeCallback) != cb) {
        virReportError(VIR_ERR_OPERATION_INVALID, "%s",
                       _("A different callback was requested"));
        return -1;
    }

    if (priv->serverCloseCallback &&
        call(conn, priv, 0, REMOTE_PROC_CONNECT_UNREGISTER_CLOSE_CALLBACK,
             (xdrproc_t) xdr_void, (char *) NULL,
             (xdrproc_t) xdr_void, (char *) NULL) == -1)
        return -1;

    virConnectCloseCallbackDataUnregister(priv->closeCallback, cb);
    return 0;
}

static int
remoteDomainRename(virDomainPtr dom, const char *new_name, unsigned int flags)
{
    int rv = -1;
    struct private_data *priv = dom->conn->privateData;
    remote_domain_rename_args args = {0};
    g_auto(remote_domain_rename_ret) ret = {0};
    char *tmp = NULL;
    VIR_LOCK_GUARD lock = remoteDriverLock(priv);

    tmp = g_strdup(new_name);

    make_nonnull_domain(&args.dom, dom);
    args.new_name = new_name ? (char **)&new_name : NULL;
    args.flags = flags;

    if (call(dom->conn, priv, 0, REMOTE_PROC_DOMAIN_RENAME,
             (xdrproc_t)xdr_remote_domain_rename_args, (char *)&args,
             (xdrproc_t)xdr_remote_domain_rename_ret, (char *)&ret) == -1)
        return -1;

    rv = ret.retcode;

    if (rv == 0) {
        VIR_FREE(dom->name);
        dom->name = g_steal_pointer(&tmp);
    }

    VIR_FREE(tmp);
    return rv;
}


static int
remoteStorageVolGetInfoFlags(virStorageVolPtr vol,
                             virStorageVolInfoPtr result,
                             unsigned int flags)
{
    struct private_data *priv = vol->conn->privateData;
    remote_storage_vol_get_info_flags_args args = {0};
    g_auto(remote_storage_vol_get_info_flags_ret) ret = {0};
    VIR_LOCK_GUARD lock = remoteDriverLock(priv);

    make_nonnull_storage_vol(&args.vol, vol);
    args.flags = flags;

    if (call(vol->conn, priv, 0, REMOTE_PROC_STORAGE_VOL_GET_INFO_FLAGS,
             (xdrproc_t)xdr_remote_storage_vol_get_info_flags_args,
             (char *)&args,
             (xdrproc_t)xdr_remote_storage_vol_get_info_flags_ret,
             (char *)&ret) == -1)
        return -1;

    result->type = ret.type;
    result->capacity = ret.capacity;
    result->allocation = ret.allocation;

    return 0;
}


static int
remoteNetworkPortGetParameters(virNetworkPortPtr port,
                               virTypedParameterPtr *params,
                               int *nparams,
                               unsigned int flags)
{
    struct private_data *priv = port->net->conn->privateData;
    remote_network_port_get_parameters_args args = {0};
    g_auto(remote_network_port_get_parameters_ret) ret = {0};
    VIR_LOCK_GUARD lock = remoteDriverLock(priv);

    make_nonnull_network_port(&args.port, port);
    args.flags = flags;

    if (call(port->net->conn, priv, 0, REMOTE_PROC_NETWORK_PORT_GET_PARAMETERS,
             (xdrproc_t) xdr_remote_network_port_get_parameters_args, (char *) &args,
             (xdrproc_t) xdr_remote_network_port_get_parameters_ret, (char *) &ret) == -1)
        return -1;

    if (virTypedParamsDeserialize((struct _virTypedParameterRemote *) ret.params.params_val,
                                  ret.params.params_len,
                                  REMOTE_NETWORK_PORT_PARAMETERS_MAX,
                                  params,
                                  nparams) < 0)
        return -1;

    return 0;
}

static int
remoteDomainGetGuestInfo(virDomainPtr dom,
                         unsigned int types,
                         virTypedParameterPtr *params,
                         int *nparams,
                         unsigned int flags)
{
    struct private_data *priv = dom->conn->privateData;
    remote_domain_get_guest_info_args args = {0};
    g_auto(remote_domain_get_guest_info_ret) ret = {0};
    VIR_LOCK_GUARD lock = remoteDriverLock(priv);

    make_nonnull_domain(&args.dom, dom);

    args.types = types;
    args.flags = flags;

    if (call(dom->conn, priv, 0, REMOTE_PROC_DOMAIN_GET_GUEST_INFO,
             (xdrproc_t)xdr_remote_domain_get_guest_info_args, (char *)&args,
             (xdrproc_t)xdr_remote_domain_get_guest_info_ret, (char *)&ret) == -1)
        return -1;

    if (virTypedParamsDeserialize((struct _virTypedParameterRemote *) ret.params.params_val,
                                  ret.params.params_len,
                                  REMOTE_DOMAIN_GUEST_INFO_PARAMS_MAX,
                                  params,
                                  nparams) < 0)
        return -1;

    return 0;
}

static int
remoteDomainAuthorizedSSHKeysGet(virDomainPtr domain,
                                 const char *user,
                                 char ***keys,
                                 unsigned int flags)
{
    size_t i;
    struct private_data *priv = domain->conn->privateData;
    remote_domain_authorized_ssh_keys_get_args args = {0};
    g_auto(remote_domain_authorized_ssh_keys_get_ret) ret = {0};
    VIR_LOCK_GUARD lock = remoteDriverLock(priv);

    make_nonnull_domain(&args.dom, domain);
    args.user = (char *) user;
    args.flags = flags;

    if (call(domain->conn, priv, 0, REMOTE_PROC_DOMAIN_AUTHORIZED_SSH_KEYS_GET,
             (xdrproc_t) xdr_remote_domain_authorized_ssh_keys_get_args, (char *)&args,
             (xdrproc_t) xdr_remote_domain_authorized_ssh_keys_get_ret, (char *)&ret) == -1)
        return -1;

    if (ret.keys.keys_len > REMOTE_DOMAIN_AUTHORIZED_SSH_KEYS_MAX) {
        virReportError(VIR_ERR_RPC, "%s",
                       _("remoteDomainAuthorizedSSHKeysGet: returned number of keys exceeds limit"));
        return -1;
    }

    *keys = g_new0(char *, ret.keys.keys_len + 1);
    for (i = 0; i < ret.keys.keys_len; i++)
        (*keys)[i] = g_steal_pointer(&ret.keys.keys_val[i]);

    return ret.keys.keys_len;
}

static int
remoteDomainAuthorizedSSHKeysSet(virDomainPtr domain,
                                 const char *user,
                                 const char **keys,
                                 unsigned int nkeys,
                                 unsigned int flags)
{
    struct private_data *priv = domain->conn->privateData;
    remote_domain_authorized_ssh_keys_set_args args = {0};
    VIR_LOCK_GUARD lock = remoteDriverLock(priv);

    if (nkeys > REMOTE_DOMAIN_AUTHORIZED_SSH_KEYS_MAX) {
        virReportError(VIR_ERR_RPC, "%s",
                       _("remoteDomainAuthorizedSSHKeysSet: returned number of keys exceeds limit"));
        return -1;
    }

    make_nonnull_domain(&args.dom, domain);
    args.user = (char *) user;
    args.keys.keys_len = nkeys;
    args.keys.keys_val = (char **) keys;
    args.flags = flags;

    if (call(domain->conn, priv, 0, REMOTE_PROC_DOMAIN_AUTHORIZED_SSH_KEYS_SET,
             (xdrproc_t) xdr_remote_domain_authorized_ssh_keys_set_args, (char *)&args,
             (xdrproc_t) xdr_void, (char *) NULL) == -1)
        return -1;

    return 0;
}


static int
remoteDomainGetMessages(virDomainPtr domain,
                        char ***msgs,
                        unsigned int flags)
{
    size_t i;
    struct private_data *priv = domain->conn->privateData;
    remote_domain_get_messages_args args = {0};
    g_auto(remote_domain_get_messages_ret) ret = {0};
    VIR_LOCK_GUARD lock = remoteDriverLock(priv);

    make_nonnull_domain(&args.dom, domain);
    args.flags = flags;

    if (call(domain->conn, priv, 0, REMOTE_PROC_DOMAIN_GET_MESSAGES,
             (xdrproc_t) xdr_remote_domain_get_messages_args, (char *)&args,
             (xdrproc_t) xdr_remote_domain_get_messages_ret, (char *)&ret) == -1) {
        return -1;
    }

    if (ret.msgs.msgs_len > REMOTE_DOMAIN_MESSAGES_MAX) {
        virReportError(VIR_ERR_RPC, "%s",
                       _("remoteDomainGetMessages: returned number of msgs exceeds limit"));
        return -1;
    }

    *msgs = g_new0(char *, ret.msgs.msgs_len + 1);
    for (i = 0; i < ret.msgs.msgs_len; i++)
        (*msgs)[i] = g_steal_pointer(&ret.msgs.msgs_val[i]);

    return ret.msgs.msgs_len;
}


static int
remoteDomainFDAssociate(virDomainPtr domain,
                        const char *name,
                        unsigned int nfds,
                        int *fds,
                        unsigned int flags)
{
    remote_domain_fd_associate_args args = {0};
    struct private_data *priv = domain->conn->privateData;
    VIR_LOCK_GUARD lock = remoteDriverLock(priv);

    make_nonnull_domain(&args.dom, domain);
    args.name = (char *)name;
    args.flags = flags;

    if (callFull(domain->conn, priv, 0, fds, nfds, NULL, NULL,
                 REMOTE_PROC_DOMAIN_FD_ASSOCIATE,
                 (xdrproc_t) xdr_remote_domain_fd_associate_args, (char *) &args,
                 (xdrproc_t) xdr_void, (char *) NULL) == -1)
        return -1;

    return 0;
}


/* get_nonnull_domain and get_nonnull_network turn an on-wire
 * (name, uuid) pair into virDomainPtr or virNetworkPtr object.
 * These can return NULL if underlying memory allocations fail,
 * but if they do then virterror_internal.has been set.
 */
static virDomainPtr
get_nonnull_domain(virConnectPtr conn, remote_nonnull_domain domain)
{
    return virGetDomain(conn, domain.name, BAD_CAST domain.uuid, domain.id);
}

static virNetworkPtr
get_nonnull_network(virConnectPtr conn, remote_nonnull_network network)
{
    return virGetNetwork(conn, network.name, BAD_CAST network.uuid);
}

static virNetworkPortPtr
get_nonnull_network_port(virConnectPtr conn, remote_nonnull_network_port port)
{
    virNetworkPortPtr ret;
    virNetworkPtr net;
    net = virGetNetwork(conn, port.net.name, BAD_CAST port.net.uuid);
    if (!net)
        return NULL;
    ret = virGetNetworkPort(net, BAD_CAST port.uuid);
    virObjectUnref(net);
    return ret;
}

static virInterfacePtr
get_nonnull_interface(virConnectPtr conn, remote_nonnull_interface iface)
{
    return virGetInterface(conn, iface.name, iface.mac);
}

static virStoragePoolPtr
get_nonnull_storage_pool(virConnectPtr conn, remote_nonnull_storage_pool pool)
{
    return virGetStoragePool(conn, pool.name, BAD_CAST pool.uuid,
                             NULL, NULL);
}

static virStorageVolPtr
get_nonnull_storage_vol(virConnectPtr conn, remote_nonnull_storage_vol vol)
{
    return virGetStorageVol(conn, vol.pool, vol.name, vol.key,
                            NULL, NULL);
}

static virNodeDevicePtr
get_nonnull_node_device(virConnectPtr conn, remote_nonnull_node_device dev)
{
    return virGetNodeDevice(conn, dev.name);
}

static virSecretPtr
get_nonnull_secret(virConnectPtr conn, remote_nonnull_secret secret)
{
    return virGetSecret(conn, BAD_CAST secret.uuid, secret.usageType, secret.usageID);
}

static virNWFilterPtr
get_nonnull_nwfilter(virConnectPtr conn, remote_nonnull_nwfilter nwfilter)
{
    return virGetNWFilter(conn, nwfilter.name, BAD_CAST nwfilter.uuid);
}

static virNWFilterBindingPtr
get_nonnull_nwfilter_binding(virConnectPtr conn, remote_nonnull_nwfilter_binding binding)
{
    return virGetNWFilterBinding(conn, binding.portdev, binding.filtername);
}

static virDomainCheckpointPtr
get_nonnull_domain_checkpoint(virDomainPtr domain, remote_nonnull_domain_checkpoint checkpoint)
{
    return virGetDomainCheckpoint(domain, checkpoint.name);
}

static virDomainSnapshotPtr
get_nonnull_domain_snapshot(virDomainPtr domain, remote_nonnull_domain_snapshot snapshot)
{
    return virGetDomainSnapshot(domain, snapshot.name);
}


/* Make remote_nonnull_domain and remote_nonnull_network. */
static void
make_nonnull_domain(remote_nonnull_domain *dom_dst, virDomainPtr dom_src)
{
    dom_dst->id = dom_src->id;
    dom_dst->name = dom_src->name;
    memcpy(dom_dst->uuid, dom_src->uuid, VIR_UUID_BUFLEN);
}

static void
make_nonnull_network(remote_nonnull_network *net_dst, virNetworkPtr net_src)
{
    net_dst->name = net_src->name;
    memcpy(net_dst->uuid, net_src->uuid, VIR_UUID_BUFLEN);
}

static void
make_nonnull_network_port(remote_nonnull_network_port *port_dst, virNetworkPortPtr port_src)
{
    port_dst->net.name = port_src->net->name;
    memcpy(port_dst->net.uuid, port_src->net->uuid, VIR_UUID_BUFLEN);
    memcpy(port_dst->uuid, port_src->uuid, VIR_UUID_BUFLEN);
}

static void
make_nonnull_interface(remote_nonnull_interface *interface_dst,
                        virInterfacePtr interface_src)
{
    interface_dst->name = interface_src->name;
    interface_dst->mac = interface_src->mac;
}

static void
make_nonnull_storage_pool(remote_nonnull_storage_pool *pool_dst, virStoragePoolPtr pool_src)
{
    pool_dst->name = pool_src->name;
    memcpy(pool_dst->uuid, pool_src->uuid, VIR_UUID_BUFLEN);
}

static void
make_nonnull_storage_vol(remote_nonnull_storage_vol *vol_dst, virStorageVolPtr vol_src)
{
    vol_dst->pool = vol_src->pool;
    vol_dst->name = vol_src->name;
    vol_dst->key = vol_src->key;
}

static void
make_nonnull_secret(remote_nonnull_secret *secret_dst, virSecretPtr secret_src)
{
    memcpy(secret_dst->uuid, secret_src->uuid, VIR_UUID_BUFLEN);
    secret_dst->usageType = secret_src->usageType;
    secret_dst->usageID = secret_src->usageID;
}

static void
make_nonnull_node_device(remote_nonnull_node_device *dev_dst, virNodeDevicePtr dev_src)
{
    dev_dst->name = dev_src->name;
}

static void
make_nonnull_nwfilter(remote_nonnull_nwfilter *nwfilter_dst, virNWFilterPtr nwfilter_src)
{
    nwfilter_dst->name = nwfilter_src->name;
    memcpy(nwfilter_dst->uuid, nwfilter_src->uuid, VIR_UUID_BUFLEN);
}

static void
make_nonnull_nwfilter_binding(remote_nonnull_nwfilter_binding *binding_dst, virNWFilterBindingPtr binding_src)
{
    binding_dst->portdev = binding_src->portdev;
    binding_dst->filtername = binding_src->filtername;
}

static void
make_nonnull_domain_checkpoint(remote_nonnull_domain_checkpoint *checkpoint_dst, virDomainCheckpointPtr checkpoint_src)
{
    checkpoint_dst->name = checkpoint_src->name;
    make_nonnull_domain(&checkpoint_dst->dom, checkpoint_src->domain);
}

static void
make_nonnull_domain_snapshot(remote_nonnull_domain_snapshot *snapshot_dst, virDomainSnapshotPtr snapshot_src)
{
    snapshot_dst->name = snapshot_src->name;
    make_nonnull_domain(&snapshot_dst->dom, snapshot_src->domain);
}

/*----------------------------------------------------------------------*/

unsigned long remoteVersion(void)
{
    return REMOTE_PROTOCOL_VERSION;
}

static virHypervisorDriver hypervisor_driver = {
    .name = "remote",
    /*建立到libvirt的连接*/
    .connectOpen = remoteConnectOpen, /* 0.3.0 */
    .connectClose = remoteConnectClose, /* 0.3.0 */
    .connectSetIdentity = remoteConnectSetIdentity, /* 5.8.0 */
    .connectSupportsFeature = remoteConnectSupportsFeature, /* 0.3.0 */
    .connectGetType = remoteConnectGetType, /* 0.3.0 */
    .connectGetVersion = remoteConnectGetVersion, /* 0.3.0 */
    .connectGetLibVersion = remoteConnectGetLibVersion, /* 0.7.3 */
    .connectGetHostname = remoteConnectGetHostname, /* 0.3.0 */
    .connectGetSysinfo = remoteConnectGetSysinfo, /* 0.8.8 */
    .connectGetMaxVcpus = remoteConnectGetMaxVcpus, /* 0.3.0 */
    .nodeGetInfo = remoteNodeGetInfo, /* 0.3.0 */
    .connectGetCapabilities = remoteConnectGetCapabilities, /* 0.3.0 */
    /*列出所有domain*/
    .connectListDomains = remoteConnectListDomains, /* 0.3.0 */
    .connectNumOfDomains = remoteConnectNumOfDomains, /* 0.3.0 */
    .connectListAllDomains = remoteConnectListAllDomains, /* 0.9.13 */
    .domainCreateXML = remoteDomainCreateXML, /* 0.3.0 */
    .domainCreateXMLWithFiles = remoteDomainCreateXMLWithFiles, /* 1.1.1 */
    .domainLookupByID = remoteDomainLookupByID, /* 0.3.0 */
    .domainLookupByUUID = remoteDomainLookupByUUID, /* 0.3.0 */
    .domainLookupByName = remoteDomainLookupByName, /* 0.3.0 */
    .domainSuspend = remoteDomainSuspend, /* 0.3.0 */
    .domainResume = remoteDomainResume, /* 0.3.0 */
    .domainPMSuspendForDuration = remoteDomainPMSuspendForDuration, /* 0.9.10 */
    .domainPMWakeup = remoteDomainPMWakeup, /* 0.9.11 */
    .domainShutdown = remoteDomainShutdown, /* 0.3.0 */
    .domainShutdownFlags = remoteDomainShutdownFlags, /* 0.9.10 */
    .domainReboot = remoteDomainReboot, /* 0.3.0 */
    .domainReset = remoteDomainReset, /* 0.9.7 */
    .domainDestroy = remoteDomainDestroy, /* 0.3.0 */
    .domainDestroyFlags = remoteDomainDestroyFlags, /* 0.9.4 */
    .domainGetOSType = remoteDomainGetOSType, /* 0.3.0 */
    .domainGetMaxMemory = remoteDomainGetMaxMemory, /* 0.3.0 */
    .domainSetMaxMemory = remoteDomainSetMaxMemory, /* 0.3.0 */
    .domainSetMemory = remoteDomainSetMemory, /* 0.3.0 */
    .domainSetMemoryFlags = remoteDomainSetMemoryFlags, /* 0.9.0 */
    .domainSetMemoryStatsPeriod = remoteDomainSetMemoryStatsPeriod, /* 1.1.1 */
    .domainSetMemoryParameters = remoteDomainSetMemoryParameters, /* 0.8.5 */
    .domainGetMemoryParameters = remoteDomainGetMemoryParameters, /* 0.8.5 */
    .domainSetBlkioParameters = remoteDomainSetBlkioParameters, /* 0.9.0 */
    .domainGetBlkioParameters = remoteDomainGetBlkioParameters, /* 0.9.0 */
    .domainGetPerfEvents = remoteDomainGetPerfEvents, /* 1.3.3 */
    .domainSetPerfEvents = remoteDomainSetPerfEvents, /* 1.3.3 */
    .domainGetInfo = remoteDomainGetInfo, /* 0.3.0 */
    .domainGetState = remoteDomainGetState, /* 0.9.2 */
    .domainGetControlInfo = remoteDomainGetControlInfo, /* 0.9.3 */
    .domainSave = remoteDomainSave, /* 0.3.0 */
    .domainSaveFlags = remoteDomainSaveFlags, /* 0.9.4 */
    .domainSaveParams = remoteDomainSaveParams, /* 8.4.0 */
    .domainRestore = remoteDomainRestore, /* 0.3.0 */
    .domainRestoreFlags = remoteDomainRestoreFlags, /* 0.9.4 */
    .domainRestoreParams = remoteDomainRestoreParams, /* 8.4.0 */
    .domainSaveImageGetXMLDesc = remoteDomainSaveImageGetXMLDesc, /* 0.9.4 */
    .domainSaveImageDefineXML = remoteDomainSaveImageDefineXML, /* 0.9.4 */
    .domainCoreDump = remoteDomainCoreDump, /* 0.3.0 */
    .domainCoreDumpWithFormat = remoteDomainCoreDumpWithFormat, /* 1.2.3 */
    .domainScreenshot = remoteDomainScreenshot, /* 0.9.2 */
    .domainSetVcpus = remoteDomainSetVcpus, /* 0.3.0 */
    .domainSetVcpusFlags = remoteDomainSetVcpusFlags, /* 0.8.5 */
    .domainGetVcpusFlags = remoteDomainGetVcpusFlags, /* 0.8.5 */
    .domainPinVcpu = remoteDomainPinVcpu, /* 0.3.0 */
    .domainPinVcpuFlags = remoteDomainPinVcpuFlags, /* 0.9.3 */
    .domainGetVcpuPinInfo = remoteDomainGetVcpuPinInfo, /* 0.9.3 */
    .domainPinEmulator = remoteDomainPinEmulator, /* 0.10.0 */
    .domainGetEmulatorPinInfo = remoteDomainGetEmulatorPinInfo, /* 0.10.0 */
    .domainGetVcpus = remoteDomainGetVcpus, /* 0.3.0 */
    .domainGetMaxVcpus = remoteDomainGetMaxVcpus, /* 0.3.0 */
    .domainGetIOThreadInfo = remoteDomainGetIOThreadInfo, /* 1.2.14 */
    .domainPinIOThread = remoteDomainPinIOThread, /* 1.2.14 */
    .domainAddIOThread = remoteDomainAddIOThread, /* 1.2.15 */
    .domainDelIOThread = remoteDomainDelIOThread, /* 1.2.15 */
    .domainSetIOThreadParams = remoteDomainSetIOThreadParams, /* 4.10.0 */
    .domainGetSecurityLabel = remoteDomainGetSecurityLabel, /* 0.6.1 */
    .domainGetSecurityLabelList = remoteDomainGetSecurityLabelList, /* 0.10.0 */
    .nodeGetSecurityModel = remoteNodeGetSecurityModel, /* 0.6.1 */
    .domainGetXMLDesc = remoteDomainGetXMLDesc, /* 0.3.0 */
    .connectDomainXMLFromNative = remoteConnectDomainXMLFromNative, /* 0.6.4 */
    .connectDomainXMLToNative = remoteConnectDomainXMLToNative, /* 0.6.4 */
    .connectListDefinedDomains = remoteConnectListDefinedDomains, /* 0.3.0 */
    .connectNumOfDefinedDomains = remoteConnectNumOfDefinedDomains, /* 0.3.0 */
    .domainCreate = remoteDomainCreate, /* 0.3.0 */
    .domainCreateWithFlags = remoteDomainCreateWithFlags, /* 0.8.2 */
    .domainCreateWithFiles = remoteDomainCreateWithFiles, /* 1.1.1 */
    .domainDefineXML = remoteDomainDefineXML, /* 0.3.0 */
    .domainDefineXMLFlags = remoteDomainDefineXMLFlags, /* 1.2.12 */
    .domainUndefine = remoteDomainUndefine, /* 0.3.0 */
    .domainUndefineFlags = remoteDomainUndefineFlags, /* 0.9.4 */
    .domainAttachDevice = remoteDomainAttachDevice, /* 0.3.0 */
    .domainAttachDeviceFlags = remoteDomainAttachDeviceFlags, /* 0.7.7 */
    .domainDetachDevice = remoteDomainDetachDevice, /* 0.3.0 */
    .domainDetachDeviceFlags = remoteDomainDetachDeviceFlags, /* 0.7.7 */
    .domainUpdateDeviceFlags = remoteDomainUpdateDeviceFlags, /* 0.8.0 */
    .domainDetachDeviceAlias = remoteDomainDetachDeviceAlias, /* 4.4.0 */
    .domainGetAutostart = remoteDomainGetAutostart, /* 0.3.0 */
    .domainSetAutostart = remoteDomainSetAutostart, /* 0.3.0 */
    .domainGetSchedulerType = remoteDomainGetSchedulerType, /* 0.3.0 */
    .domainGetSchedulerParameters = remoteDomainGetSchedulerParameters, /* 0.3.0 */
    .domainGetSchedulerParametersFlags = remoteDomainGetSchedulerParametersFlags, /* 0.9.2 */
    .domainSetSchedulerParameters = remoteDomainSetSchedulerParameters, /* 0.3.0 */
    .domainSetSchedulerParametersFlags = remoteDomainSetSchedulerParametersFlags, /* 0.9.2 */
    .domainMigratePrepare = remoteDomainMigratePrepare, /* 0.3.2 */
    .domainMigratePerform = remoteDomainMigratePerform, /* 0.3.2 */
    .domainMigrateFinish = remoteDomainMigrateFinish, /* 0.3.2 */
    .domainBlockResize = remoteDomainBlockResize, /* 0.9.8 */
    .domainBlockStats = remoteDomainBlockStats, /* 0.3.2 */
    .domainBlockStatsFlags = remoteDomainBlockStatsFlags, /* 0.9.5 */
    .domainInterfaceStats = remoteDomainInterfaceStats, /* 0.3.2 */
    .domainSetInterfaceParameters = remoteDomainSetInterfaceParameters, /* 0.9.9 */
    .domainGetInterfaceParameters = remoteDomainGetInterfaceParameters, /* 0.9.9 */
    .domainMemoryStats = remoteDomainMemoryStats, /* 0.7.5 */
    .domainBlockPeek = remoteDomainBlockPeek, /* 0.4.2 */
    .domainMemoryPeek = remoteDomainMemoryPeek, /* 0.4.2 */
    .domainGetBlockInfo = remoteDomainGetBlockInfo, /* 0.8.1 */
    .nodeGetCPUStats = remoteNodeGetCPUStats, /* 0.9.3 */
    .nodeGetMemoryStats = remoteNodeGetMemoryStats, /* 0.9.3 */
    .nodeGetCellsFreeMemory = remoteNodeGetCellsFreeMemory, /* 0.3.3 */
    .nodeGetFreeMemory = remoteNodeGetFreeMemory, /* 0.3.3 */
    .connectDomainEventRegister = remoteConnectDomainEventRegister, /* 0.5.0 */
    .connectDomainEventDeregister = remoteConnectDomainEventDeregister, /* 0.5.0 */
    .domainMigratePrepare2 = remoteDomainMigratePrepare2, /* 0.5.0 */
    .domainMigrateFinish2 = remoteDomainMigrateFinish2, /* 0.5.0 */
    .nodeDeviceDettach = remoteNodeDeviceDettach, /* 0.6.1 */
    .nodeDeviceDetachFlags = remoteNodeDeviceDetachFlags, /* 1.0.5 */
    .nodeDeviceReAttach = remoteNodeDeviceReAttach, /* 0.6.1 */
    .nodeDeviceReset = remoteNodeDeviceReset, /* 0.6.1 */
    .domainMigratePrepareTunnel = remoteDomainMigratePrepareTunnel, /* 0.7.2 */
    .connectIsEncrypted = remoteConnectIsEncrypted, /* 0.7.3 */
    .connectIsSecure = remoteConnectIsSecure, /* 0.7.3 */
    .domainIsActive = remoteDomainIsActive, /* 0.7.3 */
    .domainIsPersistent = remoteDomainIsPersistent, /* 0.7.3 */
    .domainIsUpdated = remoteDomainIsUpdated, /* 0.8.6 */
    .connectCompareCPU = remoteConnectCompareCPU, /* 0.7.5 */
    .connectBaselineCPU = remoteConnectBaselineCPU, /* 0.7.7 */
    .domainGetJobInfo = remoteDomainGetJobInfo, /* 0.7.7 */
    .domainGetJobStats = remoteDomainGetJobStats, /* 1.0.3 */
    .domainAbortJob = remoteDomainAbortJob, /* 0.7.7 */
    .domainAbortJobFlags = remoteDomainAbortJobFlags, /* 8.5.0 */
    .domainMigrateGetMaxDowntime = remoteDomainMigrateGetMaxDowntime, /* 3.7.0 */
    .domainMigrateSetMaxDowntime = remoteDomainMigrateSetMaxDowntime, /* 0.8.0 */
    .domainMigrateGetCompressionCache = remoteDomainMigrateGetCompressionCache, /* 1.0.3 */
    .domainMigrateSetCompressionCache = remoteDomainMigrateSetCompressionCache, /* 1.0.3 */
    .domainMigrateSetMaxSpeed = remoteDomainMigrateSetMaxSpeed, /* 0.9.0 */
    .domainMigrateGetMaxSpeed = remoteDomainMigrateGetMaxSpeed, /* 0.9.5 */
    .connectDomainEventRegisterAny = remoteConnectDomainEventRegisterAny, /* 0.8.0 */
    .connectDomainEventDeregisterAny = remoteConnectDomainEventDeregisterAny, /* 0.8.0 */
    .domainManagedSave = remoteDomainManagedSave, /* 0.8.0 */
    .domainHasManagedSaveImage = remoteDomainHasManagedSaveImage, /* 0.8.0 */
    .domainManagedSaveRemove = remoteDomainManagedSaveRemove, /* 0.8.0 */
    .domainManagedSaveGetXMLDesc = remoteDomainManagedSaveGetXMLDesc, /* 3.7.0 */
    .domainManagedSaveDefineXML = remoteDomainManagedSaveDefineXML, /* 3.7.0 */
    .domainSnapshotCreateXML = remoteDomainSnapshotCreateXML, /* 0.8.0 */
    .domainSnapshotGetXMLDesc = remoteDomainSnapshotGetXMLDesc, /* 0.8.0 */
    .domainSnapshotNum = remoteDomainSnapshotNum, /* 0.8.0 */
    .domainSnapshotListNames = remoteDomainSnapshotListNames, /* 0.8.0 */
    .domainListAllSnapshots = remoteDomainListAllSnapshots, /* 0.9.13 */
    .domainSnapshotNumChildren = remoteDomainSnapshotNumChildren, /* 0.9.7 */
    .domainSnapshotListAllChildren = remoteDomainSnapshotListAllChildren, /* 0.9.13 */
    .domainSnapshotListChildrenNames = remoteDomainSnapshotListChildrenNames, /* 0.9.7 */
    .domainSnapshotLookupByName = remoteDomainSnapshotLookupByName, /* 0.8.0 */
    .domainHasCurrentSnapshot = remoteDomainHasCurrentSnapshot, /* 0.8.0 */
    .domainSnapshotGetParent = remoteDomainSnapshotGetParent, /* 0.9.7 */
    .domainSnapshotCurrent = remoteDomainSnapshotCurrent, /* 0.8.0 */
    .domainRevertToSnapshot = remoteDomainRevertToSnapshot, /* 0.8.0 */
    .domainSnapshotIsCurrent = remoteDomainSnapshotIsCurrent, /* 0.9.13 */
    .domainSnapshotHasMetadata = remoteDomainSnapshotHasMetadata, /* 0.9.13 */
    .domainSnapshotDelete = remoteDomainSnapshotDelete, /* 0.8.0 */
    .domainQemuMonitorCommand = remoteDomainQemuMonitorCommand, /* 0.8.3 */
    .domainQemuMonitorCommandWithFiles = remoteDomainQemuMonitorCommandWithFiles, /* 8.2.0 */
    .domainQemuAttach = remoteDomainQemuAttach, /* 0.9.4 */
    .domainQemuAgentCommand = remoteDomainQemuAgentCommand, /* 0.10.0 */
    .connectDomainQemuMonitorEventRegister = remoteConnectDomainQemuMonitorEventRegister, /* 1.2.3 */
    .connectDomainQemuMonitorEventDeregister = remoteConnectDomainQemuMonitorEventDeregister, /* 1.2.3 */
    .domainOpenConsole = remoteDomainOpenConsole, /* 0.8.6 */
    .domainOpenChannel = remoteDomainOpenChannel, /* 1.0.2 */
    .domainOpenGraphics = remoteDomainOpenGraphics, /* 0.9.7 */
    .domainOpenGraphicsFD = remoteDomainOpenGraphicsFD, /* 1.2.8 */
    .domainInjectNMI = remoteDomainInjectNMI, /* 0.9.2 */
    .domainMigrateBegin3 = remoteDomainMigrateBegin3, /* 0.9.2 */
    .domainMigratePrepare3 = remoteDomainMigratePrepare3, /* 0.9.2 */
    .domainMigratePrepareTunnel3 = remoteDomainMigratePrepareTunnel3, /* 0.9.2 */
    .domainMigratePerform3 = remoteDomainMigratePerform3, /* 0.9.2 */
    .domainMigrateFinish3 = remoteDomainMigrateFinish3, /* 0.9.2 */
    .domainMigrateConfirm3 = remoteDomainMigrateConfirm3, /* 0.9.2 */
    .domainSendKey = remoteDomainSendKey, /* 0.9.3 */
    .domainSendProcessSignal = remoteDomainSendProcessSignal, /* 1.0.1 */
    .domainBlockJobAbort = remoteDomainBlockJobAbort, /* 0.9.4 */
    .domainGetBlockJobInfo = remoteDomainGetBlockJobInfo, /* 0.9.4 */
    .domainBlockJobSetSpeed = remoteDomainBlockJobSetSpeed, /* 0.9.4 */
    .domainBlockPull = remoteDomainBlockPull, /* 0.9.4 */
    .domainBlockRebase = remoteDomainBlockRebase, /* 0.9.10 */
    .domainBlockCopy = remoteDomainBlockCopy, /* 1.2.9 */
    .domainBlockCommit = remoteDomainBlockCommit, /* 0.10.2 */
    .connectSetKeepAlive = remoteConnectSetKeepAlive, /* 0.9.8 */
    .connectIsAlive = remoteConnectIsAlive, /* 0.9.8 */
    .nodeSuspendForDuration = remoteNodeSuspendForDuration, /* 0.9.8 */
    .domainSetBlockIoTune = remoteDomainSetBlockIoTune, /* 0.9.8 */
    .domainGetBlockIoTune = remoteDomainGetBlockIoTune, /* 0.9.8 */
    .domainSetNumaParameters = remoteDomainSetNumaParameters, /* 0.9.9 */
    .domainGetNumaParameters = remoteDomainGetNumaParameters, /* 0.9.9 */
    .domainGetCPUStats = remoteDomainGetCPUStats, /* 0.9.10 */
    .domainGetDiskErrors = remoteDomainGetDiskErrors, /* 0.9.10 */
    .domainSetMetadata = remoteDomainSetMetadata, /* 0.9.10 */
    .domainGetMetadata = remoteDomainGetMetadata, /* 0.9.10 */
    .domainGetHostname = remoteDomainGetHostname, /* 0.10.0 */
    .nodeSetMemoryParameters = remoteNodeSetMemoryParameters, /* 0.10.2 */
    .nodeGetMemoryParameters = remoteNodeGetMemoryParameters, /* 0.10.2 */
    .nodeGetCPUMap = remoteNodeGetCPUMap, /* 1.0.0 */
    .domainFSTrim = remoteDomainFSTrim, /* 1.0.1 */
    .domainLxcOpenNamespace = remoteDomainLxcOpenNamespace, /* 1.0.2 */
    .domainMigrateBegin3Params = remoteDomainMigrateBegin3Params, /* 1.1.0 */
    .domainMigratePrepare3Params = remoteDomainMigratePrepare3Params, /* 1.1.0 */
    .domainMigratePrepareTunnel3Params = remoteDomainMigratePrepareTunnel3Params, /* 1.1.0 */
    .domainMigratePerform3Params = remoteDomainMigratePerform3Params, /* 1.1.0 */
    .domainMigrateFinish3Params = remoteDomainMigrateFinish3Params, /* 1.1.0 */
    .domainMigrateConfirm3Params = remoteDomainMigrateConfirm3Params, /* 1.1.0 */
    .connectGetCPUModelNames = remoteConnectGetCPUModelNames, /* 1.1.3 */
    .domainFSFreeze = remoteDomainFSFreeze, /* 1.2.5 */
    .domainFSThaw = remoteDomainFSThaw, /* 1.2.5 */
    .domainGetTime = remoteDomainGetTime, /* 1.2.5 */
    .domainSetTime = remoteDomainSetTime, /* 1.2.5 */
    .nodeGetFreePages = remoteNodeGetFreePages, /* 1.2.6 */
    .connectGetDomainCapabilities = remoteConnectGetDomainCapabilities, /* 1.2.7 */
    .connectGetAllDomainStats = remoteConnectGetAllDomainStats, /* 1.2.8 */
    .nodeAllocPages = remoteNodeAllocPages, /* 1.2.9 */
    .domainGetFSInfo = remoteDomainGetFSInfo, /* 1.2.11 */
    .domainInterfaceAddresses = remoteDomainInterfaceAddresses, /* 1.2.14 */
    .domainSetUserPassword = remoteDomainSetUserPassword, /* 1.2.16 */
    .domainRename = remoteDomainRename, /* 1.2.19 */
    .connectRegisterCloseCallback = remoteConnectRegisterCloseCallback, /* 1.3.2 */
    .connectUnregisterCloseCallback = remoteConnectUnregisterCloseCallback, /* 1.3.2 */
    .domainMigrateStartPostCopy = remoteDomainMigrateStartPostCopy, /* 1.3.3 */
    .domainGetGuestVcpus = remoteDomainGetGuestVcpus, /* 2.0.0 */
    .domainSetGuestVcpus = remoteDomainSetGuestVcpus, /* 2.0.0 */
    .domainSetVcpu = remoteDomainSetVcpu, /* 3.1.0 */
    .domainSetBlockThreshold = remoteDomainSetBlockThreshold, /* 3.2.0 */
    .domainSetLifecycleAction = remoteDomainSetLifecycleAction, /* 3.9.0 */
    .connectCompareHypervisorCPU = remoteConnectCompareHypervisorCPU, /* 4.4.0 */
    .connectBaselineHypervisorCPU = remoteConnectBaselineHypervisorCPU, /* 4.4.0 */
    .nodeGetSEVInfo = remoteNodeGetSEVInfo, /* 4.5.0 */
    .domainGetLaunchSecurityInfo = remoteDomainGetLaunchSecurityInfo, /* 4.5.0 */
    .domainCheckpointCreateXML = remoteDomainCheckpointCreateXML, /* 5.6.0 */
    .domainCheckpointGetXMLDesc = remoteDomainCheckpointGetXMLDesc, /* 5.6.0 */
    .domainListAllCheckpoints = remoteDomainListAllCheckpoints, /* 5.6.0 */
    .domainCheckpointListAllChildren = remoteDomainCheckpointListAllChildren, /* 5.6.0 */
    .domainCheckpointLookupByName = remoteDomainCheckpointLookupByName, /* 5.6.0 */
    .domainCheckpointGetParent = remoteDomainCheckpointGetParent, /* 5.6.0 */
    .domainCheckpointDelete = remoteDomainCheckpointDelete, /* 5.6.0 */
    .domainGetGuestInfo = remoteDomainGetGuestInfo, /* 5.7.0 */
    .domainAgentSetResponseTimeout = remoteDomainAgentSetResponseTimeout, /* 5.10.0 */
    .domainBackupBegin = remoteDomainBackupBegin, /* 6.0.0 */
    .domainBackupGetXMLDesc = remoteDomainBackupGetXMLDesc, /* 6.0.0 */
    .domainAuthorizedSSHKeysGet = remoteDomainAuthorizedSSHKeysGet, /* 6.10.0 */
    .domainAuthorizedSSHKeysSet = remoteDomainAuthorizedSSHKeysSet, /* 6.10.0 */
    .domainGetMessages = remoteDomainGetMessages, /* 7.1.0 */
    .domainStartDirtyRateCalc = remoteDomainStartDirtyRateCalc, /* 7.2.0 */
    .domainSetLaunchSecurityState = remoteDomainSetLaunchSecurityState, /* 8.0.0 */
    .domainFDAssociate = remoteDomainFDAssociate, /* 9.0.0 */
};

static virNetworkDriver network_driver = {
    .connectNumOfNetworks = remoteConnectNumOfNetworks, /* 0.3.0 */
    .connectListNetworks = remoteConnectListNetworks, /* 0.3.0 */
    .connectNumOfDefinedNetworks = remoteConnectNumOfDefinedNetworks, /* 0.3.0 */
    .connectListDefinedNetworks = remoteConnectListDefinedNetworks, /* 0.3.0 */
    .connectListAllNetworks = remoteConnectListAllNetworks, /* 0.10.2 */
    .connectNetworkEventDeregisterAny = remoteConnectNetworkEventDeregisterAny, /* 1.2.1 */
    .connectNetworkEventRegisterAny = remoteConnectNetworkEventRegisterAny, /* 1.2.1 */
    .networkLookupByUUID = remoteNetworkLookupByUUID, /* 0.3.0 */
    .networkLookupByName = remoteNetworkLookupByName, /* 0.3.0 */
    .networkCreateXML = remoteNetworkCreateXML, /* 0.3.0 */
    .networkCreateXMLFlags = remoteNetworkCreateXMLFlags, /* 7.8.0 */
    .networkDefineXML = remoteNetworkDefineXML, /* 0.3.0 */
    .networkDefineXMLFlags = remoteNetworkDefineXMLFlags, /* 7.7.0 */
    .networkUndefine = remoteNetworkUndefine, /* 0.3.0 */
    .networkUpdate = remoteNetworkUpdate, /* 0.10.2 */
    .networkCreate = remoteNetworkCreate, /* 0.3.0 */
    .networkDestroy = remoteNetworkDestroy, /* 0.3.0 */
    .networkGetXMLDesc = remoteNetworkGetXMLDesc, /* 0.3.0 */
    .networkGetBridgeName = remoteNetworkGetBridgeName, /* 0.3.0 */
    .networkGetAutostart = remoteNetworkGetAutostart, /* 0.3.0 */
    .networkSetAutostart = remoteNetworkSetAutostart, /* 0.3.0 */
    .networkIsActive = remoteNetworkIsActive, /* 0.7.3 */
    .networkIsPersistent = remoteNetworkIsPersistent, /* 0.7.3 */
    .networkGetDHCPLeases = remoteNetworkGetDHCPLeases, /* 1.2.6 */
    .networkListAllPorts = remoteNetworkListAllPorts, /* 5.5.0 */
    .networkPortLookupByUUID = remoteNetworkPortLookupByUUID, /* 5.5.0 */
    .networkPortCreateXML = remoteNetworkPortCreateXML, /* 5.5.0 */
    .networkPortGetXMLDesc = remoteNetworkPortGetXMLDesc, /* 5.5.0 */
    .networkPortSetParameters = remoteNetworkPortSetParameters, /* 5.5.0 */
    .networkPortGetParameters = remoteNetworkPortGetParameters, /* 5.5.0 */
    .networkPortDelete = remoteNetworkPortDelete, /* 5.5.0 */
    .networkSetMetadata = remoteNetworkSetMetadata, /* 9.7.0 */
    .networkGetMetadata = remoteNetworkGetMetadata, /* 9.7.0 */
};

static virInterfaceDriver interface_driver = {
    .connectNumOfInterfaces = remoteConnectNumOfInterfaces, /* 0.7.2 */
    .connectListInterfaces = remoteConnectListInterfaces, /* 0.7.2 */
    .connectNumOfDefinedInterfaces = remoteConnectNumOfDefinedInterfaces, /* 0.7.2 */
    .connectListDefinedInterfaces = remoteConnectListDefinedInterfaces, /* 0.7.2 */
    .connectListAllInterfaces = remoteConnectListAllInterfaces, /* 0.10.2 */
    .interfaceLookupByName = remoteInterfaceLookupByName, /* 0.7.2 */
    .interfaceLookupByMACString = remoteInterfaceLookupByMACString, /* 0.7.2 */
    .interfaceGetXMLDesc = remoteInterfaceGetXMLDesc, /* 0.7.2 */
    .interfaceDefineXML = remoteInterfaceDefineXML, /* 0.7.2 */
    .interfaceUndefine = remoteInterfaceUndefine, /* 0.7.2 */
    .interfaceCreate = remoteInterfaceCreate, /* 0.7.2 */
    .interfaceDestroy = remoteInterfaceDestroy, /* 0.7.2 */
    .interfaceIsActive = remoteInterfaceIsActive, /* 0.7.3 */
    .interfaceChangeBegin = remoteInterfaceChangeBegin, /* 0.9.2 */
    .interfaceChangeCommit = remoteInterfaceChangeCommit, /* 0.9.2 */
    .interfaceChangeRollback = remoteInterfaceChangeRollback, /* 0.9.2 */
};

static virStorageDriver storage_driver = {
    .connectNumOfStoragePools = remoteConnectNumOfStoragePools, /* 0.4.1 */
    .connectListStoragePools = remoteConnectListStoragePools, /* 0.4.1 */
    .connectNumOfDefinedStoragePools = remoteConnectNumOfDefinedStoragePools, /* 0.4.1 */
    .connectListDefinedStoragePools = remoteConnectListDefinedStoragePools, /* 0.4.1 */
    .connectListAllStoragePools = remoteConnectListAllStoragePools, /* 0.10.2 */
    .connectFindStoragePoolSources = remoteConnectFindStoragePoolSources, /* 0.4.5 */
    .connectStoragePoolEventDeregisterAny = remoteConnectStoragePoolEventDeregisterAny, /* 2.0.0 */
    .connectStoragePoolEventRegisterAny = remoteConnectStoragePoolEventRegisterAny, /* 2.0.0 */
    .connectGetStoragePoolCapabilities = remoteConnectGetStoragePoolCapabilities, /* 5.2.0 */
    .storagePoolLookupByName = remoteStoragePoolLookupByName, /* 0.4.1 */
    .storagePoolLookupByUUID = remoteStoragePoolLookupByUUID, /* 0.4.1 */
    .storagePoolLookupByVolume = remoteStoragePoolLookupByVolume, /* 0.4.1 */
    .storagePoolLookupByTargetPath = remoteStoragePoolLookupByTargetPath, /* 4.1.0 */
    .storagePoolCreateXML = remoteStoragePoolCreateXML, /* 0.4.1 */
    .storagePoolDefineXML = remoteStoragePoolDefineXML, /* 0.4.1 */
    .storagePoolBuild = remoteStoragePoolBuild, /* 0.4.1 */
    .storagePoolUndefine = remoteStoragePoolUndefine, /* 0.4.1 */
    .storagePoolCreate = remoteStoragePoolCreate, /* 0.4.1 */
    .storagePoolDestroy = remoteStoragePoolDestroy, /* 0.4.1 */
    .storagePoolDelete = remoteStoragePoolDelete, /* 0.4.1 */
    .storagePoolRefresh = remoteStoragePoolRefresh, /* 0.4.1 */
    .storagePoolGetInfo = remoteStoragePoolGetInfo, /* 0.4.1 */
    .storagePoolGetXMLDesc = remoteStoragePoolGetXMLDesc, /* 0.4.1 */
    .storagePoolGetAutostart = remoteStoragePoolGetAutostart, /* 0.4.1 */
    .storagePoolSetAutostart = remoteStoragePoolSetAutostart, /* 0.4.1 */
    .storagePoolNumOfVolumes = remoteStoragePoolNumOfVolumes, /* 0.4.1 */
    .storagePoolListVolumes = remoteStoragePoolListVolumes, /* 0.4.1 */
    .storagePoolListAllVolumes = remoteStoragePoolListAllVolumes, /* 0.10.0 */

    .storageVolLookupByName = remoteStorageVolLookupByName, /* 0.4.1 */
    .storageVolLookupByKey = remoteStorageVolLookupByKey, /* 0.4.1 */
    .storageVolLookupByPath = remoteStorageVolLookupByPath, /* 0.4.1 */
    .storageVolCreateXML = remoteStorageVolCreateXML, /* 0.4.1 */
    .storageVolCreateXMLFrom = remoteStorageVolCreateXMLFrom, /* 0.6.4 */
    .storageVolDownload = remoteStorageVolDownload, /* 0.9.0 */
    .storageVolUpload = remoteStorageVolUpload, /* 0.9.0 */
    .storageVolDelete = remoteStorageVolDelete, /* 0.4.1 */
    .storageVolWipe = remoteStorageVolWipe, /* 0.8.0 */
    .storageVolWipePattern = remoteStorageVolWipePattern, /* 0.9.10 */
    .storageVolGetInfo = remoteStorageVolGetInfo, /* 0.4.1 */
    .storageVolGetInfoFlags = remoteStorageVolGetInfoFlags, /* 3.0.0 */
    .storageVolGetXMLDesc = remoteStorageVolGetXMLDesc, /* 0.4.1 */
    .storageVolGetPath = remoteStorageVolGetPath, /* 0.4.1 */
    .storageVolResize = remoteStorageVolResize, /* 0.9.10 */
    .storagePoolIsActive = remoteStoragePoolIsActive, /* 0.7.3 */
    .storagePoolIsPersistent = remoteStoragePoolIsPersistent, /* 0.7.3 */
};

static virSecretDriver secret_driver = {
    .connectNumOfSecrets = remoteConnectNumOfSecrets, /* 0.7.1 */
    .connectListSecrets = remoteConnectListSecrets, /* 0.7.1 */
    .connectListAllSecrets = remoteConnectListAllSecrets, /* 0.10.2 */
    .secretLookupByUUID = remoteSecretLookupByUUID, /* 0.7.1 */
    .secretLookupByUsage = remoteSecretLookupByUsage, /* 0.7.1 */
    .secretDefineXML = remoteSecretDefineXML, /* 0.7.1 */
    .secretGetXMLDesc = remoteSecretGetXMLDesc, /* 0.7.1 */
    .secretSetValue = remoteSecretSetValue, /* 0.7.1 */
    .secretGetValue = remoteSecretGetValue, /* 0.7.1 */
    .secretUndefine = remoteSecretUndefine, /* 0.7.1 */
    .connectSecretEventDeregisterAny = remoteConnectSecretEventDeregisterAny, /* 3.0.0 */
    .connectSecretEventRegisterAny = remoteConnectSecretEventRegisterAny, /* 3.0.0 */
};

static virNodeDeviceDriver node_device_driver = {
    .connectNodeDeviceEventDeregisterAny = remoteConnectNodeDeviceEventDeregisterAny, /* 2.2.0 */
    .connectNodeDeviceEventRegisterAny = remoteConnectNodeDeviceEventRegisterAny, /* 2.2.0 */
    .nodeNumOfDevices = remoteNodeNumOfDevices, /* 0.5.0 */
    .nodeListDevices = remoteNodeListDevices, /* 0.5.0 */
    .connectListAllNodeDevices  = remoteConnectListAllNodeDevices, /* 0.10.2 */
    .nodeDeviceLookupByName = remoteNodeDeviceLookupByName, /* 0.5.0 */
    .nodeDeviceLookupSCSIHostByWWN = remoteNodeDeviceLookupSCSIHostByWWN, /* 1.0.2 */
    .nodeDeviceGetXMLDesc = remoteNodeDeviceGetXMLDesc, /* 0.5.0 */
    .nodeDeviceGetParent = remoteNodeDeviceGetParent, /* 0.5.0 */
    .nodeDeviceNumOfCaps = remoteNodeDeviceNumOfCaps, /* 0.5.0 */
    .nodeDeviceListCaps = remoteNodeDeviceListCaps, /* 0.5.0 */
    .nodeDeviceCreateXML = remoteNodeDeviceCreateXML, /* 0.6.3 */
    .nodeDeviceCreate = remoteNodeDeviceCreate, /* 7.3.0 */
    .nodeDeviceDefineXML = remoteNodeDeviceDefineXML, /* 7.3.0 */
    .nodeDeviceUndefine = remoteNodeDeviceUndefine, /* 7.3.0 */
    .nodeDeviceDestroy = remoteNodeDeviceDestroy, /* 0.6.3 */
    .nodeDeviceGetAutostart = remoteNodeDeviceGetAutostart, /* 7.8.0 */
    .nodeDeviceSetAutostart = remoteNodeDeviceSetAutostart, /* 7.8.0 */
    .nodeDeviceIsPersistent = remoteNodeDeviceIsPersistent, /* 7.8.0 */
    .nodeDeviceIsActive = remoteNodeDeviceIsActive, /* 7.8.0 */
};

static virNWFilterDriver nwfilter_driver = {
    .nwfilterLookupByUUID = remoteNWFilterLookupByUUID, /* 0.8.0 */
    .nwfilterLookupByName = remoteNWFilterLookupByName, /* 0.8.0 */
    .nwfilterGetXMLDesc           = remoteNWFilterGetXMLDesc, /* 0.8.0 */
    .nwfilterDefineXML            = remoteNWFilterDefineXML, /* 0.8.0 */
    .nwfilterDefineXMLFlags       = remoteNWFilterDefineXMLFlags, /* 7.7.0 */
    .nwfilterUndefine             = remoteNWFilterUndefine, /* 0.8.0 */
    .connectNumOfNWFilters       = remoteConnectNumOfNWFilters, /* 0.8.0 */
    .connectListNWFilters        = remoteConnectListNWFilters, /* 0.8.0 */
    .connectListAllNWFilters     = remoteConnectListAllNWFilters, /* 0.10.2 */
    .connectListAllNWFilterBindings = remoteConnectListAllNWFilterBindings, /* 4.5.0 */
    .nwfilterBindingLookupByPortDev = remoteNWFilterBindingLookupByPortDev, /* 4.5.0 */
    .nwfilterBindingCreateXML = remoteNWFilterBindingCreateXML, /* 4.5.0 */
    .nwfilterBindingDelete = remoteNWFilterBindingDelete, /* 4.5.0 */
    .nwfilterBindingGetXMLDesc = remoteNWFilterBindingGetXMLDesc, /* 4.5.0 */
};

/*默认的connect Driver*/
static virConnectDriver connect_driver = {
    /*hypervisor驱动*/
    .hypervisorDriver = &hypervisor_driver,
    /*interface驱动*/
    .interfaceDriver = &interface_driver,
    .networkDriver = &network_driver,
    .nodeDeviceDriver = &node_device_driver,
    .nwfilterDriver = &nwfilter_driver,
    .secretDriver = &secret_driver,
    .storageDriver = &storage_driver,
};

static virStateDriver state_driver = {
    .name = "Remote",
    .stateInitialize = remoteStateInitialize,
};


/** remoteRegister:
 *
 * Register driver with libvirt driver system.
 *
 * Returns -1 on error.
 */
int
remoteRegister(void)
{
    if (virRegisterConnectDriver(&connect_driver,
                                 false/*不使用share driver*/) < 0)
        return -1;
    if (virRegisterStateDriver(&state_driver) < 0)
        return -1;

    return 0;
}<|MERGE_RESOLUTION|>--- conflicted
+++ resolved
@@ -758,155 +758,6 @@
     }
 
 
-<<<<<<< HEAD
-static char *
-remoteGetUNIXSocketHelper(remoteDriverTransport transport,
-                          const char *sock_prefix,
-                          unsigned int flags)
-{
-    char *sockname = NULL;
-    g_autofree char *userdir = NULL;
-
-    if (flags & VIR_DRV_OPEN_REMOTE_USER) {
-        if (transport != REMOTE_DRIVER_TRANSPORT_UNIX) {
-            virReportError(VIR_ERR_OPERATION_UNSUPPORTED,
-                           _("Connecting to session instance without "
-                             "socket path is not supported by the %s "
-                             "transport"),
-                           remoteDriverTransportTypeToString(transport));
-            return NULL;
-        }
-        userdir = virGetUserRuntimeDirectory();
-
-        sockname = g_strdup_printf("%s/%s-sock", userdir, sock_prefix);
-    } else {
-        /* Intentionally do *NOT* use RUNSTATEDIR here. We might
-         * be connecting to a remote machine, and cannot assume
-         * the remote host has /run. The converse is ok though,
-         * any machine with /run will have a /var/run symlink.
-         * The portable option is to thus use $LOCALSTATEDIR/run
-         */
-        /*返回socket名称*/
-        sockname = g_strdup_printf("%s/run/libvirt/%s-%s", LOCALSTATEDIR,
-                                   sock_prefix,
-                                   flags & VIR_DRV_OPEN_REMOTE_RO ? "sock-ro" : "sock");
-    }
-
-    VIR_DEBUG("Built UNIX sockname %s for transport %s prefix %s flags=0x%x",
-              sockname, remoteDriverTransportTypeToString(transport),
-              sock_prefix, flags);
-    return sockname;
-}
-
-
-/*获取unixsocket名称及路径*/
-static char *
-remoteGetUNIXSocket(remoteDriverTransport transport,
-                    remoteDriverMode mode,
-                    const char *driver,
-                    char **daemon,
-                    unsigned int flags)
-{
-    char *sock_name = NULL;
-    g_autofree char *direct_daemon = NULL;
-    g_autofree char *legacy_daemon = NULL;
-    g_autofree char *direct_sock_name = NULL;
-    g_autofree char *legacy_sock_name = NULL;
-
-    if (driver)
-        /*提供driver的情况下，使用virt%sd*/
-        direct_daemon = g_strdup_printf("virt%sd", driver);
-
-    legacy_daemon = g_strdup("libvirtd");
-
-    if (driver &&
-        !(direct_sock_name = remoteGetUNIXSocketHelper(transport, direct_daemon, flags)))
-        return NULL;
-
-    /*使用legacy sock名称*/
-    if (!(legacy_sock_name = remoteGetUNIXSocketHelper(transport, "libvirt", flags)))
-        return NULL;
-
-    if (mode == REMOTE_DRIVER_MODE_AUTO) {
-        if (transport == REMOTE_DRIVER_TRANSPORT_UNIX) {
-            if (direct_sock_name && virFileExists(direct_sock_name)) {
-                mode = REMOTE_DRIVER_MODE_DIRECT;
-            } else if (virFileExists(legacy_sock_name)) {
-                mode = REMOTE_DRIVER_MODE_LEGACY;
-            } else if (driver) {
-                /*
-                 * This constant comes from the configure script and
-                 * maps to either the direct or legacy mode constant
-                 */
-                mode = REMOTE_DRIVER_MODE_DEFAULT;
-            } else {
-                mode = REMOTE_DRIVER_MODE_LEGACY;
-            }
-        } else {
-            mode = REMOTE_DRIVER_MODE_LEGACY;
-        }
-    }
-
-    switch ((remoteDriverMode)mode) {
-    case REMOTE_DRIVER_MODE_LEGACY:
-        sock_name = g_steal_pointer(&legacy_sock_name);
-        *daemon = g_steal_pointer(&legacy_daemon);
-        break;
-
-    case REMOTE_DRIVER_MODE_DIRECT:
-        if (transport != REMOTE_DRIVER_TRANSPORT_UNIX) {
-            virReportError(VIR_ERR_OPERATION_UNSUPPORTED,
-                           _("Cannot use direct socket mode for %s transport"),
-                           remoteDriverTransportTypeToString(transport));
-            return NULL;
-        }
-
-        if (!direct_sock_name) {
-            virReportError(VIR_ERR_OPERATION_UNSUPPORTED, "%s",
-                           _("Cannot use direct socket mode if no URI is set"));
-            return NULL;
-        }
-
-        sock_name = g_steal_pointer(&direct_sock_name);
-        *daemon = g_steal_pointer(&direct_daemon);
-        break;
-
-    case REMOTE_DRIVER_MODE_AUTO:
-    case REMOTE_DRIVER_MODE_LAST:
-    default:
-        virReportEnumRangeError(remoteDriverMode, mode);
-        return NULL;
-    }
-
-    VIR_DEBUG("Chosen UNIX sockname %s daemon %s "
-              "for mode %s transport %s flags=0x%x",
-              sock_name, NULLSTR(*daemon),
-              remoteDriverModeTypeToString(mode),
-              remoteDriverTransportTypeToString(transport),
-              flags);
-    return sock_name;
-}
-
-
-#ifndef WIN32
-static const char *
-remoteGetDaemonPathEnv(void)
-{
-    /* We prefer a VIRTD_PATH env var to use for all daemons,
-     * but if it is not set we will fallback to LIBVIRTD_PATH
-     * for previous behaviour
-     */
-    if (getenv("VIRTD_PATH") != NULL) {
-        return "VIRTD_PATH";
-    } else {
-        return "LIBVIRTD_PATH";
-    }
-}
-#endif /* WIN32 */
-
-
-=======
->>>>>>> 92315661
 /*
  * URIs that this driver needs to handle:
  *
@@ -965,38 +816,6 @@
     /* We handle *ALL* URIs here. The caller has rejected any
      * URIs we don't care about */
 
-<<<<<<< HEAD
-    if (conn->uri) {
-        if (!transport_str) {
-            if (conn->uri->server)
-                transport = REMOTE_DRIVER_TRANSPORT_TLS;
-            else
-                transport = REMOTE_DRIVER_TRANSPORT_UNIX;
-        } else {
-            if ((transport = remoteDriverTransportTypeFromString(transport_str)) < 0) {
-                virReportError(VIR_ERR_INVALID_ARG, "%s",
-                               _("remote_open: transport in URL not recognised "
-                                 "(should be tls|unix|ssh|ext|tcp|libssh2|libssh)"));
-                return VIR_DRV_OPEN_ERROR;
-            }
-
-            if (transport == REMOTE_DRIVER_TRANSPORT_UNIX &&
-                conn->uri->server) {
-                virReportError(VIR_ERR_INVALID_ARG,
-                               _("using unix socket and remote "
-                                 "server '%s' is not supported."),
-                               conn->uri->server);
-                return VIR_DRV_OPEN_ERROR;
-            }
-        }
-    } else {
-        /* No URI, then must be probing so use UNIX socket */
-        /*没有指定uri,使用unix socket*/
-        transport = REMOTE_DRIVER_TRANSPORT_UNIX;
-    }
-
-=======
->>>>>>> 92315661
     /* Remote server defaults to "localhost" if not specified. */
     if (conn->uri && conn->uri->port != 0) {
         port = g_strdup_printf("%d", conn->uri->port);
