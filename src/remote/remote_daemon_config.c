/*
 * remote_daemon_config.c: libvirtd config file handling
 *
 * Copyright (C) 2006-2018 Red Hat, Inc.
 * Copyright (C) 2006 Daniel P. Berrange
 *
 * This library is free software; you can redistribute it and/or
 * modify it under the terms of the GNU Lesser General Public
 * License as published by the Free Software Foundation; either
 * version 2.1 of the License, or (at your option) any later version.
 *
 * This library is distributed in the hope that it will be useful,
 * but WITHOUT ANY WARRANTY; without even the implied warranty of
 * MERCHANTABILITY or FITNESS FOR A PARTICULAR PURPOSE.  See the GNU
 * Lesser General Public License for more details.
 *
 * You should have received a copy of the GNU Lesser General Public
 * License along with this library.  If not, see
 * <http://www.gnu.org/licenses/>.
 */

#include <config.h>

#include "remote_daemon_config.h"
#include "virconf.h"
#include "viralloc.h"
#include "virerror.h"
#include "virlog.h"
#include "rpc/virnetserver.h"
#include "configmake.h"
#include "remote_protocol.h"
#include "remote_driver.h"
#include "util/virnetdevopenvswitch.h"
#include "virutil.h"

#define VIR_FROM_THIS VIR_FROM_CONF

VIR_LOG_INIT("daemon.libvirtd-config");


static int
remoteConfigGetAuth(virConf *conf,
                    const char *filename,
                    const char *key,
                    int *auth)
{
    char *authstr = NULL;

    /*自配置文件中读取key对应的配置内容*/
    if (virConfGetValueString(conf, key, &authstr) < 0)
        return -1;

    if (!authstr)
        return 0;

    if (STREQ(authstr, "none")) {
        *auth = VIR_NET_SERVER_SERVICE_AUTH_NONE;
#if WITH_SASL
    } else if (STREQ(authstr, "sasl")) {
        *auth = VIR_NET_SERVER_SERVICE_AUTH_SASL;
#endif
    } else if (STREQ(authstr, "polkit")) {
        *auth = VIR_NET_SERVER_SERVICE_AUTH_POLKIT;
    } else {
        virReportError(VIR_ERR_CONFIG_UNSUPPORTED,
                       _("%1$s: %2$s: unsupported auth %3$s"),
                       filename, key, authstr);
        VIR_FREE(authstr);
        return -1;
    }

    VIR_FREE(authstr);
    return 0;
}

<<<<<<< HEAD
/*取daemon配置文件路径*/
int
=======
void
>>>>>>> 92315661
daemonConfigFilePath(bool privileged, char **configfile)
{
    if (privileged) {
        *configfile = g_strdup(SYSCONFDIR "/libvirt/" DAEMON_NAME ".conf");
    } else {
        g_autofree char *configdir = NULL;

        configdir = virGetUserConfigDirectory();

        *configfile = g_strdup_printf("%s/%s.conf", configdir, DAEMON_NAME);
    }
}

struct daemonConfig*
daemonConfigNew(bool privileged G_GNUC_UNUSED)
{
    struct daemonConfig *data;

    data = g_new0(struct daemonConfig, 1);

#ifdef WITH_IP
# ifdef LIBVIRTD
    data->listen_tls = true; /* Only honoured if --listen is set */
# else /* ! LIBVIRTD */
    data->listen_tls = false; /* Always honoured, --listen doesn't exist. */
# endif /* ! LIBVIRTD */
    data->listen_tcp = false;

    data->tls_port = g_strdup(LIBVIRTD_TLS_PORT);
    data->tcp_port = g_strdup(LIBVIRTD_TCP_PORT);
#endif /* !WITH_IP */

    /* Only default to PolicyKit if running as root */
#if WITH_POLKIT
    if (privileged) {
        data->auth_unix_rw = REMOTE_AUTH_POLKIT;
        data->auth_unix_ro = REMOTE_AUTH_POLKIT;
    } else {
#endif
        data->auth_unix_rw = REMOTE_AUTH_NONE;
        data->auth_unix_ro = REMOTE_AUTH_NONE;
#if WITH_POLKIT
    }
#endif

    data->unix_sock_rw_perms = g_strdup(data->auth_unix_rw == REMOTE_AUTH_POLKIT ? "0777" : "0700");
    data->unix_sock_ro_perms = g_strdup("0777");
    data->unix_sock_admin_perms = g_strdup("0700");

#ifdef WITH_IP
# if WITH_SASL
    data->auth_tcp = REMOTE_AUTH_SASL;
# else
    data->auth_tcp = REMOTE_AUTH_NONE;
# endif
    data->auth_tls = REMOTE_AUTH_NONE;
#endif /* ! WITH_IP */

#if WITH_IP
    data->tcp_min_ssf = 56; /* good enough for kerberos */
#endif

    data->min_workers = 5;
    data->max_workers = 20;
    data->max_clients = 5000;
    data->max_queued_clients = 1000;
    data->max_anonymous_clients = 20;

    data->prio_workers = 5;

    data->max_client_requests = 5;

    data->audit_level = 1;
    data->audit_logging = false;

    data->keepalive_interval = 5;
    data->keepalive_count = 5;

    data->admin_min_workers = 5;
    data->admin_max_workers = 20;
    data->admin_max_clients = 5000;
    data->admin_max_queued_clients = 20;
    data->admin_max_client_requests = 5;

    data->admin_keepalive_interval = 5;
    data->admin_keepalive_count = 5;

    data->ovs_timeout = VIR_NETDEV_OVS_DEFAULT_TIMEOUT;

    return data;
}

void
daemonConfigFree(struct daemonConfig *data)
{
    char **tmp;

    if (!data)
        return;

#ifdef WITH_IP
    g_free(data->listen_addr);
    g_free(data->tls_port);
    g_free(data->tcp_port);
#endif /* ! WITH_IP */

    tmp = data->access_drivers;
    while (tmp && *tmp) {
        g_free(*tmp);
        tmp++;
    }
    g_free(data->access_drivers);

    g_free(data->unix_sock_admin_perms);
    g_free(data->unix_sock_ro_perms);
    g_free(data->unix_sock_rw_perms);
    g_free(data->unix_sock_group);
    g_free(data->unix_sock_dir);

    tmp = data->sasl_allowed_username_list;
    while (tmp && *tmp) {
        g_free(*tmp);
        tmp++;
    }
    g_free(data->sasl_allowed_username_list);

#ifdef WITH_IP
    tmp = data->tls_allowed_dn_list;
    while (tmp && *tmp) {
        g_free(*tmp);
        tmp++;
    }
    g_free(data->tls_allowed_dn_list);

    g_free(data->tls_priority);

    g_free(data->key_file);
    g_free(data->ca_file);
    g_free(data->cert_file);
    g_free(data->crl_file);
#endif /* ! WITH_IP */

    g_free(data->host_uuid);
    g_free(data->host_uuid_source);
    g_free(data->log_filters);
    g_free(data->log_outputs);

    g_free(data);
}

static int
daemonConfigLoadOptions(struct daemonConfig *data,
                        const char *filename,
                        virConf *conf)
{
    int rc G_GNUC_UNUSED;

#ifdef WITH_IP
    if (virConfGetValueBool(conf, "listen_tcp", &data->listen_tcp) < 0)
        return -1;
    if (virConfGetValueBool(conf, "listen_tls", &data->listen_tls) < 0)
        return -1;
    if (virConfGetValueString(conf, "tls_port", &data->tls_port) < 0)
        return -1;
    if (virConfGetValueString(conf, "tcp_port", &data->tcp_port) < 0)
        return -1;
    if (virConfGetValueString(conf, "listen_addr", &data->listen_addr) < 0)
        return -1;
#endif /* !WITH_IP */

    if (remoteConfigGetAuth(conf, filename, "auth_unix_rw", &data->auth_unix_rw) < 0)
        return -1;
#if WITH_POLKIT
    /* Change default perms to be wide-open if PolicyKit is enabled.
     * Admin can always override in config file
     */
    if (data->auth_unix_rw == REMOTE_AUTH_POLKIT) {
        VIR_FREE(data->unix_sock_rw_perms);
        data->unix_sock_rw_perms = g_strdup("0777");
    }
#endif
    if (remoteConfigGetAuth(conf, filename, "auth_unix_ro", &data->auth_unix_ro) < 0)
        return -1;

#ifdef WITH_IP
    if (remoteConfigGetAuth(conf, filename, "auth_tcp", &data->auth_tcp) < 0)
        return -1;
    if (remoteConfigGetAuth(conf, filename, "auth_tls", &data->auth_tls) < 0)
        return -1;
#endif /* ! WITH_IP */

    if (virConfGetValueStringList(conf, "access_drivers", false,
                                  &data->access_drivers) < 0)
        return -1;

    if (virConfGetValueString(conf, "unix_sock_group", &data->unix_sock_group) < 0)
        return -1;
    if (virConfGetValueString(conf, "unix_sock_admin_perms", &data->unix_sock_admin_perms) < 0)
        return -1;
    if (virConfGetValueString(conf, "unix_sock_ro_perms", &data->unix_sock_ro_perms) < 0)
        return -1;
    if (virConfGetValueString(conf, "unix_sock_rw_perms", &data->unix_sock_rw_perms) < 0)
        return -1;

    if (virConfGetValueString(conf, "unix_sock_dir", &data->unix_sock_dir) < 0)
        return -1;

#ifdef WITH_IP
    if (virConfGetValueBool(conf, "tls_no_sanity_certificate", &data->tls_no_sanity_certificate) < 0)
        return -1;
    if (virConfGetValueBool(conf, "tls_no_verify_certificate", &data->tls_no_verify_certificate) < 0)
        return -1;

    if (virConfGetValueString(conf, "key_file", &data->key_file) < 0)
        return -1;
    if (virConfGetValueString(conf, "cert_file", &data->cert_file) < 0)
        return -1;
    if (virConfGetValueString(conf, "ca_file", &data->ca_file) < 0)
        return -1;
    if (virConfGetValueString(conf, "crl_file", &data->crl_file) < 0)
        return -1;

    if (virConfGetValueStringList(conf, "tls_allowed_dn_list", false,
                                  &data->tls_allowed_dn_list) < 0)
        return -1;

    if (virConfGetValueString(conf, "tls_priority", &data->tls_priority) < 0)
        return -1;

    if ((rc = virConfGetValueUInt(conf, "tcp_min_ssf", &data->tcp_min_ssf)) < 0) {
        return -1;
    } else if (rc > 0 && data->tcp_min_ssf < SSF_WARNING_LEVEL) {
        virReportError(VIR_ERR_CONFIG_UNSUPPORTED,
                       _("minimum SSF levels lower than %1$d are not supported"),
                       SSF_WARNING_LEVEL);
        return -1;
    }

#endif /* ! WITH_IP */

    if (virConfGetValueStringList(conf, "sasl_allowed_username_list", false,
                                  &data->sasl_allowed_username_list) < 0)
        return -1;

    if (virConfGetValueUInt(conf, "min_workers", &data->min_workers) < 0)
        return -1;
    if (virConfGetValueUInt(conf, "max_workers", &data->max_workers) < 0)
        return -1;
    if (data->max_workers < 1) {
        virReportError(VIR_ERR_INTERNAL_ERROR, "%s",
                       _("'max_workers' must be greater than 0"));
        return -1;
    }
    if (virConfGetValueUInt(conf, "max_clients", &data->max_clients) < 0)
        return -1;
    if (virConfGetValueUInt(conf, "max_queued_clients", &data->max_queued_clients) < 0)
        return -1;
    if (virConfGetValueUInt(conf, "max_anonymous_clients", &data->max_anonymous_clients) < 0)
        return -1;

    if (virConfGetValueUInt(conf, "prio_workers", &data->prio_workers) < 0)
        return -1;

    if (virConfGetValueUInt(conf, "max_client_requests", &data->max_client_requests) < 0)
        return -1;

    if (virConfGetValueUInt(conf, "admin_min_workers", &data->admin_min_workers) < 0)
        return -1;
    if (virConfGetValueUInt(conf, "admin_max_workers", &data->admin_max_workers) < 0)
        return -1;
    if (virConfGetValueUInt(conf, "admin_max_clients", &data->admin_max_clients) < 0)
        return -1;
    if (virConfGetValueUInt(conf, "admin_max_queued_clients", &data->admin_max_queued_clients) < 0)
        return -1;
    if (virConfGetValueUInt(conf, "admin_max_client_requests", &data->admin_max_client_requests) < 0)
        return -1;

    if (virConfGetValueUInt(conf, "audit_level", &data->audit_level) < 0)
        return -1;
    if (virConfGetValueBool(conf, "audit_logging", &data->audit_logging) < 0)
        return -1;

    if (virConfGetValueString(conf, "host_uuid", &data->host_uuid) < 0)
        return -1;
    if (virConfGetValueString(conf, "host_uuid_source", &data->host_uuid_source) < 0)
        return -1;

    if (virConfGetValueUInt(conf, "log_level", &data->log_level) < 0)
        return -1;
    if (virConfGetValueString(conf, "log_filters", &data->log_filters) < 0)
        return -1;
    if (virConfGetValueString(conf, "log_outputs", &data->log_outputs) < 0)
        return -1;

    if (virConfGetValueInt(conf, "keepalive_interval", &data->keepalive_interval) < 0)
        return -1;
    if (virConfGetValueUInt(conf, "keepalive_count", &data->keepalive_count) < 0)
        return -1;

    if (virConfGetValueInt(conf, "admin_keepalive_interval", &data->admin_keepalive_interval) < 0)
        return -1;
    if (virConfGetValueUInt(conf, "admin_keepalive_count", &data->admin_keepalive_count) < 0)
        return -1;

    if (virConfGetValueUInt(conf, "ovs_timeout", &data->ovs_timeout) < 0)
        return -1;

    return 0;
}


/* Read the config file if it exists.
 * Only used in the remote case, hence the name.
 */
int
daemonConfigLoadFile(struct daemonConfig *data,
                     const char *filename,
                     bool allow_missing)
{
    g_autoptr(virConf) conf = NULL;

    if (allow_missing &&
        access(filename, R_OK) == -1 &&
        errno == ENOENT)
        return 0;

    /*读取配置文件并生成config变量*/
    conf = virConfReadFile(filename, 0);
    if (!conf)
        return -1;

    return daemonConfigLoadOptions(data, filename, conf);
}

int daemonConfigLoadData(struct daemonConfig *data,
                         const char *filename,
                         const char *filedata)
{
    g_autoptr(virConf) conf = NULL;

    conf = virConfReadString(filedata, 0);
    if (!conf)
        return -1;

    return daemonConfigLoadOptions(data, filename, conf);
}<|MERGE_RESOLUTION|>--- conflicted
+++ resolved
@@ -73,12 +73,8 @@
     return 0;
 }
 
-<<<<<<< HEAD
 /*取daemon配置文件路径*/
-int
-=======
 void
->>>>>>> 92315661
 daemonConfigFilePath(bool privileged, char **configfile)
 {
     if (privileged) {
