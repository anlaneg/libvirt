/*
 * driver.h: description of the set of interfaces provided by a
 *           entry point to the virtualization engine
 *
 * Copyright (C) 2006-2014 Red Hat, Inc.
 *
 * This library is free software; you can redistribute it and/or
 * modify it under the terms of the GNU Lesser General Public
 * License as published by the Free Software Foundation; either
 * version 2.1 of the License, or (at your option) any later version.
 *
 * This library is distributed in the hope that it will be useful,
 * but WITHOUT ANY WARRANTY; without even the implied warranty of
 * MERCHANTABILITY or FITNESS FOR A PARTICULAR PURPOSE.  See the GNU
 * Lesser General Public License for more details.
 *
 * You should have received a copy of the GNU Lesser General Public
 * License along with this library.  If not, see
 * <http://www.gnu.org/licenses/>.
 */

#pragma once

#include <unistd.h>

#include "internal.h"
#include "libvirt_internal.h"
#include "viruri.h"


/* Status codes returned from driver open call. */
typedef enum {
    /* Opened successfully. */
    VIR_DRV_OPEN_SUCCESS = 0,

    /* 'name' is not for us. */
    VIR_DRV_OPEN_DECLINED = -1,

    /* 'name' is for us, but there was some error.  virConnectOpen will
     * return an error rather than continue probing the other drivers.
     */
    VIR_DRV_OPEN_ERROR = -2,
} virDrvOpenStatus;


/* Internal feature-detection macro.  Don't call drv->supports_feature
 * directly if you don't have to, because it may be NULL, use this macro
 * instead.
 *
 * Returns:
 *   -1    Error
 *   >0    Feature is supported.
 *   0     Feature is not supported.
 */
#define VIR_DRV_SUPPORTS_FEATURE(drv, conn, feature) \
    ((drv)->connectSupportsFeature ? \
        (drv)->connectSupportsFeature((conn), (feature)) : 0)


#define __VIR_DRIVER_H_INCLUDES___

#include "driver-hypervisor.h"
#include "driver-interface.h"
#include "driver-network.h"
#include "driver-nodedev.h"
#include "driver-nwfilter.h"
#include "driver-secret.h"
#include "driver-state.h"
#include "driver-stream.h"
#include "driver-storage.h"

#undef __VIR_DRIVER_H_INCLUDES___

typedef struct _virConnectDriver virConnectDriver;
struct _virConnectDriver {
    /* Whether driver permits a server in the URI */
    bool localOnly;/*标记此driver 仅local有效*/
    /* Whether driver needs a server in the URI */
    bool remoteOnly;/*标记此driver仅remote有效*/
    /* Whether driver can be used in embedded mode */
    bool embeddable;
    /*
     * NULL terminated list of supported URI schemes.
     *  - Single element { NULL } list indicates no supported schemes
     *  - NULL list indicates wildcard supporting all schemes
     */
<<<<<<< HEAD
    const char **uriSchemes;/*uri起始模式符，容许有多个*/
    virHypervisorDriverPtr hypervisorDriver;
    virInterfaceDriverPtr interfaceDriver;
    virNetworkDriverPtr networkDriver;
    virNodeDeviceDriverPtr nodeDeviceDriver;
    virNWFilterDriverPtr nwfilterDriver;
    virSecretDriverPtr secretDriver;
    virStorageDriverPtr storageDriver;
=======
    const char **uriSchemes;
    virHypervisorDriver *hypervisorDriver;
    virInterfaceDriver *interfaceDriver;
    virNetworkDriver *networkDriver;
    virNodeDeviceDriver *nodeDeviceDriver;
    virNWFilterDriver *nwfilterDriver;
    virSecretDriver *secretDriver;
    virStorageDriver *storageDriver;
>>>>>>> 92315661
};

int virRegisterConnectDriver(virConnectDriver *driver,
                             bool setSharedDrivers) G_GNUC_WARN_UNUSED_RESULT;
int virRegisterStateDriver(virStateDriver *driver) G_GNUC_WARN_UNUSED_RESULT;

int virSetSharedInterfaceDriver(virInterfaceDriver *driver) G_GNUC_WARN_UNUSED_RESULT;
int virSetSharedNetworkDriver(virNetworkDriver *driver) G_GNUC_WARN_UNUSED_RESULT;
int virSetSharedNodeDeviceDriver(virNodeDeviceDriver *driver) G_GNUC_WARN_UNUSED_RESULT;
int virSetSharedNWFilterDriver(virNWFilterDriver *driver) G_GNUC_WARN_UNUSED_RESULT;
int virSetSharedSecretDriver(virSecretDriver *driver) G_GNUC_WARN_UNUSED_RESULT;
int virSetSharedStorageDriver(virStorageDriver *driver) G_GNUC_WARN_UNUSED_RESULT;

bool virHasDriverForURIScheme(const char *scheme);

int virDriverLoadModule(const char *name,
                        const char *regfunc,
                        bool required);

int virDriverShouldAutostart(const char *name,
                             bool *autostart);

virConnectPtr virGetConnectInterface(void);
virConnectPtr virGetConnectNetwork(void);
virConnectPtr virGetConnectNWFilter(void);
virConnectPtr virGetConnectNodeDev(void);
virConnectPtr virGetConnectSecret(void);
virConnectPtr virGetConnectStorage(void);

int virSetConnectInterface(virConnectPtr conn);
int virSetConnectNetwork(virConnectPtr conn);
int virSetConnectNWFilter(virConnectPtr conn);
int virSetConnectNodeDev(virConnectPtr conn);
int virSetConnectSecret(virConnectPtr conn);
int virSetConnectStorage(virConnectPtr conn);

bool virConnectValidateURIPath(const char *uriPath,
                               const char *entityName,
                               bool privileged);

bool virDriverFeatureIsGlobal(virDrvFeature feat,
                              int *supported);<|MERGE_RESOLUTION|>--- conflicted
+++ resolved
@@ -84,17 +84,7 @@
      *  - Single element { NULL } list indicates no supported schemes
      *  - NULL list indicates wildcard supporting all schemes
      */
-<<<<<<< HEAD
     const char **uriSchemes;/*uri起始模式符，容许有多个*/
-    virHypervisorDriverPtr hypervisorDriver;
-    virInterfaceDriverPtr interfaceDriver;
-    virNetworkDriverPtr networkDriver;
-    virNodeDeviceDriverPtr nodeDeviceDriver;
-    virNWFilterDriverPtr nwfilterDriver;
-    virSecretDriverPtr secretDriver;
-    virStorageDriverPtr storageDriver;
-=======
-    const char **uriSchemes;
     virHypervisorDriver *hypervisorDriver;
     virInterfaceDriver *interfaceDriver;
     virNetworkDriver *networkDriver;
@@ -102,7 +92,6 @@
     virNWFilterDriver *nwfilterDriver;
     virSecretDriver *secretDriver;
     virStorageDriver *storageDriver;
->>>>>>> 92315661
 };
 
 int virRegisterConnectDriver(virConnectDriver *driver,
