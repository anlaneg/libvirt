/*
 * bridge_driver.c: core driver methods for managing network
 *
 * Copyright (C) 2006-2016 Red Hat, Inc.
 * Copyright (C) 2006 Daniel P. Berrange
 *
 * This library is free software; you can redistribute it and/or
 * modify it under the terms of the GNU Lesser General Public
 * License as published by the Free Software Foundation; either
 * version 2.1 of the License, or (at your option) any later version.
 *
 * This library is distributed in the hope that it will be useful,
 * but WITHOUT ANY WARRANTY; without even the implied warranty of
 * MERCHANTABILITY or FITNESS FOR A PARTICULAR PURPOSE.  See the GNU
 * Lesser General Public License for more details.
 *
 * You should have received a copy of the GNU Lesser General Public
 * License along with this library.  If not, see
 * <http://www.gnu.org/licenses/>.
 */

#include <config.h>

#include <sys/types.h>
#include <poll.h>
#include <stdarg.h>
#include <unistd.h>
#include <sys/utsname.h>
#include <sys/stat.h>
#include <fcntl.h>
#include <signal.h>
#include <pwd.h>
#include <sys/ioctl.h>
#include <net/if.h>
#ifdef WITH_SYSCTLBYNAME
# include <sys/sysctl.h>
#endif

#include "virerror.h"
#include "datatypes.h"
#include "bridge_driver.h"
#include "bridge_driver_platform.h"
#include "driver.h"
#include "virbuffer.h"
#include "virpidfile.h"
#include "vircommand.h"
#include "viralloc.h"
#include "viruuid.h"
#include "virlog.h"
#include "virdnsmasq.h"
#include "configmake.h"
#include "virnetdev.h"
#include "virnetdevip.h"
#include "virnetdevbridge.h"
#include "virnetdevtap.h"
#include "virnetdevvportprofile.h"
#include "virpci.h"
#include "virgdbus.h"
#include "virfile.h"
#include "viraccessapicheck.h"
#include "network_event.h"
#include "virhook.h"
#include "virjson.h"
#include "virnetworkportdef.h"
#include "virutil.h"

#include "netdev_bandwidth_conf.h"

#define VIR_FROM_THIS VIR_FROM_NETWORK
#define MAX_BRIDGE_ID 256

static virMutex bridgeNameValidateMutex = VIR_MUTEX_INITIALIZER;

/**
 * VIR_NETWORK_DHCP_LEASE_FILE_SIZE_MAX:
 *
 * Macro providing the upper limit on the size of leases file
 */
#define VIR_NETWORK_DHCP_LEASE_FILE_SIZE_MAX (32 * 1024 * 1024)

#define SYSCTL_PATH "/proc/sys"

VIR_LOG_INIT("network.bridge_driver");

static virNetworkDriverState *network_driver;


static virNetworkDriverState *
networkGetDriver(void)
{
    /* Maybe one day we can store @network_driver in the
     * connection object, but until then, it's just a global
     * variable which is returned. */
    return network_driver;
}


extern virXMLNamespace networkDnsmasqXMLNamespace;

typedef struct _networkDnsmasqXmlNsDef networkDnsmasqXmlNsDef;
struct _networkDnsmasqXmlNsDef {
    char **options;
};


static void
networkDnsmasqDefNamespaceFree(void *nsdata)
{
    networkDnsmasqXmlNsDef *def = nsdata;
    if (!def)
        return;

    g_strfreev(def->options);

    g_free(def);
}
G_DEFINE_AUTOPTR_CLEANUP_FUNC(networkDnsmasqXmlNsDef, networkDnsmasqDefNamespaceFree);


static int
networkDnsmasqDefNamespaceParseOptions(networkDnsmasqXmlNsDef *nsdef,
                                       xmlXPathContextPtr ctxt)
{
    g_autofree xmlNodePtr *nodes = NULL;
    ssize_t nnodes;
    size_t i;

    if ((nnodes = virXPathNodeSet("./dnsmasq:options/dnsmasq:option",
                                  ctxt, &nodes)) < 0)
        return -1;

    if (nnodes == 0)
        return 0;

    nsdef->options = g_new0(char *, nnodes + 1);

    for (i = 0; i < nnodes; i++) {
        if (!(nsdef->options[i] = virXMLPropString(nodes[i], "value"))) {
            virReportError(VIR_ERR_INTERNAL_ERROR, "%s",
                           _("No dnsmasq options value specified"));
            return -1;
        }
    }

    return 0;
}


static int
networkDnsmasqDefNamespaceParse(xmlXPathContextPtr ctxt,
                                void **data)
{
    g_autoptr(networkDnsmasqXmlNsDef) nsdata = g_new0(networkDnsmasqXmlNsDef, 1);

    if (networkDnsmasqDefNamespaceParseOptions(nsdata, ctxt))
        return -1;

    if (nsdata->options)
        *data = g_steal_pointer(&nsdata);

    return 0;
}


static int
networkDnsmasqDefNamespaceFormatXML(virBuffer *buf,
                                    void *nsdata)
{
    networkDnsmasqXmlNsDef *def = nsdata;
    GStrv n;

    if (!def->options)
        return 0;

    virBufferAddLit(buf, "<dnsmasq:options>\n");
    virBufferAdjustIndent(buf, 2);

    for (n = def->options; *n; n++) {
        virBufferEscapeString(buf, "<dnsmasq:option value='%s'/>\n", *n);
    }

    virBufferAdjustIndent(buf, -2);
    virBufferAddLit(buf, "</dnsmasq:options>\n");

    return 0;
}


virXMLNamespace networkDnsmasqXMLNamespace = {
    .parse = networkDnsmasqDefNamespaceParse,
    .free = networkDnsmasqDefNamespaceFree,
    .format = networkDnsmasqDefNamespaceFormatXML,
    .prefix = "dnsmasq",
    .uri = "http://libvirt.org/schemas/network/dnsmasq/1.0",
};


virNetworkXMLOption *
networkDnsmasqCreateXMLConf(void)
{
    return virNetworkXMLOptionNew(&networkDnsmasqXMLNamespace);
}


static int
networkStateCleanup(void);

static int
networkStartNetwork(virNetworkDriverState *driver,
                    virNetworkObj *obj);

static int
networkShutdownNetwork(virNetworkDriverState *driver,
                       virNetworkObj *obj);

static void
networkReloadFirewallRules(virNetworkDriverState *driver,
                           bool startup,
                           bool force);

static void
networkRefreshDaemons(virNetworkDriverState *driver);

static int
networkPlugBandwidth(virNetworkObj *obj,
                     virMacAddr *mac,
                     virNetDevBandwidth *ifaceBand,
                     unsigned int *class_id);

static int
networkUnplugBandwidth(virNetworkObj *obj,
                       virNetDevBandwidth *ifaceBand,
                       unsigned int *class_id);

static void
networkNetworkObjTaint(virNetworkObj *obj,
                       virNetworkTaintFlags taint);


static virNetworkObj *
networkObjFromNetwork(virNetworkPtr net)
{
    virNetworkDriverState *driver = networkGetDriver();
    virNetworkObj *obj;
    char uuidstr[VIR_UUID_STRING_BUFLEN];

    /*通过uuid查询此network*/
    obj = virNetworkObjFindByUUID(driver->networks, net->uuid);
    if (!obj) {
        virUUIDFormat(net->uuid, uuidstr);
        virReportError(VIR_ERR_NO_NETWORK,
                       _("no network with matching uuid '%1$s' (%2$s)"),
                       uuidstr, net->name);
    }

    return obj;
}

//调用network hook
static int
networkRunHook(virNetworkObj *obj,
               virNetworkPortDef *port,
               int op,
               int sub_op)
{
    virNetworkDef *def;
    g_auto(virBuffer) buf = VIR_BUFFER_INITIALIZER;
    g_autofree char *xml = NULL;
    int hookret;

    if (virHookPresent(VIR_HOOK_DRIVER_NETWORK)) {
    	//drvier network对应的hook存在
        if (!obj) {
            VIR_DEBUG("Not running hook as @obj is NULL");
            return 0;
        }
        def = virNetworkObjGetDef(obj);

        //构造调用hook所需的<hookData>标签
        virBufferAddLit(&buf, "<hookData>\n");
        virBufferAdjustIndent(&buf, 2);
        if (virNetworkDefFormatBuf(&buf, def, network_driver->xmlopt, 0) < 0)
            return -1;
        if (port && virNetworkPortDefFormatBuf(&buf, port) < 0)
            return -1;

        virBufferAdjustIndent(&buf, -2);
        virBufferAddLit(&buf, "</hookData>");

        //传入构造好的<hookData>调用hook
        xml = virBufferContentAndReset(&buf);
        hookret = virHookCall(VIR_HOOK_DRIVER_NETWORK, def->name,
                              op, sub_op, NULL, xml, NULL);

        /*
         * If the script raised an error, pass it to the callee.
         */
        if (hookret < 0)
            return -1;

        networkNetworkObjTaint(obj, VIR_NETWORK_TAINT_HOOK);
    }

    return 0;
}


static char *
networkDnsmasqLeaseFileNameDefault(virNetworkDriverConfig *cfg,
                                   const char *netname)
{
    return g_strdup_printf("%s/%s.leases", cfg->dnsmasqStateDir, netname);
}


static char *
networkDnsmasqLeaseFileNameCustom(virNetworkDriverConfig *cfg,
                                  const char *bridge)
{
    return g_strdup_printf("%s/%s.status", cfg->dnsmasqStateDir, bridge);
}


static char *
networkDnsmasqConfigFileName(virNetworkDriverConfig *cfg,
                             const char *netname)
{
    return g_strdup_printf("%s/%s.conf", cfg->dnsmasqStateDir, netname);
}


/* do needed cleanup steps and remove the network from the list */
static int
networkRemoveInactive(virNetworkDriverState *driver,
                      virNetworkObj *obj)
{
    g_autoptr(virNetworkDriverConfig) cfg = virNetworkDriverGetConfig(driver);
    g_autofree char *leasefile = NULL;
    g_autofree char *customleasefile = NULL;
    g_autofree char *configfile = NULL;
    g_autofree char *statusfile = NULL;
    g_autofree char *macMapFile = NULL;
    g_autoptr(dnsmasqContext) dctx = NULL;
    virNetworkDef *def = virNetworkObjGetPersistentDef(obj);

    /* remove the (possibly) existing dnsmasq files */
    if (!(dctx = dnsmasqContextNew(def->name,
                                   cfg->dnsmasqStateDir))) {
        return -1;
    }

    if (!(leasefile = networkDnsmasqLeaseFileNameDefault(cfg, def->name)))
        return -1;

    if (!(customleasefile = networkDnsmasqLeaseFileNameCustom(cfg, def->bridge)))
        return -1;

    if (!(configfile = networkDnsmasqConfigFileName(cfg, def->name)))
        return -1;

    if (!(statusfile = virNetworkConfigFile(cfg->stateDir, def->name)))
        return -1;

    if (!(macMapFile = virMacMapFileName(cfg->dnsmasqStateDir, def->bridge)))
        return -1;

    /* dnsmasq */
    dnsmasqDelete(dctx);
    unlink(leasefile);
    unlink(customleasefile);
    unlink(configfile);

    /* MAC map manager */
    unlink(macMapFile);

    /* remove status file */
    unlink(statusfile);

    /* remove the network definition */
    virNetworkObjRemoveInactive(driver->networks, obj);

    return 0;
}


/*构造dummy nic名称*/
static char *
networkBridgeDummyNicName(const char *brname)
{
    static const char dummyNicSuffix[] = "-nic";
    char *nicname;

    if (strlen(brname) + sizeof(dummyNicSuffix) > IFNAMSIZ) {
        /* because the length of an ifname is limited to IFNAMSIZ-1
         * (usually 15), and we're adding 4 more characters, we must
         * truncate the original name to 11 to fit. In order to catch
         * a possible numeric ending (eg virbr0, virbr1, etc), we grab
         * the first 8 and last 3 characters of the string.
         */
        nicname = g_strdup_printf("%.*s%s%s",
                                  /* space for last 3 chars + "-nic" + NULL */
                                  (int)(IFNAMSIZ - (3 + sizeof(dummyNicSuffix))),
                                  brname/*桥名称*/, brname + strlen(brname) - 3,
                                  dummyNicSuffix/*网卡后缀*/);
    } else {
        nicname = g_strdup_printf("%s%s", brname, dummyNicSuffix);
    }
    /*返回dummy接口名称*/
    return nicname;
}


static int
networkNotifyPort(virNetworkObj *obj,
                  virNetworkPortDef *port);

static bool
networkUpdatePort(virNetworkPortDef *port,
                  void *opaque)
{
    virNetworkObj *obj = opaque;

    networkNotifyPort(obj, port);

    return false;
}

/*更新指定的network*/
static int
networkSetMacMap(virNetworkDriverConfig *cfg,
                 virNetworkObj *obj)
{
    virNetworkDef *def = virNetworkObjGetDef(obj);
    g_autoptr(virMacMap) macmap = NULL;
    g_autofree char *macMapFile = NULL;

    if (!(macMapFile = virMacMapFileName(cfg->dnsmasqStateDir,
                                         def->bridge)))
        return -1;
    if (!(macmap = virMacMapNew(macMapFile)))
        return -1;

    virNetworkObjSetMacMap(obj, &macmap);
    return 0;
}

static int
networkUpdateState(virNetworkObj *obj,
                   void *opaque)
{
    virNetworkDef *def;
    virNetworkDriverState *driver = opaque;
    g_autoptr(virNetworkDriverConfig) cfg = virNetworkDriverGetConfig(driver);
    g_autoptr(dnsmasqCaps) dnsmasq_caps = networkGetDnsmasqCaps(driver);
    VIR_LOCK_GUARD lock = virObjectLockGuard(obj);

    if (!virNetworkObjIsActive(obj))
        return 0;

<<<<<<< HEAD
    virObjectLock(obj);
    /*跳过没有active的network*/
    if (!virNetworkObjIsActive(obj)) {
        ret = 0;
        goto cleanup;
    }
=======
>>>>>>> 92315661
    def = virNetworkObjGetDef(obj);

    switch ((virNetworkForwardType) def->forward.type) {
    case VIR_NETWORK_FORWARD_NONE:
    case VIR_NETWORK_FORWARD_NAT:
    case VIR_NETWORK_FORWARD_ROUTE:
    case VIR_NETWORK_FORWARD_OPEN:
        /* If bridge doesn't exist, then mark it inactive */
        if (!(def->bridge && virNetDevExists(def->bridge) == 1))
            /*桥不存在，置为in active*/
            virNetworkObjSetActive(obj, false);

<<<<<<< HEAD
        /*获得macMap文件名*/
        if (!(macMapFile = virMacMapFileName(driver->dnsmasqStateDir,
                                             def->bridge)))
            goto cleanup;

        /*通过配置文件生成macMap*/
        if (!(macmap = virMacMapNew(macMapFile)))
            goto cleanup;

        /*设置此network对应的macmap*/
        virNetworkObjSetMacMap(obj, macmap);

=======
>>>>>>> 92315661
        break;

    case VIR_NETWORK_FORWARD_BRIDGE:
        if (def->bridge) {
            if (virNetDevExists(def->bridge) != 1)
                /*bridge不存在，置为inactive*/
                virNetworkObjSetActive(obj, false);
            break;
        }
        /* intentionally drop through to common case for all
         * macvtap networks (forward='bridge' with no bridge
         * device defined is macvtap using its 'bridge' mode)
         */
    case VIR_NETWORK_FORWARD_PRIVATE:
    case VIR_NETWORK_FORWARD_VEPA:
    case VIR_NETWORK_FORWARD_PASSTHROUGH:
        /* so far no extra checks */
        break;

    case VIR_NETWORK_FORWARD_HOSTDEV:
        /* so far no extra checks */
        break;

    case VIR_NETWORK_FORWARD_LAST:
    default:
        virReportEnumRangeError(virNetworkForwardType, def->forward.type);
        return -1;
    }

    virNetworkObjPortForEach(obj, networkUpdatePort, obj);

    /* Try and read dnsmasq pids of active networks */
    if (virNetworkObjIsActive(obj) && def->ips && (def->nips > 0)) {
        const char *binpath = NULL;
        pid_t dnsmasqPid;

        if (networkSetMacMap(cfg, obj) < 0)
            return -1;

        if (dnsmasq_caps)
            binpath = dnsmasqCapsGetBinaryPath(dnsmasq_caps);

        ignore_value(virPidFileReadIfAlive(cfg->pidDir,
                                           def->name,
                                           &dnsmasqPid,
                                           binpath));
        virNetworkObjSetDnsmasqPid(obj, dnsmasqPid);
    }

    return 0;
}


static int
networkAutostartConfig(virNetworkObj *obj,
                       void *opaque)
{
    VIR_LOCK_GUARD lock = virObjectLockGuard(obj);
    virNetworkDriverState *driver = opaque;

    if (!virNetworkObjIsAutostart(obj))
        return 0;

    if (virNetworkObjIsActive(obj))
        return 0;

    if (networkStartNetwork(driver, obj) >= 0)
        return 0;

    return -1;
}


#ifdef WITH_FIREWALLD
static void
firewalld_dbus_signal_callback(GDBusConnection *connection G_GNUC_UNUSED,
                               const char *senderName G_GNUC_UNUSED,
                               const char *objectPath G_GNUC_UNUSED,
                               const char *interfaceName,
                               const char *signalName,
                               GVariant *parameters,
                               gpointer user_data)
{
    virNetworkDriverState *driver = user_data;
    bool reload = false;

    if (STREQ(interfaceName, "org.fedoraproject.FirewallD1") &&
        STREQ(signalName, "Reloaded")) {
        reload = true;
        VIR_DEBUG("Reload in bridge_driver because of 'Reloaded' signal");
    } else if (STREQ(interfaceName, "org.freedesktop.DBus") &&
               STREQ(signalName, "NameOwnerChanged")) {
        char *name = NULL;
        char *old_owner = NULL;
        char *new_owner = NULL;

        g_variant_get(parameters, "(&s&s&s)", &name, &old_owner, &new_owner);

        if (new_owner && *new_owner) {
            VIR_DEBUG("Reload in bridge_driver because of 'NameOwnerChanged' signal, new owner is: '%s'",
                      new_owner);
            reload = true;
        }
    }

    if (reload)
        networkReloadFirewallRules(driver, false, true);
}
#endif


/**
 * networkStateInitialize:
 *
 * Initialization function for the QEMU daemon
 */
static int
networkStateInitialize(bool privileged,
                       const char *root,
                       bool monolithic G_GNUC_UNUSED,
                       virStateInhibitCallback callback G_GNUC_UNUSED,
                       void *opaque G_GNUC_UNUSED)
{
    virNetworkDriverConfig *cfg;
    bool autostart = true;
#ifdef WITH_FIREWALLD
    GDBusConnection *sysbus = NULL;
#endif

    if (root != NULL) {
        virReportError(VIR_ERR_INVALID_ARG, "%s",
                       _("Driver does not support embedded mode"));
        return -1;
    }

<<<<<<< HEAD
    /*申请network_driver*/
    if (VIR_ALLOC(network_driver) < 0)
        goto error;
=======
    network_driver = g_new0(virNetworkDriverState, 1);
>>>>>>> 92315661

    network_driver->lockFD = -1;
    if (virMutexInit(&network_driver->lock) < 0) {
        g_clear_pointer(&network_driver, g_free);
        goto error;
    }

    network_driver->privileged = privileged;

    if (!(network_driver->xmlopt = networkDnsmasqCreateXMLConf()))
        goto error;

    if (!(network_driver->config = cfg = virNetworkDriverConfigNew(privileged)))
        goto error;

    if ((network_driver->lockFD =
         virPidFileAcquire(cfg->stateDir, "driver", getpid())) < 0)
        goto error;

    /* if this fails now, it will be retried later with networkDnsmasqCapsRefresh() */
    network_driver->dnsmasqCaps = dnsmasqCapsNewFromBinary();

    /*创建network*/
    if (!(network_driver->networks = virNetworkObjListNew()))
        goto error;

    /*加载network state*/
    if (virNetworkObjLoadAllState(network_driver->networks,
                                  cfg->stateDir,
                                  network_driver->xmlopt) < 0)
        goto error;

    /*加载network config，只加载autostart network*/
    if (virNetworkObjLoadAllConfigs(network_driver->networks,
                                    cfg->networkConfigDir,
                                    cfg->networkAutostartDir,
                                    network_driver->xmlopt) < 0)
        goto error;

    /* Update the internal status of all allegedly active
     * networks according to external conditions on the host
     * (i.e. anything that isn't stored directly in each
     * network's state file). */
    virNetworkObjListForEach(network_driver->networks,
                             networkUpdateState,
                             network_driver/*参数*/);
    virNetworkObjListPrune(network_driver->networks,
                           VIR_CONNECT_LIST_NETWORKS_INACTIVE |
                           VIR_CONNECT_LIST_NETWORKS_TRANSIENT);
    networkReloadFirewallRules(network_driver, true, false);
    networkRefreshDaemons(network_driver);

    if (virDriverShouldAutostart(cfg->stateDir, &autostart) < 0)
        goto error;

    if (autostart) {
        virNetworkObjListForEach(network_driver->networks,
                                 networkAutostartConfig,
                                 network_driver);
    }

    network_driver->networkEventState = virObjectEventStateNew();

#ifdef WITH_FIREWALLD
    if (!(sysbus = virGDBusGetSystemBus())) {
        VIR_WARN("DBus not available, disabling firewalld support "
                 "in bridge_network_driver: %s", virGetLastErrorMessage());
    } else {
        g_dbus_connection_signal_subscribe(sysbus,
                                           NULL,
                                           "org.freedesktop.DBus",
                                           "NameOwnerChanged",
                                           NULL,
                                           "org.fedoraproject.FirewallD1",
                                           G_DBUS_SIGNAL_FLAGS_NONE,
                                           firewalld_dbus_signal_callback,
                                           network_driver,
                                           NULL);
        g_dbus_connection_signal_subscribe(sysbus,
                                           NULL,
                                           "org.fedoraproject.FirewallD1",
                                           "Reloaded",
                                           NULL,
                                           NULL,
                                           G_DBUS_SIGNAL_FLAGS_NONE,
                                           firewalld_dbus_signal_callback,
                                           network_driver,
                                           NULL);
    }
#endif

    return VIR_DRV_STATE_INIT_COMPLETE;


 error:
    networkStateCleanup();
    return VIR_DRV_STATE_INIT_ERROR;
}


/**
 * networkStateReload:
 *
 * Function to restart the QEMU daemon, it will recheck the configuration
 * files and update its state and the networking
 */
static int
networkStateReload(void)
{
    g_autoptr(virNetworkDriverConfig) cfg = NULL;

    if (!network_driver)
        return 0;

    cfg = virNetworkDriverGetConfig(network_driver);

    virNetworkObjLoadAllState(network_driver->networks,
                              cfg->stateDir,
                              network_driver->xmlopt);
    virNetworkObjLoadAllConfigs(network_driver->networks,
                                cfg->networkConfigDir,
                                cfg->networkAutostartDir,
                                network_driver->xmlopt);
    networkReloadFirewallRules(network_driver, false, false);
    networkRefreshDaemons(network_driver);
    virNetworkObjListForEach(network_driver->networks,
                             networkAutostartConfig,
                             network_driver);
    return 0;
}


/**
 * networkStateCleanup:
 *
 * Shutdown the QEMU daemon, it will stop all active domains and networks
 */
static int
networkStateCleanup(void)
{
    if (!network_driver)
        return -1;

    virObjectUnref(network_driver->networkEventState);
    virObjectUnref(network_driver->xmlopt);

    /* free inactive networks */
    virObjectUnref(network_driver->networks);

    if (network_driver->lockFD != -1) {
        g_autoptr(virNetworkDriverConfig) cfg = virNetworkDriverGetConfig(network_driver);

        virPidFileRelease(cfg->stateDir, "driver",
                          network_driver->lockFD);
    }

    virObjectUnref(network_driver->config);
    virObjectUnref(network_driver->dnsmasqCaps);

    virMutexDestroy(&network_driver->lock);

    g_clear_pointer(&network_driver, g_free);

    return 0;
}


static virDrvOpenStatus
networkConnectOpen(virConnectPtr conn,
                   virConnectAuthPtr auth G_GNUC_UNUSED,
                   virConf *conf G_GNUC_UNUSED,
                   unsigned int flags)
{
    virCheckFlags(VIR_CONNECT_RO, VIR_DRV_OPEN_ERROR);

    if (network_driver == NULL) {
        virReportError(VIR_ERR_INTERNAL_ERROR, "%s",
                       _("network state driver is not active"));
        return VIR_DRV_OPEN_ERROR;
    }

    if (!virConnectValidateURIPath(conn->uri->path,
                                   "network",
                                   network_driver->privileged))
        return VIR_DRV_OPEN_ERROR;

    if (virConnectOpenEnsureACL(conn) < 0)
        return VIR_DRV_OPEN_ERROR;

    return VIR_DRV_OPEN_SUCCESS;
}

static int networkConnectClose(virConnectPtr conn G_GNUC_UNUSED)
{
    return 0;
}


static int networkConnectIsSecure(virConnectPtr conn G_GNUC_UNUSED)
{
    /* Trivially secure, since always inside the daemon */
    return 1;
}


static int networkConnectIsEncrypted(virConnectPtr conn G_GNUC_UNUSED)
{
    /* Not encrypted, but remote driver takes care of that */
    return 0;
}


static int networkConnectIsAlive(virConnectPtr conn G_GNUC_UNUSED)
{
    return 1;
}


static int
networkConnectSupportsFeature(virConnectPtr conn, int feature)
{
    int supported;

    if (virConnectSupportsFeatureEnsureACL(conn) < 0)
        return -1;

    if (virDriverFeatureIsGlobal(feature, &supported))
        return supported;

    switch ((virDrvFeature) feature) {
    case VIR_DRV_FEATURE_REMOTE:
    case VIR_DRV_FEATURE_PROGRAM_KEEPALIVE:
    case VIR_DRV_FEATURE_REMOTE_CLOSE_CALLBACK:
    case VIR_DRV_FEATURE_REMOTE_EVENT_CALLBACK:
    case VIR_DRV_FEATURE_TYPED_PARAM_STRING:
    case VIR_DRV_FEATURE_NETWORK_UPDATE_HAS_CORRECT_ORDER:
    case VIR_DRV_FEATURE_FD_PASSING:
        virReportError(VIR_ERR_CONFIG_UNSUPPORTED,
                       _("Global feature %1$d should have already been handled"),
                       feature);
        return -1;
    case VIR_DRV_FEATURE_MIGRATION_V2:
    case VIR_DRV_FEATURE_MIGRATION_V3:
    case VIR_DRV_FEATURE_MIGRATION_P2P:
    case VIR_DRV_FEATURE_MIGRATE_CHANGE_PROTECTION:
    case VIR_DRV_FEATURE_XML_MIGRATABLE:
    case VIR_DRV_FEATURE_MIGRATION_OFFLINE:
    case VIR_DRV_FEATURE_MIGRATION_PARAMS:
    case VIR_DRV_FEATURE_MIGRATION_DIRECT:
    case VIR_DRV_FEATURE_MIGRATION_V1:
    default:
        return 0;
    }
}



static char *
networkBuildDnsmasqLeaseTime(virNetworkDHCPLeaseTimeDef *lease)
{
    const char *unit;
    g_auto(virBuffer) buf = VIR_BUFFER_INITIALIZER;

    if (!lease)
        return NULL;

    if (lease->expiry == 0) {
        virBufferAddLit(&buf, "infinite");
    } else {
        unit = virNetworkDHCPLeaseTimeUnitTypeToString(lease->unit);
        /* We get only first compatible char from string: 's', 'm' or 'h' */
        virBufferAsprintf(&buf, "%llu%c", lease->expiry, unit[0]);
    }

    return virBufferContentAndReset(&buf);
}


/* the following does not build a file, it builds a list
 * which is later saved into a file
 */
static int
networkBuildDnsmasqDhcpHostsList(dnsmasqContext *dctx,
                                 virNetworkIPDef *ipdef)
{
    size_t i;
    bool ipv6 = false;

    if (VIR_SOCKET_ADDR_IS_FAMILY(&ipdef->address, AF_INET6))
        ipv6 = true;
    for (i = 0; i < ipdef->nhosts; i++) {
        virNetworkDHCPHostDef *host = &(ipdef->hosts[i]);
        g_autofree char *leasetime = networkBuildDnsmasqLeaseTime(host->lease);

        if (VIR_SOCKET_ADDR_VALID(&host->ip))
            if (dnsmasqAddDhcpHost(dctx, host->mac, &host->ip,
                                   host->name, host->id, leasetime,
                                   ipv6) < 0)
                return -1;
    }

    return 0;
}


static int
networkBuildDnsmasqHostsList(dnsmasqContext *dctx,
                             virNetworkDNSDef *dnsdef)
{
    size_t i, j;

    if (dnsdef) {
        for (i = 0; i < dnsdef->nhosts; i++) {
            virNetworkDNSHostDef *host = &(dnsdef->hosts[i]);
            if (VIR_SOCKET_ADDR_VALID(&host->ip)) {
                for (j = 0; j < host->nnames; j++)
                    if (dnsmasqAddHost(dctx, &host->ip, host->names[j]) < 0)
                        return -1;
            }
        }
    }

    return 0;
}


static int
networkDnsmasqConfLocalPTRs(virBuffer *buf,
                            virNetworkDef *def)
{
    virNetworkIPDef *ip;
    size_t i;
    int rc;

    for (i = 0; i < def->nips; i++) {
        g_autofree char *ptr = NULL;

        ip = def->ips + i;

        if (ip->localPTR != VIR_TRISTATE_BOOL_YES)
            continue;

        if ((rc = virSocketAddrPTRDomain(&ip->address,
                                         virNetworkIPDefPrefix(ip),
                                         &ptr)) < 0) {
            if (rc == -2) {
                int family = VIR_SOCKET_ADDR_FAMILY(&ip->address);
                virReportError(VIR_ERR_CONFIG_UNSUPPORTED,
                               _("PTR domain for %1$s network with prefix %2$u cannot be automatically created"),
                               (family == AF_INET) ? "IPv4" : "IPv6",
                               virNetworkIPDefPrefix(ip));
            }
            return -1;
        }

        virBufferAsprintf(buf, "local=/%s/\n", ptr);
    }

    return 0;
}


static int
networkDnsmasqConfDHCP(virBuffer *buf,
                       virNetworkIPDef *ipdef,
                       const char *bridge,
                       int *nbleases,
                       dnsmasqContext *dctx)
{
    int r;
    int prefix;

    if (!ipdef)
        return 0;

    prefix = virNetworkIPDefPrefix(ipdef);
    if (prefix < 0) {
        virReportError(VIR_ERR_INTERNAL_ERROR,
                       _("bridge '%1$s' has an invalid prefix"),
                       bridge);
        return -1;
    }
    for (r = 0; r < ipdef->nranges; r++) {
        int thisRange;
        virNetworkDHCPRangeDef range = ipdef->ranges[r];
        g_autofree char *leasetime = NULL;
        g_autofree char *saddr = NULL;
        g_autofree char *eaddr = NULL;

        if (!(saddr = virSocketAddrFormat(&range.addr.start)) ||
            !(eaddr = virSocketAddrFormat(&range.addr.end)))
            return -1;

        if (VIR_SOCKET_ADDR_IS_FAMILY(&ipdef->address, AF_INET6)) {
            virBufferAsprintf(buf, "dhcp-range=%s,%s,%d",
                              saddr, eaddr, prefix);
        } else {
            /* IPv4 - dnsmasq requires a netmask rather than prefix */
            virSocketAddr netmask;
            g_autofree char *netmaskStr = NULL;

            if (virSocketAddrPrefixToNetmask(prefix, &netmask, AF_INET) < 0) {
                virReportError(VIR_ERR_INTERNAL_ERROR,
                               _("Failed to translate bridge '%1$s' prefix %2$d to netmask"),
                               bridge, prefix);
                return -1;
            }

            if (!(netmaskStr = virSocketAddrFormat(&netmask)))
                return -1;
            virBufferAsprintf(buf, "dhcp-range=%s,%s,%s",
                              saddr, eaddr, netmaskStr);
        }

        if ((leasetime = networkBuildDnsmasqLeaseTime(range.lease)))
            virBufferAsprintf(buf, ",%s", leasetime);

        virBufferAddLit(buf, "\n");

        thisRange = virSocketAddrGetRange(&range.addr.start,
                                          &range.addr.end,
                                          &ipdef->address,
                                          virNetworkIPDefPrefix(ipdef));
        if (thisRange < 0)
            return -1;
        *nbleases += thisRange;
    }

    /*
     * For static-only DHCP, i.e. with no range but at least one
     * host element, we have to add a special --dhcp-range option
     * to enable the service in dnsmasq. (this is for dhcp-hosts=
     * support)
     */
    if (!ipdef->nranges && ipdef->nhosts) {
        g_autofree char *bridgeaddr = virSocketAddrFormat(&ipdef->address);
        if (!bridgeaddr)
            return -1;
        virBufferAsprintf(buf, "dhcp-range=%s,static",
                          bridgeaddr);
        if (VIR_SOCKET_ADDR_IS_FAMILY(&ipdef->address, AF_INET6))
            virBufferAsprintf(buf, ",%d", prefix);
        virBufferAddLit(buf, "\n");
    }

    if (networkBuildDnsmasqDhcpHostsList(dctx, ipdef) < 0)
        return -1;

    /* Note: the following is IPv4 only */
    if (VIR_SOCKET_ADDR_IS_FAMILY(&ipdef->address, AF_INET)) {
        if (ipdef->nranges || ipdef->nhosts) {
            virBufferAddLit(buf, "dhcp-no-override\n");
            virBufferAddLit(buf, "dhcp-authoritative\n");
        }

        if (ipdef->bootfile) {
            if (VIR_SOCKET_ADDR_VALID(&ipdef->bootserver)) {
                g_autofree char *bootserver = virSocketAddrFormat(&ipdef->bootserver);

                if (!bootserver)
                    return -1;
                virBufferAsprintf(buf, "dhcp-boot=%s%s%s\n",
                                  ipdef->bootfile, ",,", bootserver);
            } else {
                virBufferAsprintf(buf, "dhcp-boot=%s\n", ipdef->bootfile);
            }
        }
    }

    return 0;
}


static void
networkDnsmasqConfTFTP(virBuffer *buf,
                       virNetworkIPDef *ipdef,
                       bool *enableTFTP)
{
    if (!ipdef->tftproot)
        return;

    if (!*enableTFTP) {
        virBufferAddLit(buf, "enable-tftp\n");
        *enableTFTP = true;
    }
    virBufferAsprintf(buf, "tftp-root=%s\n", ipdef->tftproot);
}


int
networkDnsmasqConfContents(virNetworkObj *obj,
                           const char *pidfile,
                           char **configstr,
                           char **hostsfilestr,
                           dnsmasqContext *dctx,
                           dnsmasqCaps *caps G_GNUC_UNUSED)
{
    virNetworkDef *def = virNetworkObjGetDef(obj);
    g_auto(virBuffer) configbuf = VIR_BUFFER_INITIALIZER;
    int nbleases = 0;
    size_t i;
    virNetworkDNSDef *dns = &def->dns;
    bool wantDNS = dns->enable != VIR_TRISTATE_BOOL_NO;
    virNetworkIPDef *ipdef = NULL;
    virNetworkIPDef *ipv4def = NULL;
    virNetworkIPDef *ipv6def = NULL;
    bool ipv6SLAAC = false;
    bool enableTFTP = false;

    *configstr = NULL;

    /*
     * All dnsmasq parameters are put into a configuration file, except the
     * command line --conf-file=parameter which specifies the location of
     * configuration file.
     *
     * All dnsmasq conf-file parameters must be specified as "foo=bar"
     * as oppose to "--foo bar" which was acceptable on the command line.
     */

    /*
     * Needed to ensure dnsmasq uses same algorithm for processing
     * multiple namedriver entries in /etc/resolv.conf as GLibC.
     */

    /* create dnsmasq config file appropriate for this network */

    /* Don't forget to update networkxml2conftest :-) */
    virBufferAsprintf(&configbuf,
                      "##WARNING:  THIS IS AN AUTO-GENERATED FILE. "
                      "CHANGES TO IT ARE LIKELY TO BE\n"
                      "##OVERWRITTEN AND LOST.  Changes to this "
                      "configuration should be made using:\n"
                      "##    virsh net-edit %s\n"
                      "## or other application using the libvirt API.\n"
                      "##\n## dnsmasq conf file created by libvirt\n"
                      "strict-order\n",
                      def->name);

    /* if dns is disabled, set its listening port to 0, which
     * tells dnsmasq to not listen
     */
    if (!wantDNS)
        virBufferAddLit(&configbuf, "port=0\n");

    if (wantDNS && def->dns.forwarders) {
        /* addNoResolv should be set to true if there are any entries
         * that specify an IP address for requests, but no domain
         * qualifier (implying that all requests otherwise "unclaimed"
         * should be sent to that address). if it is still false when
         * we've looked at all entries, it means we still need the
         * host's resolv.conf for some cases.
         */
        bool addNoResolv = false;

        for (i = 0; i < def->dns.nfwds; i++) {
            virNetworkDNSForwarder *fwd = &def->dns.forwarders[i];

            virBufferAddLit(&configbuf, "server=");
            if (fwd->domain)
                virBufferAsprintf(&configbuf, "/%s/", fwd->domain);
            if (VIR_SOCKET_ADDR_VALID(&fwd->addr)) {
                g_autofree char *addr = virSocketAddrFormat(&fwd->addr);

                if (!addr)
                    return -1;
                virBufferAsprintf(&configbuf, "%s\n", addr);
                if (!fwd->domain)
                    addNoResolv = true;
            } else {
                /* "don't forward requests for this domain" */
                virBufferAddLit(&configbuf, "#\n");
            }
        }
        if (addNoResolv)
            virBufferAddLit(&configbuf, "no-resolv\n");
    }

    if (def->domain) {
        if (def->domainLocalOnly == VIR_TRISTATE_BOOL_YES) {
            virBufferAsprintf(&configbuf,
                              "local=/%s/\n",
                              def->domain);
        }
        virBufferAsprintf(&configbuf,
                          "domain=%s\n"
                          "expand-hosts\n",
                          def->domain);
    }

    if (wantDNS &&
        networkDnsmasqConfLocalPTRs(&configbuf, def) < 0)
        return -1;

    if (wantDNS && def->dns.forwardPlainNames == VIR_TRISTATE_BOOL_NO) {
        virBufferAddLit(&configbuf, "domain-needed\n");
        /* need to specify local=// whether or not a domain is
         * specified, unless the config says we should forward "plain"
         * names (i.e. not fully qualified, no '.' characters)
         */
        virBufferAddLit(&configbuf, "local=//\n");
    }

    if (pidfile)
        virBufferAsprintf(&configbuf, "pid-file=%s\n", pidfile);

    /* dnsmasq will *always* listen on localhost unless told otherwise */
#ifdef __linux__
    virBufferAddLit(&configbuf, "except-interface=lo\n");
#else
    /* BSD family OSes and Solaris call loopback interface as lo0 */
    virBufferAddLit(&configbuf, "except-interface=lo0\n");
#endif

    /* using --bind-dynamic with only --interface (no
     * --listen-address) prevents dnsmasq from responding to dns
     * queries that arrive on some interface other than our bridge
     * interface (in other words, requests originating somewhere
     * other than one of the virtual guests connected directly to
     * this network). This was added in response to CVE 2012-3411.
     */
    virBufferAsprintf(&configbuf,
                      "bind-dynamic\n"
                      "interface=%s\n",
                      def->bridge);

    /* If this is an isolated network, set the default route option
     * (3) to be empty to avoid setting a default route that's
     * guaranteed to not work, and set no-resolv so that no dns
     * requests are forwarded on to the dns server listed in the
     * host's /etc/resolv.conf (since this could be used as a channel
     * to build a connection to the outside).
     * IPv6 RA always contains an implicit default route
     * via the sender's link-local address. The only thing we can do
     * is set the lifetime of this route to 0, i.e. disable it.
     */
    if (def->forward.type == VIR_NETWORK_FORWARD_NONE) {
        virBufferAddLit(&configbuf, "dhcp-option=3\n"
                        "no-resolv\n");
        /* interface=* (any), interval=0 (default), lifetime=0 (seconds) */
        virBufferAddLit(&configbuf, "ra-param=*,0,0\n");
    }

    if (wantDNS) {
        for (i = 0; i < dns->ntxts; i++) {
            virBufferAsprintf(&configbuf, "txt-record=%s,%s\n",
                              dns->txts[i].name,
                              dns->txts[i].value);
        }

        for (i = 0; i < dns->nsrvs; i++) {
            /* service/protocol are required, and should have been validated
             * by the parser.
             */
            if (!dns->srvs[i].service) {
                virReportError(VIR_ERR_INTERNAL_ERROR,
                               _("Missing required 'service' attribute in SRV record of network '%1$s'"),
                               def->name);
                return -1;
            }
            if (!dns->srvs[i].protocol) {
                virReportError(VIR_ERR_INTERNAL_ERROR,
                               _("Missing required 'service' attribute in SRV record of network '%1$s'"),
                               def->name);
                return -1;
            }
            /* RFC2782 requires that service and protocol be preceded by
             * an underscore.
             */
            virBufferAsprintf(&configbuf, "srv-host=_%s._%s",
                              dns->srvs[i].service, dns->srvs[i].protocol);

            /* domain is optional - it defaults to the domain of this network */
            if (dns->srvs[i].domain)
                virBufferAsprintf(&configbuf, ".%s", dns->srvs[i].domain);

            /* If target is empty or ".", that means "the service is
             * decidedly not available at this domain" (RFC2782). In that
             * case, any port, priority, or weight is irrelevant.
             */
            if (dns->srvs[i].target && STRNEQ(dns->srvs[i].target, ".")) {

                virBufferAsprintf(&configbuf, ",%s", dns->srvs[i].target);
                /* port, priority, and weight are optional, but are
                 * identified by their position in the line. If an item is
                 * unspecified, but something later in the line *is*
                 * specified, we need to give the default value for the
                 * unspecified item. (According to the dnsmasq manpage,
                 * the default for port is 1).
                 */
                if (dns->srvs[i].port ||
                    dns->srvs[i].priority || dns->srvs[i].weight)
                    virBufferAsprintf(&configbuf, ",%d",
                                      dns->srvs[i].port ? dns->srvs[i].port : 1);
                if (dns->srvs[i].priority || dns->srvs[i].weight)
                    virBufferAsprintf(&configbuf, ",%d", dns->srvs[i].priority);
                if (dns->srvs[i].weight)
                    virBufferAsprintf(&configbuf, ",%d", dns->srvs[i].weight);
            }
            virBufferAddLit(&configbuf, "\n");
        }
    }

    /* Find the first dhcp for both IPv4 and IPv6 */
    for (i = 0; (ipdef = virNetworkDefGetIPByIndex(def, AF_UNSPEC, i)); i++) {
        if (VIR_SOCKET_ADDR_IS_FAMILY(&ipdef->address, AF_INET)) {
            if (ipdef->nranges || ipdef->nhosts) {
                if (ipv4def) {
                    virReportError(VIR_ERR_CONFIG_UNSUPPORTED, "%s",
                                   _("For IPv4, multiple DHCP definitions cannot be specified."));
                    return -1;
                } else {
                    ipv4def = ipdef;
                }
            }

            networkDnsmasqConfTFTP(&configbuf, ipdef, &enableTFTP);
        }
        if (VIR_SOCKET_ADDR_IS_FAMILY(&ipdef->address, AF_INET6)) {
            if (ipdef->nranges || ipdef->nhosts) {
                if (ipv6def) {
                    virReportError(VIR_ERR_CONFIG_UNSUPPORTED, "%s",
                                   _("For IPv6, multiple DHCP definitions cannot be specified."));
                    return -1;
                } else {
                    ipv6def = ipdef;
                }
            } else {
                ipv6SLAAC = true;
            }
        }
    }

    if (ipv6def && ipv6SLAAC) {
        VIR_WARN("For IPv6, when DHCP is specified for one address, then "
                 "state-full Router Advertising will occur.  The additional "
                 "IPv6 addresses specified require manually configured guest "
                 "network to work properly since both state-full (DHCP) "
                 "and state-less (SLAAC) addressing are not supported "
                 "on the same network interface.");
    }

    if (networkDnsmasqConfDHCP(&configbuf, ipv4def, def->bridge, &nbleases, dctx) < 0 ||
        networkDnsmasqConfDHCP(&configbuf, ipv6def, def->bridge, &nbleases, dctx) < 0)
        return -1;

    if (nbleases > 0)
        virBufferAsprintf(&configbuf, "dhcp-lease-max=%d\n", nbleases);

    /* this is done once per interface */
    if (networkBuildDnsmasqHostsList(dctx, dns) < 0)
        return -1;

    /* Even if there are currently no static hosts, if we're
     * listening for DHCP, we should write a 0-length hosts
     * file to allow for runtime additions.
     */
    if (ipv4def || ipv6def)
        virBufferAsprintf(&configbuf, "dhcp-hostsfile=%s\n",
                          dctx->hostsfile->path);

    /* Likewise, always create this file and put it on the
     * commandline, to allow for runtime additions.
     */
    if (wantDNS) {
        virBufferAsprintf(&configbuf, "addn-hosts=%s\n",
                          dctx->addnhostsfile->path);
    }

    /* Configure DHCP to tell clients about the MTU. */
    if (def->mtu > 0)
        virBufferAsprintf(&configbuf, "dhcp-option=option:mtu,%d\n", def->mtu);

    if (ipv6def) {
        virBufferAddLit(&configbuf, "enable-ra\n");
    } else {
        for (i = 0;
             (ipdef = virNetworkDefGetIPByIndex(def, AF_INET6, i));
             i++) {
            if (!(ipdef->nranges || ipdef->nhosts)) {
                g_autofree char *bridgeaddr = virSocketAddrFormat(&ipdef->address);
                if (!bridgeaddr)
                    return -1;
                virBufferAsprintf(&configbuf,
                                  "dhcp-range=%s,ra-only\n", bridgeaddr);
            }
        }
    }

    if (def->namespaceData) {
        networkDnsmasqXmlNsDef *dnsmasqxmlns = def->namespaceData;
        GStrv n;
        for (n = dnsmasqxmlns->options; n && *n; n++)
            virBufferAsprintf(&configbuf, "%s\n", *n);
    }

    if (!(*configstr = virBufferContentAndReset(&configbuf)))
        return -1;

    *hostsfilestr = dnsmasqDhcpHostsToString(dctx->hostsfile->hosts,
                                             dctx->hostsfile->nhosts);

    return 0;
}


/* build the dnsmasq command line */
static int ATTRIBUTE_NONNULL(3)
networkBuildDhcpDaemonCommandLine(virNetworkDriverState *driver,
                                  virNetworkObj *obj,
                                  virCommand **cmdout,
                                  char *pidfile,
                                  dnsmasqContext *dctx)
{
    g_autoptr(virNetworkDriverConfig) cfg = virNetworkDriverGetConfig(driver);
    virNetworkDef *def = virNetworkObjGetDef(obj);
    g_autoptr(dnsmasqCaps) dnsmasq_caps = networkGetDnsmasqCaps(driver);
    g_autoptr(virCommand) cmd = NULL;
    g_autofree char *configfile = NULL;
    g_autofree char *configstr = NULL;
    g_autofree char *hostsfilestr = NULL;
    g_autofree char *leaseshelper_path = NULL;

    virNetworkObjSetDnsmasqPid(obj, -1);

    if (networkDnsmasqConfContents(obj, pidfile, &configstr, &hostsfilestr,
                                   dctx, dnsmasq_caps) < 0)
        return -1;
    if (!configstr)
        return -1;

    /* construct the filename */
    if (!(configfile = networkDnsmasqConfigFileName(cfg, def->name)))
        return -1;

    /* Write the file */
    if (virFileWriteStr(configfile, configstr, 0600) < 0) {
        virReportSystemError(errno,
                             _("couldn't write dnsmasq config file '%1$s'"),
                             configfile);
        return -1;
    }

    /* This helper is used to create custom leases file for libvirt */
    if (!(leaseshelper_path = virFileFindResource("libvirt_leaseshelper",
                                                  abs_top_builddir "/src",
                                                  LIBEXECDIR)))
        return -1;

    cmd = virCommandNew(dnsmasqCapsGetBinaryPath(dnsmasq_caps));
    virCommandAddArgFormat(cmd, "--conf-file=%s", configfile);
    /* Libvirt gains full control of leases database */
    virCommandAddArgFormat(cmd, "--leasefile-ro");
    virCommandAddArgFormat(cmd, "--dhcp-script=%s", leaseshelper_path);
    virCommandAddEnvPair(cmd, "VIR_BRIDGE_NAME", def->bridge);

    *cmdout = g_steal_pointer(&cmd);
    return 0;
}


static int
networkStartDhcpDaemon(virNetworkDriverState *driver,
                       virNetworkObj *obj)
{
    g_autoptr(virNetworkDriverConfig) cfg = virNetworkDriverGetConfig(driver);
    virNetworkDef *def = virNetworkObjGetDef(obj);
    virNetworkIPDef *ipdef;
    size_t i;
    bool needDnsmasq = false;
    g_autoptr(virCommand) cmd = NULL;
    g_autofree char *pidfile = NULL;
    pid_t dnsmasqPid;
    g_autoptr(dnsmasqContext) dctx = NULL;

    /* see if there are any IP addresses that need a dhcp server */
    i = 0;
    while ((ipdef = virNetworkDefGetIPByIndex(def, AF_UNSPEC, i))) {
        i++;
        if (ipdef->nranges || ipdef->nhosts || ipdef->tftproot)
            needDnsmasq = true;
    }

    /* no IP addresses at all, so we don't need to run */
    if (i == 0)
        return 0;

    /* no DHCP services needed, and user disabled DNS service */
    if (!needDnsmasq && def->dns.enable == VIR_TRISTATE_BOOL_NO)
        return 0;

    if (g_mkdir_with_parents(cfg->pidDir, 0777) < 0) {
        virReportSystemError(errno, _("cannot create directory %1$s"), cfg->pidDir);
        return -1;
    }

    if (!(pidfile = virPidFileBuildPath(cfg->pidDir, def->name)))
        return -1;

    if (g_mkdir_with_parents(cfg->dnsmasqStateDir, 0777) < 0) {
        virReportSystemError(errno,
                             _("cannot create directory %1$s"),
                             cfg->dnsmasqStateDir);
        return -1;
    }

    dctx = dnsmasqContextNew(def->name, cfg->dnsmasqStateDir);
    if (dctx == NULL)
        return -1;

    if (networkDnsmasqCapsRefresh(driver) < 0)
        return -1;

    if (networkBuildDhcpDaemonCommandLine(driver, obj, &cmd, pidfile, dctx) < 0)
        return -1;

    if (dnsmasqSave(dctx) < 0)
        return -1;

    if (virCommandRun(cmd, NULL) < 0)
        return -1;

    /*
     * There really is no race here - when dnsmasq daemonizes, its
     * leader process stays around until its child has actually
     * written its pidfile. So by time virCommandRun exits it has
     * waitpid'd and guaranteed the proess has started and written a
     * pid
     */

    if (virPidFileRead(cfg->pidDir, def->name, &dnsmasqPid) < 0)
        return -1;

    virNetworkObjSetDnsmasqPid(obj, dnsmasqPid);

    return 0;
}


/* networkRefreshDhcpDaemon:
 *  Update dnsmasq config files, then send a SIGHUP so that it rereads
 *  them.   This only works for the dhcp-hostsfile and the
 *  addn-hosts file.
 *
 *  Returns 0 on success, -1 on failure.
 */
static int
networkRefreshDhcpDaemon(virNetworkDriverState *driver,
                         virNetworkObj *obj)
{
    g_autoptr(virNetworkDriverConfig) cfg = virNetworkDriverGetConfig(driver);
    virNetworkDef *def = virNetworkObjGetDef(obj);
    size_t i;
    pid_t dnsmasqPid;
    virNetworkIPDef *ipdef;
    virNetworkIPDef *ipv4def;
    virNetworkIPDef *ipv6def;
    g_autoptr(dnsmasqContext) dctx = NULL;

    /* if no IP addresses specified, nothing to do */
    if (!virNetworkDefGetIPByIndex(def, AF_UNSPEC, 0))
        return 0;

    /* if there's no running dnsmasq, just start it */
    dnsmasqPid = virNetworkObjGetDnsmasqPid(obj);
    if (dnsmasqPid <= 0 || (kill(dnsmasqPid, 0) < 0))
        return networkStartDhcpDaemon(driver, obj);

    VIR_INFO("Refreshing dnsmasq for network %s", def->bridge);
    if (!(dctx = dnsmasqContextNew(def->name, cfg->dnsmasqStateDir)))
        return -1;

    /* Look for first IPv4 address that has dhcp defined.
     * We only support dhcp-host config on one IPv4 subnetwork
     * and on one IPv6 subnetwork.
     */
    ipv4def = NULL;
    for (i = 0;
         (ipdef = virNetworkDefGetIPByIndex(def, AF_INET, i));
         i++) {
        if (!ipv4def && (ipdef->nranges || ipdef->nhosts))
            ipv4def = ipdef;
    }

    ipv6def = NULL;
    for (i = 0;
         (ipdef = virNetworkDefGetIPByIndex(def, AF_INET6, i));
         i++) {
        if (!ipv6def && (ipdef->nranges || ipdef->nhosts))
            ipv6def = ipdef;
    }

    if (ipv4def && (networkBuildDnsmasqDhcpHostsList(dctx, ipv4def) < 0))
        return -1;

    if (ipv6def && (networkBuildDnsmasqDhcpHostsList(dctx, ipv6def) < 0))
        return -1;

    if (networkBuildDnsmasqHostsList(dctx, &def->dns) < 0)
        return -1;

    if (dnsmasqSave(dctx) < 0)
        return -1;

    return kill(dnsmasqPid, SIGHUP);

}


/* networkRestartDhcpDaemon:
 *
 * kill and restart dnsmasq, in order to update any config that is on
 * the dnsmasq commandline (and any placed in separate config files).
 *
 *  Returns 0 on success, -1 on failure.
 */
static int
networkRestartDhcpDaemon(virNetworkDriverState *driver,
                         virNetworkObj *obj)
{
    pid_t dnsmasqPid = virNetworkObjGetDnsmasqPid(obj);

    /* if there is a running dnsmasq, kill it */
    if (dnsmasqPid > 0) {
        virProcessKillPainfully(dnsmasqPid, false);
        virNetworkObjSetDnsmasqPid(obj, -1);
    }
    /* now start dnsmasq if it should be started */
    return networkStartDhcpDaemon(driver, obj);
}


static int
networkRefreshDaemonsHelper(virNetworkObj *obj,
                            void *opaque)
{
    VIR_LOCK_GUARD lock = virObjectLockGuard(obj);
    virNetworkDriverState *driver = opaque;
    virNetworkDef *def = virNetworkObjGetDef(obj);

    if (virNetworkObjIsActive(obj)) {
        switch ((virNetworkForwardType) def->forward.type) {
        case VIR_NETWORK_FORWARD_NONE:
        case VIR_NETWORK_FORWARD_NAT:
        case VIR_NETWORK_FORWARD_ROUTE:
        case VIR_NETWORK_FORWARD_OPEN:
            /* Only the three L3 network types that are configured by
             * libvirt will have a dnsmasq daemon associated
             * with them.  Here we send a SIGHUP to an existing
             * dnsmasq, or restart it if it has disappeared.
             */
            networkRefreshDhcpDaemon(driver, obj);
            break;

        case VIR_NETWORK_FORWARD_BRIDGE:
        case VIR_NETWORK_FORWARD_PRIVATE:
        case VIR_NETWORK_FORWARD_VEPA:
        case VIR_NETWORK_FORWARD_PASSTHROUGH:
        case VIR_NETWORK_FORWARD_HOSTDEV:
            break;

        case VIR_NETWORK_FORWARD_LAST:
        default:
            virReportEnumRangeError(virNetworkForwardType, def->forward.type);
            return 0;
        }
    }

    return 0;
}


/* SIGHUP/restart any dnsmasq
 * This should be called when libvirtd is restarted.
 */
static void
networkRefreshDaemons(virNetworkDriverState *driver)
{
    VIR_INFO("Refreshing network daemons");
    virNetworkObjListForEach(driver->networks,
                             networkRefreshDaemonsHelper,
                             driver);
}


static int
networkReloadFirewallRulesHelper(virNetworkObj *obj,
                                 void *opaque G_GNUC_UNUSED)
{
    VIR_LOCK_GUARD lock = virObjectLockGuard(obj);
    virNetworkDef *def = virNetworkObjGetDef(obj);

    if (virNetworkObjIsActive(obj)) {
        /*此network为active情况*/
        switch ((virNetworkForwardType) def->forward.type) {
        case VIR_NETWORK_FORWARD_NONE:
        case VIR_NETWORK_FORWARD_NAT:
        case VIR_NETWORK_FORWARD_ROUTE:
            /* Only three of the L3 network types that are configured by
             * libvirt need to have iptables rules reloaded. The 4th L3
             * network type, forward='open', doesn't need this because it
             * has no iptables rules.
             */
            networkRemoveFirewallRules(def);
            ignore_value(networkAddFirewallRules(def));
            break;

        case VIR_NETWORK_FORWARD_OPEN:
        case VIR_NETWORK_FORWARD_BRIDGE:
        case VIR_NETWORK_FORWARD_PRIVATE:
        case VIR_NETWORK_FORWARD_VEPA:
        case VIR_NETWORK_FORWARD_PASSTHROUGH:
        case VIR_NETWORK_FORWARD_HOSTDEV:
            break;

        case VIR_NETWORK_FORWARD_LAST:
        default:
            virReportEnumRangeError(virNetworkForwardType, def->forward.type);
            return 0;
        }
    }

    return 0;
}


static void
networkReloadFirewallRules(virNetworkDriverState *driver,
                           bool startup,
                           bool force)
{
    VIR_INFO("Reloading iptables rules");
    /* Ideally we'd not even register the driver when unprivilegd
     * but until we untangle the virt driver that's not viable */
    if (!driver->privileged)
        return;
    networkPreReloadFirewallRules(driver, startup, force);
    virNetworkObjListForEach(driver->networks,
                             networkReloadFirewallRulesHelper,
                             NULL);
    networkPostReloadFirewallRules(startup);
}


/* Enable IP Forwarding. Return 0 for success, -1 for failure. */
static int
networkEnableIPForwarding(bool enableIPv4,
                          bool enableIPv6)
{
    int ret = 0;
#ifdef WITH_SYSCTLBYNAME
    int enabled = 1;
    if (enableIPv4)
        ret = sysctlbyname("net.inet.ip.forwarding", NULL, 0,
                           &enabled, sizeof(enabled));
    if (enableIPv6 && ret == 0)
        ret = sysctlbyname("net.inet6.ip6.forwarding", NULL, 0,
                           &enabled, sizeof(enabled));
#else
    if (enableIPv4)
        ret = virFileWriteStr(SYSCTL_PATH "/net/ipv4/ip_forward", "1\n", 0);
    if (enableIPv6 && ret == 0)
        ret = virFileWriteStr(SYSCTL_PATH "/net/ipv6/conf/all/forwarding", "1\n", 0);

#endif
    return ret;
}


static int
networkSetIPv6Sysctl(const char *bridge,
                     const char *sysctl_field,
                     const char *sysctl_setting,
                     bool ignoreMissing)
{
    g_autofree char *field = g_strdup_printf(SYSCTL_PATH "/net/ipv6/conf/%s/%s",
                                             bridge, sysctl_field);

    if (ignoreMissing && access(field, W_OK) < 0 && errno == ENOENT)
        return -2;

    if (virFileWriteStr(field, sysctl_setting, 0) < 0) {
        virReportSystemError(errno,
                             _("cannot write to '%1$s' on bridge '%2$s'"),
                             field, bridge);
        return -1;
    }

    return 0;
}


static int
networkSetIPv6Sysctls(virNetworkObj *obj)
{
    virNetworkDef *def = virNetworkObjGetDef(obj);
    bool enableIPv6 = !!virNetworkDefGetIPByIndex(def, AF_INET6, 0);
    int rc;

    /* set disable_ipv6 if there are no ipv6 addresses defined for the
     * network. But also unset it if there *are* ipv6 addresses, as we
     * can't be sure of its default value.
     */
    rc = networkSetIPv6Sysctl(def->bridge, "disable_ipv6",
                              enableIPv6 ? "0" : "1", true);
    if (rc == -2) {
        if (!enableIPv6)
            VIR_DEBUG("ipv6 appears to already be disabled on %s",
                      def->bridge);
        return 0;
    } else if (rc < 0) {
        return -1;
    }

    /* The rest of the ipv6 sysctl tunables should always be set the
     * same, whether or not we're using ipv6 on this bridge.
     */

    /* Prevent guests from hijacking the host network by sending out
     * their own router advertisements.
     */
    if (networkSetIPv6Sysctl(def->bridge, "accept_ra", "0", false) < 0)
        return -1;

    /* All interfaces used as a gateway (which is what this is, by
     * definition), must always have autoconf=0.
     */
    if (networkSetIPv6Sysctl(def->bridge, "autoconf", "0", false) < 0)
        return -1;

    return 0;
}


/* add an IP address to a bridge */
static int
networkAddAddrToBridge(virNetworkObj *obj,
                       virNetworkIPDef *ipdef)
{
    virNetworkDef *def = virNetworkObjGetDef(obj);
    int prefix = virNetworkIPDefPrefix(ipdef);

    if (prefix < 0) {
        virReportError(VIR_ERR_INTERNAL_ERROR,
                       _("bridge '%1$s' has an invalid netmask or IP address"),
                       def->bridge);
        return -1;
    }

    if (virNetDevIPAddrAdd(def->bridge, &ipdef->address, NULL, prefix) < 0)
        return -1;

    return 0;
}


static int
networkStartHandleMACTableManagerMode(virNetworkObj *obj)
{
    virNetworkDef *def = virNetworkObjGetDef(obj);
    const char *brname = def->bridge;

    if (brname &&
        def->macTableManager == VIR_NETWORK_BRIDGE_MAC_TABLE_MANAGER_LIBVIRT) {
        if (virNetDevBridgeSetVlanFiltering(brname, true) < 0)
            return -1;
    }
    return 0;
}


/* add an IP (static) route to a bridge */
static int
networkAddRouteToBridge(virNetworkObj *obj,
                        virNetDevIPRoute *routedef)
{
    virNetworkDef *def = virNetworkObjGetDef(obj);
    int prefix = virNetDevIPRouteGetPrefix(routedef);
    unsigned int metric = virNetDevIPRouteGetMetric(routedef);
    virSocketAddr *addr = virNetDevIPRouteGetAddress(routedef);
    virSocketAddr *gateway = virNetDevIPRouteGetGateway(routedef);

    if (prefix < 0) {
        virReportError(VIR_ERR_INTERNAL_ERROR,
                       _("network '%1$s' has an invalid netmask or IP address in route definition"),
                       def->name);
        return -1;
    }

    if (virNetDevIPRouteAdd(def->bridge, addr, prefix, gateway, metric) < 0)
        return -1;

    return 0;
}


static int
networkStartNetworkVirtual(virNetworkDriverState *driver,
                           virNetworkObj *obj)
{
    g_autoptr(virNetworkDriverConfig) cfg = virNetworkDriverGetConfig(driver);
    virNetworkDef *def = virNetworkObjGetDef(obj);
    size_t i;
    bool v4present = false, v6present = false;
    virErrorPtr save_err = NULL;
    virNetworkIPDef *ipdef;
    virNetDevIPRoute *routedef;
    bool dnsmasqStarted = false;
    bool devOnline = false;
    bool firewalRulesAdded = false;

    /* Check to see if any network IP collides with an existing route */
    if (networkCheckRouteCollision(def) < 0)
        return -1;

    /* Create and configure the bridge device */
    if (!def->bridge) {
    	//桥名称未指定，报错
        /* bridge name can only be empty if the config files were
         * edited directly. Otherwise networkValidate() (called after
         * parsing the XML from networkCreateXML() and
         * networkDefine()) guarantees we will have a valid bridge
         * name before this point. Since hand editing of the config
         * files is explicitly prohibited we can, with clear
         * conscience, log an error and fail at this point.
         */
        virReportError(VIR_ERR_INTERNAL_ERROR,
                       _("network '%1$s' has no bridge name defined"),
                       def->name);
        return -1;
    }
    //创建桥
    if (virNetDevBridgeCreate(def->bridge, &def->mac) < 0)
        return -1;

<<<<<<< HEAD
    if (def->mac_specified) {
        /* To set a mac for the bridge, we need to define a dummy tap
         * device, set its mac, then attach it to the bridge. As long
         * as its mac address is lower than any other interface that
         * gets attached, the bridge will always maintain this mac
         * address.
         */
        macTapIfName = networkBridgeDummyNicName(def->bridge);
        if (!macTapIfName)
            /*构造dummy名称失败*/
            goto error;
        /* Keep tun fd open and interface up to allow for IPv6 DAD to happen */
        if (virNetDevTapCreateInBridgePort(def->bridge,
                                           &macTapIfName, &def->mac,
                                           NULL, NULL, &tapfd, 1, NULL, NULL,
                                           VIR_TRISTATE_BOOL_NO,
                                           NULL, def->mtu, NULL,
                                           VIR_NETDEV_TAP_CREATE_USE_MAC_FOR_BRIDGE |
                                           VIR_NETDEV_TAP_CREATE_IFUP |
                                           VIR_NETDEV_TAP_CREATE_PERSIST) < 0) {
            VIR_FREE(macTapIfName);
            goto error;
        }
    }
=======
    /* Set bridge options */
>>>>>>> 92315661

    if (def->mtu && virNetDevSetMTU(def->bridge, def->mtu) < 0)
        goto error;

    /* delay is configured in seconds, but virNetDevBridgeSetSTPDelay
     * expects milliseconds
     */
    if (virNetDevBridgeSetSTPDelay(def->bridge, def->delay * 1000) < 0)
        goto error;

    /*按需设置stp*/
    if (virNetDevBridgeSetSTP(def->bridge, def->stp ? true : false) < 0)
        goto error;

    /* Disable IPv6 on the bridge if there are no IPv6 addresses
     * defined, and set other IPv6 sysctl tunables appropriately.
     */
    if (networkSetIPv6Sysctls(obj) < 0)
        goto error;

    /* Add "once per network" rules */
    if (def->forward.type != VIR_NETWORK_FORWARD_OPEN &&
        networkAddFirewallRules(def) < 0)
        goto error;

    firewalRulesAdded = true;

    for (i = 0; (ipdef = virNetworkDefGetIPByIndex(def, AF_UNSPEC, i)); i++) {
        if (VIR_SOCKET_ADDR_IS_FAMILY(&ipdef->address, AF_INET))
            v4present = true;
        if (VIR_SOCKET_ADDR_IS_FAMILY(&ipdef->address, AF_INET6))
            v6present = true;

        /* Add the IP address/netmask to the bridge */
        if (networkAddAddrToBridge(obj, ipdef) < 0)
            goto error;
    }

    if (networkStartHandleMACTableManagerMode(obj) < 0)
        goto error;

    /* Bring up the bridge interface */
    if (virNetDevSetOnline(def->bridge, true) < 0)
        goto error;

    devOnline = true;

    for (i = 0; i < def->nroutes; i++) {
        virSocketAddr *gateway = NULL;

        routedef = def->routes[i];
        gateway = virNetDevIPRouteGetGateway(routedef);

        /* Add the IP route to the bridge */
        /* ignore errors, error msg will be generated */
        /* but libvirt will not know and net-destroy will work. */
        if (VIR_SOCKET_ADDR_VALID(gateway)) {
            if (networkAddRouteToBridge(obj, routedef) < 0) {
                /* an error occurred adding the static route */
                continue; /* for now, do nothing */
            }
        }
    }

    /* If forward.type != NONE, turn on global IP forwarding */
    if (def->forward.type != VIR_NETWORK_FORWARD_NONE) {
        if (v6present && !virNetDevIPCheckIPv6Forwarding())
            goto error; /* Precise error message already provided */

        if (networkEnableIPForwarding(v4present, v6present) < 0) {
            virReportSystemError(errno, "%s",
                                 _("failed to enable IP forwarding"));
            goto error;
        }
    }


    /* start dnsmasq if there are any IP addresses (v4 or v6) */
    if (v4present || v6present) {
        if (networkSetMacMap(cfg, obj) < 0)
            goto error;

        if (networkStartDhcpDaemon(driver, obj) < 0)
            goto error;

        dnsmasqStarted = true;
    }

    if (virNetDevBandwidthSet(def->bridge, def->bandwidth, true, true) < 0)
        goto error;

    return 0;

 error:
    virErrorPreserveLast(&save_err);
    if (def->bandwidth)
       virNetDevBandwidthClear(def->bridge);

    if (dnsmasqStarted) {
        pid_t dnsmasqPid = virNetworkObjGetDnsmasqPid(obj);
        kill(dnsmasqPid, SIGTERM);
        virNetworkObjSetDnsmasqPid(obj, -1);
    }

    if (devOnline)
        ignore_value(virNetDevSetOnline(def->bridge, false));

    if (firewalRulesAdded &&
        def->forward.type != VIR_NETWORK_FORWARD_OPEN)
        networkRemoveFirewallRules(def);

    virNetworkObjUnrefMacMap(obj);

    ignore_value(virNetDevBridgeDelete(def->bridge));

    virErrorRestore(&save_err);
    return -1;
}


static int
networkShutdownNetworkVirtual(virNetworkObj *obj)
{
    virNetworkDef *def = virNetworkObjGetDef(obj);
    pid_t dnsmasqPid;

    if (def->bandwidth)
        virNetDevBandwidthClear(def->bridge);

    virNetworkObjUnrefMacMap(obj);
    dnsmasqPid = virNetworkObjGetDnsmasqPid(obj);
    if (dnsmasqPid > 0)
        kill(dnsmasqPid, SIGTERM);

    /* We no longer create a dummy NIC, but if we've upgraded
     * from old libvirt, we still need to delete any dummy NIC
     * that might exist. Keep this logic around for a while...
     */
    if (def->mac_specified) {
        g_autofree char *macTapIfName = networkBridgeDummyNicName(def->bridge);
        if (macTapIfName && virNetDevExists(macTapIfName))
            ignore_value(virNetDevTapDelete(macTapIfName, NULL));
    }

    ignore_value(virNetDevSetOnline(def->bridge, false));

    if (def->forward.type != VIR_NETWORK_FORWARD_OPEN)
        networkRemoveFirewallRules(def);

    ignore_value(virNetDevBridgeDelete(def->bridge));

    /* See if its still alive and really really kill it */
    dnsmasqPid = virNetworkObjGetDnsmasqPid(obj);
    if (dnsmasqPid > 0 &&
        (kill(dnsmasqPid, 0) == 0))
        kill(dnsmasqPid, SIGKILL);
    virNetworkObjSetDnsmasqPid(obj, -1);

    return 0;
}


static int
networkStartNetworkBridge(virNetworkObj *obj)
{
    virNetworkDef *def = virNetworkObjGetDef(obj);

    /* put anything here that needs to be done each time a network of
     * type BRIDGE, is started. On failure, undo anything you've done,
     * and return -1. On success return 0.
     */
    //配置bandwidth
    if (virNetDevBandwidthSet(def->bridge, def->bandwidth, true, true) < 0)
        goto error;

    if (networkStartHandleMACTableManagerMode(obj) < 0)
        goto error;

    return 0;

 error:
    if (def->bandwidth)
       virNetDevBandwidthClear(def->bridge);
    return -1;
}


static int
networkShutdownNetworkBridge(virNetworkObj *obj G_GNUC_UNUSED)
{
    virNetworkDef *def = virNetworkObjGetDef(obj);

    /* put anything here that needs to be done each time a network of
     * type BRIDGE is shutdown. On failure, undo anything you've done,
     * and return -1. On success return 0.
     */
    if (def->bandwidth)
       virNetDevBandwidthClear(def->bridge);

    return 0;
}


/* networkCreateInterfacePool:
 * @netdef: the original NetDef from the network
 *
 * Creates an implicit interface pool of VF's when a PF dev is given
 */
static int
networkCreateInterfacePool(virNetworkDef *netdef)
{
    g_autoptr(virPCIVirtualFunctionList) vfs = NULL;
    int ret = -1;
    size_t i;

    if (netdef->forward.npfs == 0 || netdef->forward.nifs > 0)
       return 0;

    if (virNetDevGetVirtualFunctions(netdef->forward.pfs->dev, &vfs) < 0) {
        virReportError(VIR_ERR_INTERNAL_ERROR,
                       _("Could not get Virtual functions on %1$s"),
                       netdef->forward.pfs->dev);
        goto cleanup;
    }

    netdef->forward.ifs = g_new0(virNetworkForwardIfDef, vfs->nfunctions);

    for (i = 0; i < vfs->nfunctions; i++) {
        virPCIDeviceAddress *thisVirtFn = vfs->functions[i].addr;
        const char *thisName = vfs->functions[i].ifname;
        virNetworkForwardIfDef *thisIf
            = &netdef->forward.ifs[netdef->forward.nifs];

        switch ((virNetworkForwardType) netdef->forward.type) {
        case VIR_NETWORK_FORWARD_BRIDGE:
        case VIR_NETWORK_FORWARD_PRIVATE:
        case VIR_NETWORK_FORWARD_VEPA:
        case VIR_NETWORK_FORWARD_PASSTHROUGH:
            if (thisName) {
                thisIf->device.dev = g_strdup(thisName);
                thisIf->type = VIR_NETWORK_FORWARD_HOSTDEV_DEVICE_NETDEV;
                netdef->forward.nifs++;
            } else {
                VIR_WARN("VF %zu of SRIOV PF %s couldn't be added to the "
                         "interface pool because it isn't bound "
                         "to a network driver - possibly in use elsewhere",
                         i, netdef->forward.pfs->dev);
            }
            break;

        case VIR_NETWORK_FORWARD_HOSTDEV:
            /* VF's are always PCI devices */
            thisIf->type = VIR_NETWORK_FORWARD_HOSTDEV_DEVICE_PCI;
            thisIf->device.pci.domain = thisVirtFn->domain;
            thisIf->device.pci.bus = thisVirtFn->bus;
            thisIf->device.pci.slot = thisVirtFn->slot;
            thisIf->device.pci.function = thisVirtFn->function;
            netdef->forward.nifs++;
            break;

        case VIR_NETWORK_FORWARD_NONE:
        case VIR_NETWORK_FORWARD_NAT:
        case VIR_NETWORK_FORWARD_ROUTE:
        case VIR_NETWORK_FORWARD_OPEN:
            /* by definition these will never be encountered here */
            break;

        case VIR_NETWORK_FORWARD_LAST:
        default:
            virReportEnumRangeError(virNetworkForwardType, netdef->forward.type);
            goto cleanup;
        }
    }

    if (netdef->forward.nifs == 0) {
        /* If we don't get at least one interface in the pool, declare
         * failure
         */
        virReportError(VIR_ERR_INTERNAL_ERROR,
                       _("No usable Vf's present on SRIOV PF %1$s"),
                       netdef->forward.pfs->dev);
        goto cleanup;
    }

    ret = 0;
 cleanup:
    if (ret < 0) {
        /* free all the entries made before error */
        for (i = 0; i < netdef->forward.nifs; i++) {
            if (netdef->forward.ifs[i].type
                == VIR_NETWORK_FORWARD_HOSTDEV_DEVICE_NETDEV)
                g_free(netdef->forward.ifs[i].device.dev);
        }
        netdef->forward.nifs = 0;
    }
    if (netdef->forward.nifs == 0)
        g_clear_pointer(&netdef->forward.ifs, g_free);

    return ret;
}


static int
networkStartNetworkExternal(virNetworkObj *obj)
{
    /* put anything here that needs to be done each time a network of
     * type BRIDGE, PRIVATE, VEPA, HOSTDEV or PASSTHROUGH is started. On
     * failure, undo anything you've done, and return -1. On success
     * return 0.
     */
    return networkCreateInterfacePool(virNetworkObjGetDef(obj));
}


static int
networkShutdownNetworkExternal(virNetworkObj *obj G_GNUC_UNUSED)
{
    /* put anything here that needs to be done each time a network of
     * type BRIDGE, PRIVATE, VEPA, HOSTDEV or PASSTHROUGH is shutdown. On
     * failure, undo anything you've done, and return -1. On success
     * return 0.
     */
    return 0;
}


/*启动network*/
static int
networkStartNetwork(virNetworkDriverState *driver,
                    virNetworkObj *obj)
{
    g_autoptr(virNetworkDriverConfig) cfg = virNetworkDriverGetConfig(driver);
    virNetworkDef *def = virNetworkObjGetDef(obj);
    int ret = -1;

    VIR_DEBUG("driver=%p, network=%p", driver, obj);

    if (virNetworkObjIsActive(obj)) {
        /*跳过active的network*/
        virReportError(VIR_ERR_OPERATION_INVALID,
                       "%s", _("network is already active"));
        return ret;
    }

    VIR_DEBUG("Beginning network startup process");

    virNetworkObjDeleteAllPorts(obj, cfg->stateDir);

    VIR_DEBUG("Setting current network def as transient");
    if (virNetworkObjSetDefTransient(obj, true, network_driver->xmlopt) < 0)
        goto cleanup;

    /* Run an early hook to set-up missing devices.
     * If the script raised an error abort the launch. */
    //运行network hook "op_start"
    if (networkRunHook(obj, NULL,
                       VIR_HOOK_NETWORK_OP_START,
                       VIR_HOOK_SUBOP_BEGIN) < 0)
        goto cleanup;

    switch ((virNetworkForwardType) def->forward.type) {

    case VIR_NETWORK_FORWARD_NONE:
    case VIR_NETWORK_FORWARD_NAT:
    case VIR_NETWORK_FORWARD_ROUTE:
    case VIR_NETWORK_FORWARD_OPEN:
        if (networkStartNetworkVirtual(driver, obj) < 0)
            goto cleanup;
        break;

    case VIR_NETWORK_FORWARD_BRIDGE:
    	//按桥模式转发，创建相应的桥
        if (def->bridge) {
            if (networkStartNetworkBridge(obj) < 0)
                goto cleanup;
            break;
        }
        /* intentionally fall through to the macvtap/direct case for
         * VIR_NETWORK_FORWARD_BRIDGE with no bridge device defined
         * (since that is macvtap bridge mode).
         */
        G_GNUC_FALLTHROUGH;

    case VIR_NETWORK_FORWARD_PRIVATE:
    case VIR_NETWORK_FORWARD_VEPA:
    case VIR_NETWORK_FORWARD_PASSTHROUGH:
    case VIR_NETWORK_FORWARD_HOSTDEV:
        if (networkStartNetworkExternal(obj) < 0)
            goto cleanup;
        break;

    case VIR_NETWORK_FORWARD_LAST:
    default:
        virReportEnumRangeError(virNetworkForwardType, def->forward.type);
        goto cleanup;
    }

    virNetworkObjSetFloorSum(obj, 0);

    /* finally we can call the 'started' hook script if any */
    if (networkRunHook(obj, NULL,
                       VIR_HOOK_NETWORK_OP_STARTED,
                       VIR_HOOK_SUBOP_BEGIN) < 0)
        goto cleanup;

    /* Persist the live configuration now that anything autogenerated
     * is setup.
     */
    VIR_DEBUG("Writing network status to disk");
    if (virNetworkObjSaveStatus(cfg->stateDir,
                                obj, network_driver->xmlopt) < 0)
        goto cleanup;

    virNetworkObjSetActive(obj, true);
    VIR_INFO("Network '%s' started up", def->name);
    ret = 0;

 cleanup:
    if (ret < 0) {
        virErrorPtr save_err;

        virErrorPreserveLast(&save_err);
        virNetworkObjUnsetDefTransient(obj);
        networkShutdownNetwork(driver, obj);
        virErrorRestore(&save_err);
    }
    return ret;
}


static int
networkShutdownNetwork(virNetworkDriverState *driver,
                       virNetworkObj *obj)
{
    g_autoptr(virNetworkDriverConfig) cfg = virNetworkDriverGetConfig(driver);
    virNetworkDef *def = virNetworkObjGetDef(obj);
    int ret = 0;
    g_autofree char *stateFile = NULL;

    VIR_INFO("Shutting down network '%s'", def->name);

    if (!virNetworkObjIsActive(obj))
        return 0;

    stateFile = virNetworkConfigFile(cfg->stateDir, def->name);
    if (!stateFile)
        return -1;

    unlink(stateFile);

    switch ((virNetworkForwardType) def->forward.type) {

    case VIR_NETWORK_FORWARD_NONE:
    case VIR_NETWORK_FORWARD_NAT:
    case VIR_NETWORK_FORWARD_ROUTE:
    case VIR_NETWORK_FORWARD_OPEN:
        ret = networkShutdownNetworkVirtual(obj);
        break;

    case VIR_NETWORK_FORWARD_BRIDGE:
        if (def->bridge) {
            ret = networkShutdownNetworkBridge(obj);
            break;
        }
        /* intentionally fall through to the macvtap/direct case for
         * VIR_NETWORK_FORWARD_BRIDGE with no bridge device defined
         * (since that is macvtap bridge mode).
         */
        G_GNUC_FALLTHROUGH;

    case VIR_NETWORK_FORWARD_PRIVATE:
    case VIR_NETWORK_FORWARD_VEPA:
    case VIR_NETWORK_FORWARD_PASSTHROUGH:
    case VIR_NETWORK_FORWARD_HOSTDEV:
        ret = networkShutdownNetworkExternal(obj);
        break;

    case VIR_NETWORK_FORWARD_LAST:
    default:
        virReportEnumRangeError(virNetworkForwardType, def->forward.type);
        return -1;
    }

    /* now that we know it's stopped call the hook if present */
    networkRunHook(obj, NULL, VIR_HOOK_NETWORK_OP_STOPPED,
                   VIR_HOOK_SUBOP_END);

    virNetworkObjSetActive(obj, false);
    virNetworkObjUnsetDefTransient(obj);
    return ret;
}


static virNetworkPtr
networkLookupByUUID(virConnectPtr conn,
                    const unsigned char *uuid)
{
    virNetworkDriverState *driver = networkGetDriver();
    virNetworkObj *obj;
    virNetworkDef *def;
    virNetworkPtr net = NULL;

    obj = virNetworkObjFindByUUID(driver->networks, uuid);
    if (!obj) {
        char uuidstr[VIR_UUID_STRING_BUFLEN];
        virUUIDFormat(uuid, uuidstr);
        virReportError(VIR_ERR_NO_NETWORK,
                       _("no network with matching uuid '%1$s'"),
                       uuidstr);
        goto cleanup;
    }
    def = virNetworkObjGetDef(obj);

    if (virNetworkLookupByUUIDEnsureACL(conn, def) < 0)
        goto cleanup;

    net = virGetNetwork(conn, def->name, def->uuid);

 cleanup:
    virNetworkObjEndAPI(&obj);
    return net;
}


static virNetworkPtr
networkLookupByName(virConnectPtr conn,
                    const char *name)
{
    virNetworkDriverState *driver = networkGetDriver();
    virNetworkObj *obj;
    virNetworkDef *def;
    virNetworkPtr net = NULL;

    obj = virNetworkObjFindByName(driver->networks, name);
    if (!obj) {
        virReportError(VIR_ERR_NO_NETWORK,
                       _("no network with matching name '%1$s'"), name);
        goto cleanup;
    }
    def = virNetworkObjGetDef(obj);

    if (virNetworkLookupByNameEnsureACL(conn, def) < 0)
        goto cleanup;

    net = virGetNetwork(conn, def->name, def->uuid);

 cleanup:
    virNetworkObjEndAPI(&obj);
    return net;
}


static int
networkConnectNumOfNetworks(virConnectPtr conn)
{
    virNetworkDriverState *driver = networkGetDriver();

    if (virConnectNumOfNetworksEnsureACL(conn) < 0)
        return -1;

    return virNetworkObjListNumOfNetworks(driver->networks, true,
                                          virConnectNumOfNetworksCheckACL,
                                          conn);
}


static int
networkConnectListNetworks(virConnectPtr conn,
                           char **const names,
                           int maxnames)
{
    virNetworkDriverState *driver = networkGetDriver();

    if (virConnectListNetworksEnsureACL(conn) < 0)
        return -1;

    return virNetworkObjListGetNames(driver->networks, true, names, maxnames,
                                     virConnectListNetworksCheckACL, conn);
}


static int
networkConnectNumOfDefinedNetworks(virConnectPtr conn)
{
    virNetworkDriverState *driver = networkGetDriver();

    if (virConnectNumOfDefinedNetworksEnsureACL(conn) < 0)
        return -1;

    return virNetworkObjListNumOfNetworks(driver->networks, false,
                                          virConnectNumOfDefinedNetworksCheckACL,
                                          conn);
}


static int
networkConnectListDefinedNetworks(virConnectPtr conn,
                                  char **const names,
                                  int maxnames)
{
    virNetworkDriverState *driver = networkGetDriver();

    if (virConnectListDefinedNetworksEnsureACL(conn) < 0)
        return -1;

    return virNetworkObjListGetNames(driver->networks, false, names, maxnames,
                                     virConnectListDefinedNetworksCheckACL,
                                     conn);
}


static int
networkConnectListAllNetworks(virConnectPtr conn,
                              virNetworkPtr **nets,
                              unsigned int flags)
{
    virNetworkDriverState *driver = networkGetDriver();

    virCheckFlags(VIR_CONNECT_LIST_NETWORKS_FILTERS_ALL, -1);

    if (virConnectListAllNetworksEnsureACL(conn) < 0)
        return -1;

    return virNetworkObjListExport(conn, driver->networks, nets,
                                   virConnectListAllNetworksCheckACL,
                                   flags);
}


static int
networkConnectNetworkEventRegisterAny(virConnectPtr conn,
                                      virNetworkPtr net,
                                      int eventID,
                                      virConnectNetworkEventGenericCallback callback,
                                      void *opaque,
                                      virFreeCallback freecb)
{
    virNetworkDriverState *driver = networkGetDriver();
    int ret = -1;

    if (virConnectNetworkEventRegisterAnyEnsureACL(conn) < 0)
        return -1;

    if (virNetworkEventStateRegisterID(conn, driver->networkEventState,
                                       net, eventID, callback,
                                       opaque, freecb, &ret) < 0)
        ret = -1;

    return ret;
}


static int
networkConnectNetworkEventDeregisterAny(virConnectPtr conn,
                                        int callbackID)
{
    virNetworkDriverState *driver = networkGetDriver();

    if (virConnectNetworkEventDeregisterAnyEnsureACL(conn) < 0)
        return -1;

    if (virObjectEventStateDeregisterID(conn,
                                        driver->networkEventState,
                                        callbackID, true) < 0)
        return -1;

    return 0;
}


static int
networkIsActive(virNetworkPtr net)
{
    virNetworkObj *obj;
    int ret = -1;

    if (!(obj = networkObjFromNetwork(net)))
        return ret;

    if (virNetworkIsActiveEnsureACL(net->conn, virNetworkObjGetDef(obj)) < 0)
        goto cleanup;

    ret = virNetworkObjIsActive(obj);

 cleanup:
    virNetworkObjEndAPI(&obj);
    return ret;
}


static int
networkIsPersistent(virNetworkPtr net)
{
    virNetworkObj *obj;
    int ret = -1;

    if (!(obj = networkObjFromNetwork(net)))
        return ret;

    if (virNetworkIsPersistentEnsureACL(net->conn, virNetworkObjGetDef(obj)) < 0)
        goto cleanup;

    ret = virNetworkObjIsPersistent(obj);

 cleanup:
    virNetworkObjEndAPI(&obj);
    return ret;
}


/*
 * networkFindUnusedBridgeName() - try to find a bridge name that is
 * unused by the currently configured libvirt networks, as well as by
 * the host system itself (possibly created by someone/something other
 * than libvirt). Set this network's name to that new name.
 */
static int
networkFindUnusedBridgeName(virNetworkObjList *nets,
                            virNetworkDef *def)
{
    int id = 0;
    const char *templ = "virbr%d";
    const char *p;

    if (def->bridge &&
        (p = strchr(def->bridge, '%')) == strrchr(def->bridge, '%') &&
        p && p[1] == 'd')
        templ = def->bridge;

    do {
        g_autofree char *newname = g_strdup_printf(templ, id);

        /* check if this name is used in another libvirt network or
         * there is an existing device with that name. ignore errors
         * from virNetDevExists(), just in case it isn't implemented
         * on this platform (probably impossible).
         */
        if (!(virNetworkObjBridgeInUse(nets, newname, def->name) ||
              virNetDevExists(newname) == 1)) {
            g_free(def->bridge); /*could contain template */
            def->bridge = g_steal_pointer(&newname);
            return 0;
        }
    } while (++id <= MAX_BRIDGE_ID);

    virReportError(VIR_ERR_INTERNAL_ERROR,
                   _("Bridge generation exceeded max id %1$d"),
                   MAX_BRIDGE_ID);
    return -1;
}


/*
 * networkValidateBridgeName() - if no bridge name is set, or if the
 * bridge name contains a %d (indicating that this is a template for
 * the actual name) try to set an appropriate bridge name.  If a
 * bridge name *is* set, make sure it doesn't conflict with any other
 * network's bridge name.
 */
static int
networkBridgeNameValidate(virNetworkObjList *nets,
                          virNetworkDef *def)
{
    VIR_LOCK_GUARD lock = virLockGuardLock(&bridgeNameValidateMutex);

    if (def->bridge && !strstr(def->bridge, "%d")) {
        if (virNetworkObjBridgeInUse(nets, def->bridge, def->name)) {
            virReportError(VIR_ERR_INTERNAL_ERROR,
                           _("bridge name '%1$s' already in use."),
                           def->bridge);
            return -1;
        }
    } else {
        /* Allocate a bridge name */
        if (networkFindUnusedBridgeName(nets, def) < 0)
            return -1;
    }

    return 0;
}


static int
networkValidate(virNetworkDriverState *driver,
                virNetworkDef *def)
{
    size_t i, j;
    bool vlanUsed, vlanAllowed, badVlanUse = false;
    virPortGroupDef *defaultPortGroup = NULL;
    virNetworkIPDef *ipdef;
    bool ipv4def = false, ipv6def = false;
    bool bandwidthAllowed = false;
    bool usesInterface = false, usesAddress = false;

    if (virXMLCheckIllegalChars("name", def->name, "\n") < 0)
        return -1;

    /* Only the three L3 network types that are configured by libvirt
     * need to have a bridge device name / mac address provided
     */
    switch ((virNetworkForwardType) def->forward.type) {
    case VIR_NETWORK_FORWARD_NONE:
    case VIR_NETWORK_FORWARD_NAT:
    case VIR_NETWORK_FORWARD_ROUTE:
    case VIR_NETWORK_FORWARD_OPEN:
        /* if no bridge name was given in the config, find a name
         * unused by any other libvirt networks and assign it.
         */
        if (networkBridgeNameValidate(driver->networks, def) < 0)
            return -1;

        virNetworkSetBridgeMacAddr(def);
        bandwidthAllowed = true;
        break;

    case VIR_NETWORK_FORWARD_BRIDGE:
        if (def->bridge != NULL)
            bandwidthAllowed = true;

        G_GNUC_FALLTHROUGH;

    case VIR_NETWORK_FORWARD_PRIVATE:
    case VIR_NETWORK_FORWARD_VEPA:
    case VIR_NETWORK_FORWARD_PASSTHROUGH:
    case VIR_NETWORK_FORWARD_HOSTDEV:
        /* They are also the only types that currently support setting
         * a MAC or IP address for the host-side device (bridge), DNS
         * configuration, or network-wide bandwidth limits.
         */
        if (def->mac_specified) {
            virReportError(VIR_ERR_CONFIG_UNSUPPORTED,
                           _("Unsupported <mac> element in network %1$s with forward mode='%2$s'"),
                           def->name,
                           virNetworkForwardTypeToString(def->forward.type));
            return -1;
        }
        if (virNetworkDefGetIPByIndex(def, AF_UNSPEC, 0)) {
            virReportError(VIR_ERR_CONFIG_UNSUPPORTED,
                           _("Unsupported <ip> element in network %1$s with forward mode='%2$s'"),
                           def->name,
                           virNetworkForwardTypeToString(def->forward.type));
            return -1;
        }
        if (def->dns.ntxts || def->dns.nhosts || def->dns.nsrvs) {
            virReportError(VIR_ERR_CONFIG_UNSUPPORTED,
                           _("Unsupported <dns> element in network %1$s with forward mode='%2$s'"),
                           def->name,
                           virNetworkForwardTypeToString(def->forward.type));
            return -1;
        }
        if (def->domain) {
            virReportError(VIR_ERR_CONFIG_UNSUPPORTED,
                           _("Unsupported <domain> element in network %1$s with forward mode='%2$s'"),
                           def->name,
                           virNetworkForwardTypeToString(def->forward.type));
            return -1;
        }
        break;

    case VIR_NETWORK_FORWARD_LAST:
    default:
        virReportEnumRangeError(virNetworkForwardType, def->forward.type);
        return -1;
    }

    if (def->bandwidth &&
        !bandwidthAllowed) {
        virReportError(VIR_ERR_CONFIG_UNSUPPORTED,
                       _("Unsupported network-wide <bandwidth> element in network %1$s with forward mode='%2$s'"),
                       def->name,
                       virNetworkForwardTypeToString(def->forward.type));
        return -1;
    }

    /* we support configs with a single PF defined:
     *   <pf dev='eth0'/>
     * or with a list of netdev names:
     *   <interface dev='eth9'/>
     * OR a list of PCI addresses
     *   <address type='pci' domain='0' bus='4' slot='0' function='1'/>
     * but not any combination of those.
     *
     * Since <interface> and <address> are for some strange reason
     * stored in the same array, we need to cycle through it and check
     * the type of each.
     */
    for (i = 0; i < def->forward.nifs; i++) {
        virNetworkForwardIfDef *iface = &def->forward.ifs[i];
        g_autofree char *sysfs_path = NULL;

        switch ((virNetworkForwardHostdevDeviceType)iface->type) {
        case VIR_NETWORK_FORWARD_HOSTDEV_DEVICE_NETDEV:
            usesInterface = true;

            if (def->forward.type == VIR_NETWORK_FORWARD_HOSTDEV) {
                virReportError(VIR_ERR_CONFIG_UNSUPPORTED,
                               _("hostdev network '%1$s' lists '%2$s' in the device pool, but hostdev networks require all devices to be listed by PCI address, not network device name"),
                               def->name, iface->device.dev);
                return -1;
            }
            break;

        case VIR_NETWORK_FORWARD_HOSTDEV_DEVICE_PCI: {
            usesAddress = true;

            if (def->forward.type != VIR_NETWORK_FORWARD_HOSTDEV) {
                virReportError(VIR_ERR_CONFIG_UNSUPPORTED,
                               _("network '%1$s' has forward mode '%2$s' but lists a device by PCI address in the device pool. This is only supported for networks with forward mode 'hostdev'"),
                               def->name,
                               virNetworkForwardTypeToString(def->forward.type));
                return -1;
            }

            if (virPCIDeviceAddressGetSysfsFile(&iface->device.pci, &sysfs_path) < 0)
                return -1;

            if (!virPCIIsVirtualFunction(sysfs_path)) {
            	/*设备必须为vf*/
                virReportError(VIR_ERR_CONFIG_UNSUPPORTED,
                               _("device '%1$s' in network '%2$s' is not an SR-IOV Virtual Function"),
                               sysfs_path, def->name);
                return -1;
            }
            break;
        }

        case VIR_NETWORK_FORWARD_HOSTDEV_DEVICE_NONE:
        case VIR_NETWORK_FORWARD_HOSTDEV_DEVICE_LAST:
            break;
        }
    }
    if ((def->forward.npfs > 0) + usesInterface + usesAddress > 1) {
        virReportError(VIR_ERR_CONFIG_UNSUPPORTED,
                       _("<address>, <interface>, and <pf> elements of <forward> in network %1$s are mutually exclusive"),
                       def->name);
        return -1;
    }

    /* We only support dhcp on one IPv4 address and
     * on one IPv6 address per defined network
     */
    for (i = 0;
         (ipdef = virNetworkDefGetIPByIndex(def, AF_UNSPEC, i));
         i++) {
        if (VIR_SOCKET_ADDR_IS_FAMILY(&ipdef->address, AF_INET)) {
            if (ipdef->nranges || ipdef->nhosts) {
                if (ipv4def) {
                    virReportError(VIR_ERR_CONFIG_UNSUPPORTED, "%s",
                               _("Multiple IPv4 dhcp sections found -- dhcp is supported only for a single IPv4 address on each network"));
                    return -1;
                } else {
                    ipv4def = true;
                }
            }
        }
        if (VIR_SOCKET_ADDR_IS_FAMILY(&ipdef->address, AF_INET6)) {
            if (ipdef->nranges || ipdef->nhosts) {
                if (ipv6def) {
                    virReportError(VIR_ERR_CONFIG_UNSUPPORTED, "%s",
                               _("Multiple IPv6 dhcp sections found -- dhcp is supported only for a single IPv6 address on each network"));
                    return -1;
                } else {
                    ipv6def = true;
                }
            }
        }
    }

    /* The only type of networks that currently support transparent
     * vlan configuration are those using hostdev sr-iov devices from
     * a pool, and those using an Open vSwitch bridge.
     */

    vlanAllowed = (def->forward.type == VIR_NETWORK_FORWARD_HOSTDEV ||
                   def->forward.type == VIR_NETWORK_FORWARD_PASSTHROUGH ||
                   (def->forward.type == VIR_NETWORK_FORWARD_BRIDGE &&
                    def->virtPortProfile &&
                    def->virtPortProfile->virtPortType
                    == VIR_NETDEV_VPORT_PROFILE_OPENVSWITCH));

    vlanUsed = def->vlan.nTags > 0;
    for (i = 0; i < def->nPortGroups; i++) {
        if (vlanUsed || def->portGroups[i].vlan.nTags > 0) {
            /* anyone using this portgroup will get a vlan tag. Verify
             * that they will also be using an openvswitch connection,
             * as that is the only type of network that currently
             * supports a vlan tag.
             */
            if (def->portGroups[i].virtPortProfile) {
                if (def->forward.type != VIR_NETWORK_FORWARD_BRIDGE ||
                    def->portGroups[i].virtPortProfile->virtPortType
                    != VIR_NETDEV_VPORT_PROFILE_OPENVSWITCH) {
                    badVlanUse = true;
                }
            } else if (!vlanAllowed) {
                /* virtualport taken from base network definition */
                badVlanUse = true;
            }
        }
        if (def->portGroups[i].isDefault) {
            if (defaultPortGroup) {
                virReportError(VIR_ERR_CONFIG_UNSUPPORTED,
                               _("network '%1$s' has multiple default <portgroup> elements (%2$s and %3$s), but only one default is allowed"),
                               def->name, defaultPortGroup->name,
                               def->portGroups[i].name);
                return -1;
            }
            defaultPortGroup = &def->portGroups[i];
        }
        for (j = i + 1; j < def->nPortGroups; j++) {
            if (STREQ(def->portGroups[i].name, def->portGroups[j].name)) {
                virReportError(VIR_ERR_CONFIG_UNSUPPORTED,
                               _("multiple <portgroup> elements with the same name (%1$s) in network '%2$s'"),
                               def->portGroups[i].name, def->name);
                return -1;
            }
        }
        if (def->portGroups[i].bandwidth && !bandwidthAllowed) {
            virReportError(VIR_ERR_CONFIG_UNSUPPORTED,
                           _("Unsupported <bandwidth> element in network '%1$s' in portgroup '%2$s' with forward mode='%3$s'"),
                           def->name, def->portGroups[i].name,
                           virNetworkForwardTypeToString(def->forward.type));
            return -1;
        }
    }
    if (badVlanUse ||
        (vlanUsed && !vlanAllowed && !defaultPortGroup)) {
        /* NB: if defaultPortGroup is set, we don't directly look at
         * vlanUsed && !vlanAllowed, because the network will never be
         * used without having a portgroup added in, so all necessary
         * checks were done in the loop above.
         */
        virReportError(VIR_ERR_CONFIG_UNSUPPORTED,
                       _("<vlan> element specified for network %1$s, whose type doesn't support vlan configuration"),
                       def->name);
        return -1;
    }

    if (def->forward.type == VIR_NETWORK_FORWARD_HOSTDEV) {
        for (i = 0; i < def->nPortGroups; i++) {
            if (def->portGroups[i].bandwidth) {
                virReportError(VIR_ERR_CONFIG_UNSUPPORTED,
                               _("unsupported <bandwidth> element in <portgroup name='%1$s'> of network '%2$s' with forward mode='%3$s'"),
                               def->portGroups[i].name, def->name,
                               virNetworkForwardTypeToString(def->forward.type));
                return -1;
            }
        }
    }
    return 0;
}


static virNetworkPtr
networkCreateXMLFlags(virConnectPtr conn,
                      const char *xml,
                      unsigned int flags)
{
    virNetworkDriverState *driver = networkGetDriver();
    g_autoptr(virNetworkDef) newDef = NULL;
    virNetworkObj *obj = NULL;
    virNetworkDef *def;
    virNetworkPtr net = NULL;
    virObjectEvent *event = NULL;

    virCheckFlags(VIR_NETWORK_CREATE_VALIDATE, NULL);

    if (!(newDef = virNetworkDefParse(xml, NULL, network_driver->xmlopt,
                                      !!(flags & VIR_NETWORK_CREATE_VALIDATE))))
        goto cleanup;

    if (virNetworkCreateXMLFlagsEnsureACL(conn, newDef) < 0)
        goto cleanup;

    if (networkValidate(driver, newDef) < 0)
        goto cleanup;

    /* NB: even though this transient network hasn't yet been started,
     * we assign the def with live = true in anticipation that it will
     * be started momentarily.
     */
    if (!(obj = virNetworkObjAssignDef(driver->networks, newDef,
                                       VIR_NETWORK_OBJ_LIST_ADD_LIVE |
                                       VIR_NETWORK_OBJ_LIST_ADD_CHECK_LIVE)))
        goto cleanup;

    newDef = NULL;
    def = virNetworkObjGetDef(obj);

    if (networkStartNetwork(driver, obj) < 0) {
        virNetworkObjRemoveInactive(driver->networks, obj);
        goto cleanup;
    }

    event = virNetworkEventLifecycleNew(def->name,
                                        def->uuid,
                                        VIR_NETWORK_EVENT_STARTED,
                                        0);

    VIR_INFO("Creating network '%s'", def->name);
    net = virGetNetwork(conn, def->name, def->uuid);

 cleanup:
    virObjectEventStateQueue(driver->networkEventState, event);
    virNetworkObjEndAPI(&obj);
    return net;
}


/*通过xml定义network*/
static virNetworkPtr
networkCreateXML(virConnectPtr conn,
                 const char *xml)
{
    return networkCreateXMLFlags(conn, xml, 0);
}


static virNetworkPtr
networkDefineXMLFlags(virConnectPtr conn,
                      const char *xml,
                      unsigned int flags)
{
    virNetworkDriverState *driver = networkGetDriver();
    g_autoptr(virNetworkDriverConfig) cfg = virNetworkDriverGetConfig(driver);
    g_autoptr(virNetworkDef) def = NULL;
    virNetworkDef *defAlias;
    virNetworkObj *obj = NULL;
    virNetworkPtr net = NULL;
    virObjectEvent *event = NULL;

    virCheckFlags(VIR_NETWORK_DEFINE_VALIDATE, NULL);

    if (!(def = virNetworkDefParse(xml, NULL, network_driver->xmlopt,
                                   !!(flags & VIR_NETWORK_DEFINE_VALIDATE))))
        goto cleanup;

    defAlias = def; /* so we can still ref the object after nullifying def */

    if (virNetworkDefineXMLFlagsEnsureACL(conn, def) < 0)
        goto cleanup;

    if (networkValidate(driver, def) < 0)
        goto cleanup;

    if (!(obj = virNetworkObjAssignDef(driver->networks, def, 0)))
        goto cleanup;

    /* def was assigned to network object so don't autofree */
    def = NULL;

    if (virNetworkSaveConfig(cfg->networkConfigDir,
                             defAlias, network_driver->xmlopt) < 0) {
        if (!virNetworkObjIsActive(obj)) {
            virNetworkObjRemoveInactive(driver->networks, obj);
            goto cleanup;
        }
        /* if network was active already, just undo new persistent
         * definition by making it transient.
         * XXX - this isn't necessarily the correct thing to do.
         */
        virNetworkObjUpdateAssignDef(obj, NULL, false);
        goto cleanup;
    }

    event = virNetworkEventLifecycleNew(defAlias->name, defAlias->uuid,
                                        VIR_NETWORK_EVENT_DEFINED,
                                        0);

    VIR_INFO("Defining network '%s'", defAlias->name);
    net = virGetNetwork(conn, defAlias->name, defAlias->uuid);

 cleanup:
    virObjectEventStateQueue(driver->networkEventState, event);
    virNetworkObjEndAPI(&obj);
    return net;
}


static virNetworkPtr
networkDefineXML(virConnectPtr conn,
                 const char *xml)
{
    return networkDefineXMLFlags(conn, xml, 0);
}


static int
networkUndefine(virNetworkPtr net)
{
    virNetworkDriverState *driver = networkGetDriver();
    g_autoptr(virNetworkDriverConfig) cfg = virNetworkDriverGetConfig(driver);
    virNetworkObj *obj;
    virNetworkDef *def;
    int ret = -1;
    bool active = false;
    virObjectEvent *event = NULL;

    if (!(obj = networkObjFromNetwork(net)))
        goto cleanup;
    def = virNetworkObjGetDef(obj);

    if (virNetworkUndefineEnsureACL(net->conn, def) < 0)
        goto cleanup;

    if (virNetworkObjIsActive(obj))
        active = true;

    if (!virNetworkObjIsPersistent(obj)) {
        virReportError(VIR_ERR_OPERATION_INVALID, "%s",
                       _("can't undefine transient network"));
        goto cleanup;
    }

    /* remove autostart link */
    if (virNetworkObjDeleteConfig(cfg->networkConfigDir,
                                  cfg->networkAutostartDir,
                                  obj) < 0)
        goto cleanup;

    event = virNetworkEventLifecycleNew(def->name,
                                        def->uuid,
                                        VIR_NETWORK_EVENT_UNDEFINED,
                                        0);

    VIR_INFO("Undefining network '%s'", def->name);
    if (!active) {
        if (networkRemoveInactive(driver, obj) < 0)
            goto cleanup;
    } else {

        /* if the network still exists, it was active, and we need to make
         * it transient (by deleting the persistent def)
         */
        virNetworkObjUpdateAssignDef(obj, NULL, false);
    }

    ret = 0;

 cleanup:
    virObjectEventStateQueue(driver->networkEventState, event);
    virNetworkObjEndAPI(&obj);
    return ret;
}


static int
networkUpdate(virNetworkPtr net,
              unsigned int command,
              unsigned int section,
              int parentIndex,
              const char *xml,
              unsigned int flags)
{
    virNetworkDriverState *driver = networkGetDriver();
    g_autoptr(virNetworkDriverConfig) cfg = virNetworkDriverGetConfig(driver);
    virNetworkObj *obj = NULL;
    virNetworkDef *def;
    int isActive, ret = -1;
    size_t i;
    virNetworkIPDef *ipdef;
    bool oldDhcpActive = false;
    bool needFirewallRefresh = false;


    virCheckFlags(VIR_NETWORK_UPDATE_AFFECT_LIVE |
                  VIR_NETWORK_UPDATE_AFFECT_CONFIG,
                  -1);

    if (!(obj = networkObjFromNetwork(net)))
        goto cleanup;
    def = virNetworkObjGetDef(obj);

    if (virNetworkUpdateEnsureACL(net->conn, def, flags) < 0)
        goto cleanup;

    /* see if we are listening for dhcp pre-modification */
    for (i = 0;
         (ipdef = virNetworkDefGetIPByIndex(def, AF_INET, i));
         i++) {
        if (ipdef->nranges || ipdef->nhosts || ipdef->tftproot) {
            oldDhcpActive = true;
            break;
        }
    }

    if (virNetworkObjUpdateModificationImpact(obj, &flags) < 0)
        goto cleanup;

    isActive = virNetworkObjIsActive(obj);

    if (isActive && (flags & VIR_NETWORK_UPDATE_AFFECT_LIVE)) {
        /* Take care of anything that must be done before updating the
         * live NetworkDef.
         */
        switch ((virNetworkForwardType) def->forward.type) {
        case VIR_NETWORK_FORWARD_NONE:
        case VIR_NETWORK_FORWARD_NAT:
        case VIR_NETWORK_FORWARD_ROUTE:
            switch (section) {
            case VIR_NETWORK_SECTION_FORWARD:
            case VIR_NETWORK_SECTION_FORWARD_INTERFACE:
            case VIR_NETWORK_SECTION_IP:
            case VIR_NETWORK_SECTION_IP_DHCP_RANGE:
            case VIR_NETWORK_SECTION_IP_DHCP_HOST:
                /* these could affect the firewall rules, so remove the
                 * old rules (and remember to load new ones after the
                 * update).
                 */
                networkRemoveFirewallRules(def);
                needFirewallRefresh = true;
                break;
            default:
                break;
            }
            break;

        case VIR_NETWORK_FORWARD_OPEN:
        case VIR_NETWORK_FORWARD_BRIDGE:
        case VIR_NETWORK_FORWARD_PRIVATE:
        case VIR_NETWORK_FORWARD_VEPA:
        case VIR_NETWORK_FORWARD_PASSTHROUGH:
        case VIR_NETWORK_FORWARD_HOSTDEV:
            break;

        case VIR_NETWORK_FORWARD_LAST:
        default:
            virReportEnumRangeError(virNetworkForwardType, def->forward.type);
            goto cleanup;
        }
    }

    /* update the network config in memory/on disk */
    if (virNetworkObjUpdate(obj, command, section,
                            parentIndex, xml,
                            network_driver->xmlopt, flags) < 0) {
        if (needFirewallRefresh)
            ignore_value(networkAddFirewallRules(def));
        goto cleanup;
    }

    /* @def is replaced */
    def = virNetworkObjGetDef(obj);

    if (needFirewallRefresh && networkAddFirewallRules(def) < 0)
        goto cleanup;

    if (flags & VIR_NETWORK_UPDATE_AFFECT_CONFIG) {
        /* save updated persistent config to disk */
        if (virNetworkSaveConfig(cfg->networkConfigDir,
                                 virNetworkObjGetPersistentDef(obj),
                                 network_driver->xmlopt) < 0) {
            goto cleanup;
        }
    }

    if (isActive && (flags & VIR_NETWORK_UPDATE_AFFECT_LIVE)) {
        /* rewrite dnsmasq host files, restart dnsmasq, update iptables
         * rules, etc, according to which section was modified. Note that
         * some sections require multiple actions, so a single switch
         * statement is inadequate.
         */
        if (section == VIR_NETWORK_SECTION_BRIDGE ||
            section == VIR_NETWORK_SECTION_DOMAIN ||
            section == VIR_NETWORK_SECTION_IP ||
            section == VIR_NETWORK_SECTION_IP_DHCP_RANGE ||
            section == VIR_NETWORK_SECTION_DNS_TXT ||
            section == VIR_NETWORK_SECTION_DNS_SRV) {
            /* these sections all change things on the dnsmasq
             * commandline (i.e. in the .conf file), so we need to
             * kill and restart dnsmasq, because dnsmasq sets its uid
             * to "nobody" after it starts, and is unable to re-read
             * the conf file (owned by root, mode 600)
             */
            if (networkRestartDhcpDaemon(driver, obj) < 0)
                goto cleanup;

        } else if (section == VIR_NETWORK_SECTION_IP_DHCP_HOST) {
            /* if we previously weren't listening for dhcp and now we
             * are (or vice-versa) then we need to do a restart,
             * otherwise we just need to do a refresh (redo the config
             * files and send SIGHUP)
             */
            bool newDhcpActive = false;

            for (i = 0; (ipdef = virNetworkDefGetIPByIndex(def, AF_INET, i));
                 i++) {
                if (ipdef->nranges || ipdef->nhosts || ipdef->tftproot) {
                    newDhcpActive = true;
                    break;
                }
            }

            if ((newDhcpActive != oldDhcpActive &&
                 networkRestartDhcpDaemon(driver, obj) < 0) ||
                networkRefreshDhcpDaemon(driver, obj) < 0) {
                goto cleanup;
            }

        } else if (section == VIR_NETWORK_SECTION_DNS_HOST) {
            /* this section only changes data in an external file
             * (not the .conf file) so we can just update the config
             * files and send SIGHUP to dnsmasq.
             */
            if (networkRefreshDhcpDaemon(driver, obj) < 0)
                goto cleanup;

        }

        /* save current network state to disk */
        if ((ret = virNetworkObjSaveStatus(cfg->stateDir,
                                           obj, network_driver->xmlopt)) < 0)
            goto cleanup;
    }

    /* call the 'updated' network hook script */
    if (networkRunHook(obj, NULL, VIR_HOOK_NETWORK_OP_UPDATED,
                       VIR_HOOK_SUBOP_BEGIN) < 0)
        goto cleanup;

    ret = 0;
 cleanup:
    virNetworkObjEndAPI(&obj);
    return ret;
}


/*创建network*/
static int
networkCreate(virNetworkPtr net)
{
    virNetworkDriverState *driver = networkGetDriver();
    virNetworkObj *obj;
    virNetworkDef *def;
    int ret = -1;
    virObjectEvent *event = NULL;

    if (!(obj = networkObjFromNetwork(net)))
        /*此obj不存在*/
        goto cleanup;

    def = virNetworkObjGetDef(obj);

    if (virNetworkCreateEnsureACL(net->conn, def) < 0)
        goto cleanup;

    if ((ret = networkStartNetwork(driver, obj)) < 0)
        goto cleanup;

    event = virNetworkEventLifecycleNew(def->name,
                                        def->uuid,
                                        VIR_NETWORK_EVENT_STARTED,
                                        0);

 cleanup:
    virObjectEventStateQueue(driver->networkEventState, event);
    virNetworkObjEndAPI(&obj);
    return ret;
}


static int
networkDestroy(virNetworkPtr net)
{
    virNetworkDriverState *driver = networkGetDriver();
    g_autoptr(virNetworkDriverConfig) cfg = virNetworkDriverGetConfig(driver);
    virNetworkObj *obj;
    virNetworkDef *def;
    int ret = -1;
    virObjectEvent *event = NULL;

    if (!(obj = networkObjFromNetwork(net)))
        goto cleanup;
    def = virNetworkObjGetDef(obj);

    if (virNetworkDestroyEnsureACL(net->conn, def) < 0)
        goto cleanup;

    if (!virNetworkObjIsActive(obj)) {
        virReportError(VIR_ERR_OPERATION_INVALID,
                       _("network '%1$s' is not active"),
                       def->name);
        goto cleanup;
    }

    if ((ret = networkShutdownNetwork(driver, obj)) < 0)
        goto cleanup;

    virNetworkObjDeleteAllPorts(obj, cfg->stateDir);

    /* @def replaced in virNetworkObjUnsetDefTransient */
    def = virNetworkObjGetDef(obj);

    event = virNetworkEventLifecycleNew(def->name,
                                        def->uuid,
                                        VIR_NETWORK_EVENT_STOPPED,
                                        0);

    if (!virNetworkObjIsPersistent(obj) &&
        networkRemoveInactive(driver, obj) < 0) {
        ret = -1;
        goto cleanup;
    }

 cleanup:
    virObjectEventStateQueue(driver->networkEventState, event);
    virNetworkObjEndAPI(&obj);
    return ret;
}


static char *
networkGetXMLDesc(virNetworkPtr net,
                  unsigned int flags)
{
    virNetworkObj *obj;
    virNetworkDef *curDef;
    virNetworkDef *def;
    virNetworkDef *newDef;
    char *ret = NULL;

    virCheckFlags(VIR_NETWORK_XML_INACTIVE, NULL);

    if (!(obj = networkObjFromNetwork(net)))
        return ret;
    def = virNetworkObjGetDef(obj);
    newDef = virNetworkObjGetNewDef(obj);

    if (virNetworkGetXMLDescEnsureACL(net->conn, def) < 0)
        goto cleanup;

    if ((flags & VIR_NETWORK_XML_INACTIVE) && newDef)
        curDef = newDef;
    else
        curDef = def;

    ret = virNetworkDefFormat(curDef, network_driver->xmlopt, flags);

 cleanup:
    virNetworkObjEndAPI(&obj);
    return ret;
}


static char *
networkGetBridgeName(virNetworkPtr net)
{
    virNetworkObj *obj;
    virNetworkDef *def;
    char *bridge = NULL;

    if (!(obj = networkObjFromNetwork(net)))
        return bridge;
    def = virNetworkObjGetDef(obj);

    if (virNetworkGetBridgeNameEnsureACL(net->conn, def) < 0)
        goto cleanup;

    if (!(def->bridge)) {
        virReportError(VIR_ERR_INTERNAL_ERROR,
                       _("network '%1$s' does not have a bridge name."),
                       def->name);
        goto cleanup;
    }

    bridge = g_strdup(def->bridge);

 cleanup:
    virNetworkObjEndAPI(&obj);
    return bridge;
}


static int
networkGetAutostart(virNetworkPtr net,
                    int *autostart)
{
    virNetworkObj *obj;
    int ret = -1;

    if (!(obj = networkObjFromNetwork(net)))
        return ret;

    if (virNetworkGetAutostartEnsureACL(net->conn, virNetworkObjGetDef(obj)) < 0)
        goto cleanup;

    *autostart = virNetworkObjIsAutostart(obj) ? 1 : 0;
    ret = 0;

 cleanup:
    virNetworkObjEndAPI(&obj);
    return ret;
}


static int
networkSetAutostart(virNetworkPtr net,
                    int autostart)
{
    virNetworkDriverState *driver = networkGetDriver();
    g_autoptr(virNetworkDriverConfig) cfg = virNetworkDriverGetConfig(driver);
    virNetworkObj *obj;
    virNetworkDef *def;
    g_autofree char *configFile = NULL;
    g_autofree char *autostartLink = NULL;
    bool new_autostart;
    bool cur_autostart;
    int ret = -1;

    if (!(obj = networkObjFromNetwork(net)))
        goto cleanup;
    def = virNetworkObjGetDef(obj);

    if (virNetworkSetAutostartEnsureACL(net->conn, def) < 0)
        goto cleanup;

    if (!virNetworkObjIsPersistent(obj)) {
        virReportError(VIR_ERR_OPERATION_INVALID,
                       "%s", _("cannot set autostart for transient network"));
        goto cleanup;
    }

    new_autostart = (autostart != 0);
    cur_autostart = virNetworkObjIsAutostart(obj);
    if (cur_autostart != new_autostart) {
        if ((configFile = virNetworkConfigFile(cfg->networkConfigDir,
                                               def->name)) == NULL)
            goto cleanup;
        if ((autostartLink = virNetworkConfigFile(cfg->networkAutostartDir,
                                                  def->name)) == NULL)
            goto cleanup;

        if (new_autostart) {
            if (g_mkdir_with_parents(cfg->networkAutostartDir, 0777) < 0) {
                virReportSystemError(errno,
                                     _("cannot create autostart directory '%1$s'"),
                                     cfg->networkAutostartDir);
                goto cleanup;
            }

            if (symlink(configFile, autostartLink) < 0) {
                virReportSystemError(errno,
                                     _("Failed to create symlink '%1$s' to '%2$s'"),
                                     autostartLink, configFile);
                goto cleanup;
            }
        } else {
            if (unlink(autostartLink) < 0 && errno != ENOENT && errno != ENOTDIR) {
                virReportSystemError(errno,
                                     _("Failed to delete symlink '%1$s'"),
                                     autostartLink);
                goto cleanup;
            }
        }

        virNetworkObjSetAutostart(obj, new_autostart);
    }

    ret = 0;

 cleanup:
    virNetworkObjEndAPI(&obj);
    return ret;
}


static int
networkGetDHCPLeases(virNetworkPtr net,
                     const char *mac,
                     virNetworkDHCPLeasePtr **leases,
                     unsigned int flags)
{
    virNetworkDriverState *driver = networkGetDriver();
    g_autoptr(virNetworkDriverConfig) cfg = virNetworkDriverGetConfig(driver);
    size_t i;
    size_t nleases = 0;
    int rv = -1;
    size_t size = 0;
    bool need_results = !!leases;
    long long currtime = 0;
    g_autofree char *lease_entries = NULL;
    g_autofree char *custom_lease_file = NULL;
    g_autoptr(virJSONValue) leases_array = NULL;
    g_autofree virNetworkDHCPLeasePtr *leases_ret = NULL;
    virNetworkObj *obj;
    virNetworkDef *def;
    virMacAddr mac_addr;

    virCheckFlags(0, -1);

    /* only to check if the MAC is valid */
    if (mac && virMacAddrParse(mac, &mac_addr) < 0) {
        virReportError(VIR_ERR_INVALID_MAC, "%s", mac);
        return -1;
    }

    if (!(obj = networkObjFromNetwork(net)))
        return -1;
    def = virNetworkObjGetDef(obj);

    if (virNetworkGetDHCPLeasesEnsureACL(net->conn, def) < 0)
        goto cleanup;

    /* Retrieve custom leases file location */
    custom_lease_file = networkDnsmasqLeaseFileNameCustom(cfg, def->bridge);

    /* Read entire contents */
    if (virFileReadAllQuiet(custom_lease_file,
                            VIR_NETWORK_DHCP_LEASE_FILE_SIZE_MAX,
                            &lease_entries) < 0) {
        /* Not all networks are guaranteed to have leases file.
         * Only those which run dnsmasq. Therefore, if we failed
         * to read the leases file, don't report error. Return 0
         * leases instead. */
        if (errno == ENOENT) {
            rv = 0;
        } else {
            virReportSystemError(errno,
                                 _("Unable to read leases file: %1$s"),
                                 custom_lease_file);
        }
        goto cleanup;
    }

    if (STREQ(lease_entries, "")) {
        rv = 0;
        goto cleanup;
    }

    if (!(leases_array = virJSONValueFromString(lease_entries))) {
        virReportError(VIR_ERR_INTERNAL_ERROR,
                       _("invalid json in file: %1$s"), custom_lease_file);
        goto cleanup;
    }

    if (!virJSONValueIsArray(leases_array)) {
        virReportError(VIR_ERR_INTERNAL_ERROR, "%s",
                       _("Malformed lease_entries array"));
        goto cleanup;
    }
    size = virJSONValueArraySize(leases_array);

    currtime = (long long)time(NULL);

    for (i = 0; i < size; i++) {
        virJSONValue *lease_tmp = virJSONValueArrayGet(leases_array, i);
        long long expirytime_tmp = -1;
        const char *mac_tmp = NULL;

        if (!lease_tmp) {
            virReportError(VIR_ERR_INTERNAL_ERROR, "%s",
                           _("failed to parse json"));
            goto cleanup;
        }

        if (!(mac_tmp = virJSONValueObjectGetString(lease_tmp, "mac-address"))) {
            /* leaseshelper program guarantees that lease will be stored only if
             * mac-address is known otherwise not */
            virReportError(VIR_ERR_INTERNAL_ERROR, "%s",
                           _("found lease without mac-address"));
            goto cleanup;
        }

        if (mac && virMacAddrCompare(mac, mac_tmp))
            continue;

        if (virJSONValueObjectGetNumberLong(lease_tmp, "expiry-time", &expirytime_tmp) < 0) {
            /* A lease cannot be present without expiry-time */
            virReportError(VIR_ERR_INTERNAL_ERROR, "%s",
                           _("found lease without expiry-time"));
            goto cleanup;
        }

        /* Do not report expired lease */
        if (expirytime_tmp > 0 && expirytime_tmp < currtime)
            continue;

        if (need_results) {
            g_autoptr(virNetworkDHCPLease) lease = g_new0(virNetworkDHCPLease, 1);
            const char *ip_tmp = NULL;
            bool ipv6 = false;
            size_t j;

            lease->expirytime = expirytime_tmp;

            if (!(ip_tmp = virJSONValueObjectGetString(lease_tmp, "ip-address"))) {
                /* A lease without ip-address makes no sense */
                virReportError(VIR_ERR_INTERNAL_ERROR, "%s",
                               _("found lease without ip-address"));
                goto cleanup;
            }

            /* Unlike IPv4, IPv6 uses ':' instead of '.' as separator */
            ipv6 = strchr(ip_tmp, ':') ? true : false;
            lease->type = ipv6 ? VIR_IP_ADDR_TYPE_IPV6 : VIR_IP_ADDR_TYPE_IPV4;

            /* Obtain prefix */
            for (j = 0; j < def->nips; j++) {
                virNetworkIPDef *ipdef_tmp = &def->ips[j];

                if (ipv6 && VIR_SOCKET_ADDR_IS_FAMILY(&ipdef_tmp->address,
                                                      AF_INET6)) {
                    lease->prefix = ipdef_tmp->prefix;
                    break;
                }
                if (!ipv6 && VIR_SOCKET_ADDR_IS_FAMILY(&ipdef_tmp->address,
                                                       AF_INET)) {
                    lease->prefix = virSocketAddrGetIPPrefix(&ipdef_tmp->address,
                                                             &ipdef_tmp->netmask,
                                                             ipdef_tmp->prefix);
                    break;
                }
            }

            lease->mac = g_strdup(mac_tmp);
            lease->ipaddr = g_strdup(ip_tmp);
            lease->iface = g_strdup(def->bridge);

            /* Fields that can be NULL */
            lease->iaid = g_strdup(virJSONValueObjectGetString(lease_tmp, "iaid"));
            lease->clientid = g_strdup(virJSONValueObjectGetString(lease_tmp, "client-id"));
            lease->hostname = g_strdup(virJSONValueObjectGetString(lease_tmp, "hostname"));

            VIR_APPEND_ELEMENT(leases_ret, nleases, lease);
        } else {
            nleases++;
        }
    }

    if (leases_ret) {
        /* NULL terminated array */
        leases_ret = g_renew(virNetworkDHCPLeasePtr, leases_ret, nleases + 1);
        *leases = g_steal_pointer(&leases_ret);
    }

    rv = nleases;

 cleanup:
    virNetworkObjEndAPI(&obj);
    if (leases_ret) {
        for (i = 0; i < nleases; i++)
            virNetworkDHCPLeaseFree(leases_ret[i]);
    }
    return rv;
}


/* A unified function to log network connections and disconnections */

static void
networkLogAllocation(virNetworkDef *netdef,
                     virNetworkForwardIfDef *dev,
                     virMacAddr *mac,
                     bool inUse)
{
    char macStr[VIR_MAC_STRING_BUFLEN];
    const char *verb = inUse ? "using" : "releasing";

    virMacAddrFormat(mac, macStr);
    if (!dev) {
        VIR_INFO("MAC %s %s network %s (%d connections)",
                 macStr, verb, netdef->name, netdef->connections);
    } else {
        if (dev->type == VIR_NETWORK_FORWARD_HOSTDEV_DEVICE_PCI) {
            VIR_INFO("MAC %s %s network %s (%d connections) "
                     "physical device %04x:%02x:%02x.%x (%d connections)",
                     macStr, verb, netdef->name, netdef->connections,
                     dev->device.pci.domain, dev->device.pci.bus,
                     dev->device.pci.slot, dev->device.pci.function,
                     dev->connections);
        } else {
            VIR_INFO("MAC %s %s network %s (%d connections) "
                     "physical device %s (%d connections)",
                     macStr, verb, netdef->name, netdef->connections,
                     dev->device.dev, dev->connections);
        }
    }
}


/* Private API to deal with logical switch capabilities.
 * These functions are exported so that other parts of libvirt can
 * call them, but are not part of the public API and not in the
 * driver's function table. If we ever have more than one network
 * driver, we will need to present these functions via a second
 * "backend" function table.
 */

/* networkAllocatePort:
 * @obj: the network to allocate from
 * @port: the port definition to allocate
 *
 * Looks up the network reference by port, allocates a physical
 * device from that network (if appropriate), and returns with the
 * port configuration filled in accordingly.
 *
 * Returns 0 on success, -1 on failure.
 */
static int
networkAllocatePort(virNetworkObj *obj,
                    virNetworkPortDef *port)
{
    virNetworkDriverState *driver = networkGetDriver();
    g_autoptr(virNetworkDriverConfig) cfg = virNetworkDriverGetConfig(driver);
    virNetworkDef *netdef = NULL;
    virPortGroupDef *portgroup = NULL;
    virNetworkForwardIfDef *dev = NULL;
    size_t i;
    virNetDevVPortProfile *portprofile = NULL;

    netdef = virNetworkObjGetDef(obj);
    VIR_DEBUG("Allocating port from net %s", netdef->name);

    if (!virNetworkObjIsActive(obj)) {
        virReportError(VIR_ERR_OPERATION_INVALID,
                       _("network '%1$s' is not active"),
                       netdef->name);
        return -1;
    }

    VIR_DEBUG("Interface port group %s", port->group);
    /* portgroup can be present for any type of network, in particular
     * for bandwidth information, so we need to check for that and
     * fill it in appropriately for all forward types.
     */
    portgroup = virPortGroupFindByName(netdef, port->group);

    if (!port->bandwidth) {
        if (portgroup && portgroup->bandwidth &&
            virNetDevBandwidthCopy(&port->bandwidth,
                                   portgroup->bandwidth) < 0)
            return -1;
    }

    if (port->vlan.nTags == 0) {
        virNetDevVlan *vlan = NULL;
        if (portgroup && portgroup->vlan.nTags > 0)
            vlan = &portgroup->vlan;
        else if (netdef->vlan.nTags > 0)
            vlan = &netdef->vlan;

        if (vlan && virNetDevVlanCopy(&port->vlan, vlan) < 0)
            return -1;
    }

    if (!port->trustGuestRxFilters) {
        if (portgroup && portgroup->trustGuestRxFilters)
            port->trustGuestRxFilters = portgroup->trustGuestRxFilters;
        else if (netdef->trustGuestRxFilters)
            port->trustGuestRxFilters = netdef->trustGuestRxFilters;
    }

    if (port->isolatedPort == VIR_TRISTATE_BOOL_ABSENT)
        port->isolatedPort = netdef->isolatedPort;

    /* merge virtualports from interface, network, and portgroup to
     * arrive at actual virtualport to use
     */
    if (virNetDevVPortProfileMerge3(&portprofile,
                                    port->virtPortProfile,
                                    netdef->virtPortProfile,
                                    portgroup
                                    ? portgroup->virtPortProfile : NULL) < 0) {
                return -1;
    }
    if (portprofile) {
        g_free(port->virtPortProfile);
        port->virtPortProfile = portprofile;
    }

    VIR_DEBUG("Processing forward type %d", netdef->forward.type);
    switch ((virNetworkForwardType) netdef->forward.type) {
    case VIR_NETWORK_FORWARD_NONE:
    case VIR_NETWORK_FORWARD_NAT:
    case VIR_NETWORK_FORWARD_ROUTE:
    case VIR_NETWORK_FORWARD_OPEN:
        /* for these forward types, the actual net type really *is*
         * NETWORK; we just keep the info from the portgroup in
         * iface->data.network.actual
         */
        port->plugtype = VIR_NETWORK_PORT_PLUG_TYPE_NETWORK;

        port->plug.bridge.brname = g_strdup(netdef->bridge);
        port->plug.bridge.macTableManager = netdef->macTableManager;

        if (port->virtPortProfile) {
            virReportError(VIR_ERR_CONFIG_UNSUPPORTED,
                           _("<virtualport type='%1$s'> not supported for network '%2$s' which uses IP forwarding"),
                           virNetDevVPortTypeToString(port->virtPortProfile->virtPortType),
                           netdef->name);
            return -1;
        }

        break;

    case VIR_NETWORK_FORWARD_HOSTDEV: {
        port->plugtype = VIR_NETWORK_PORT_PLUG_TYPE_HOSTDEV_PCI;

        if (networkCreateInterfacePool(netdef) < 0)
            return -1;

        /* pick first dev with 0 connections */
        for (i = 0; i < netdef->forward.nifs; i++) {
            if (netdef->forward.ifs[i].connections == 0) {
                dev = &netdef->forward.ifs[i];
                break;
            }
        }
        if (!dev) {
            virReportError(VIR_ERR_INTERNAL_ERROR,
                           _("network '%1$s' requires exclusive access to interfaces, but none are available"),
                           netdef->name);
            return -1;
        }
        port->plug.hostdevpci.addr = dev->device.pci;
        port->plug.hostdevpci.driver = netdef->forward.driverName;
        port->plug.hostdevpci.managed = virTristateBoolFromBool(netdef->forward.managed);

        if (port->virtPortProfile) {
            /* make sure type is supported for hostdev connections */
            if (port->virtPortProfile->virtPortType != VIR_NETDEV_VPORT_PROFILE_8021QBG &&
                port->virtPortProfile->virtPortType != VIR_NETDEV_VPORT_PROFILE_8021QBH) {
                virReportError(VIR_ERR_CONFIG_UNSUPPORTED,
                               _("<virtualport type='%1$s'> not supported for network '%2$s' which uses an SR-IOV Virtual Function via PCI passthrough"),
                               virNetDevVPortTypeToString(port->virtPortProfile->virtPortType),
                               netdef->name);
                return -1;
            }
        }
        break;
    }

    case VIR_NETWORK_FORWARD_BRIDGE:
        if (netdef->bridge) {
            /* <forward type='bridge'/> <bridge name='xxx'/>
             * is VIR_DOMAIN_NET_TYPE_BRIDGE
             */

            port->plugtype = VIR_NETWORK_PORT_PLUG_TYPE_BRIDGE;
            port->plug.bridge.brname = g_strdup(netdef->bridge);
            port->plug.bridge.macTableManager = netdef->macTableManager;

            if (port->virtPortProfile) {
                /* only type='openvswitch' is allowed for bridges */
                if (port->virtPortProfile->virtPortType != VIR_NETDEV_VPORT_PROFILE_OPENVSWITCH) {
                    virReportError(VIR_ERR_CONFIG_UNSUPPORTED,
                                   _("<virtualport type='%1$s'> not supported for network '%2$s' which uses a bridge device"),
                                   virNetDevVPortTypeToString(port->virtPortProfile->virtPortType),
                                   netdef->name);
                    return -1;
                }
            }

            break;
        }

        /* intentionally fall through to the direct case for
         * VIR_NETWORK_FORWARD_BRIDGE with no bridge device defined
         */
        G_GNUC_FALLTHROUGH;

    case VIR_NETWORK_FORWARD_PRIVATE:
    case VIR_NETWORK_FORWARD_VEPA:
    case VIR_NETWORK_FORWARD_PASSTHROUGH:
        /* <forward type='bridge|private|vepa|passthrough'> are all
         * VIR_DOMAIN_NET_TYPE_DIRECT.
         */

        /* Set type=direct and appropriate <source mode='xxx'/> */
        port->plugtype = VIR_NETWORK_PORT_PLUG_TYPE_DIRECT;

        /* NO need to check the value returned from virNetDevMacVLanModeTypeFromString
         * it must be valid for these forward type(bridge|private|vepa|passthrough)
         */
        port->plug.direct.mode =
            virNetDevMacVLanModeTypeFromString(virNetworkForwardTypeToString(netdef->forward.type));

        if (port->virtPortProfile) {
            /* make sure type is supported for macvtap connections */
            if (port->virtPortProfile->virtPortType != VIR_NETDEV_VPORT_PROFILE_8021QBG &&
                port->virtPortProfile->virtPortType != VIR_NETDEV_VPORT_PROFILE_8021QBH) {
                virReportError(VIR_ERR_CONFIG_UNSUPPORTED,
                               _("<virtualport type='%1$s'> not supported for network '%2$s' which uses a macvtap device"),
                               virNetDevVPortTypeToString(port->virtPortProfile->virtPortType),
                               netdef->name);
                return -1;
            }
        }

        /* If there is only a single device, just return it (caller will detect
         * any error if exclusive use is required but could not be acquired).
         */
        if ((netdef->forward.nifs <= 0) && (netdef->forward.npfs <= 0)) {
            virReportError(VIR_ERR_INTERNAL_ERROR,
                           _("network '%1$s' uses a direct mode, but has no forward dev and no interface pool"),
                           netdef->name);
            return -1;
        } else {
            /* pick an interface from the pool */

            if (networkCreateInterfacePool(netdef) < 0)
                return -1;

            /* PASSTHROUGH mode, and PRIVATE Mode + 802.1Qbh both
             * require exclusive access to a device, so current
             * connections count must be 0.  Other modes can share, so
             * just search for the one with the lowest number of
             * connections.
             */
            if ((netdef->forward.type == VIR_NETWORK_FORWARD_PASSTHROUGH) ||
                ((netdef->forward.type == VIR_NETWORK_FORWARD_PRIVATE) &&
                 port->virtPortProfile &&
                 (port->virtPortProfile->virtPortType
                  == VIR_NETDEV_VPORT_PROFILE_8021QBH))) {

                /* pick first dev with 0 connections */
                for (i = 0; i < netdef->forward.nifs; i++) {
                    if (netdef->forward.ifs[i].connections == 0) {
                        dev = &netdef->forward.ifs[i];
                        break;
                    }
                }
            } else {
                /* pick least used dev */
                dev = &netdef->forward.ifs[0];
                for (i = 1; i < netdef->forward.nifs; i++) {
                    if (netdef->forward.ifs[i].connections < dev->connections)
                        dev = &netdef->forward.ifs[i];
                }
            }
            /* dev points at the physical device we want to use */
            if (!dev) {
                virReportError(VIR_ERR_INTERNAL_ERROR,
                               _("network '%1$s' requires exclusive access to interfaces, but none are available"),
                               netdef->name);
                return -1;
            }
            port->plug.direct.linkdev = g_strdup(dev->device.dev);
        }
        break;

    case VIR_NETWORK_FORWARD_LAST:
    default:
        virReportEnumRangeError(virNetworkForwardType, netdef->forward.type);
        return -1;
    }


    if (networkPlugBandwidth(obj, &port->mac, port->bandwidth,
                             &port->class_id) < 0)
        return -1;

    if (virNetworkObjMacMgrAdd(obj, cfg->dnsmasqStateDir,
                               port->ownername, &port->mac) < 0)
        return -1;

    if (virNetDevVPortProfileCheckComplete(port->virtPortProfile, true) < 0)
        return -1;

    netdef->connections++;
    if (dev)
        dev->connections++;
    /* finally we can call the 'plugged' hook script if any */
    if (networkRunHook(obj, port,
                       VIR_HOOK_NETWORK_OP_PORT_CREATED,
                       VIR_HOOK_SUBOP_BEGIN) < 0) {
        /* adjust for failure */
        netdef->connections--;
        if (dev)
            dev->connections--;
        return -1;
    }
    networkLogAllocation(netdef, dev, &port->mac, true);

    VIR_DEBUG("Port allocated");

    return 0;
}


/* networkNotifyPort:
 * @obj: the network to notify
 * @port: the port definition to notify
 *
 * Called to notify the network driver when libvirtd is restarted and
 * finds an already running domain. If appropriate it will force an
 * allocation of the actual->direct.linkdev to get everything back in
 * order.
 */
static int
networkNotifyPort(virNetworkObj *obj,
                  virNetworkPortDef *port)
{
    virNetworkDef *netdef;
    virNetworkForwardIfDef *dev = NULL;
    size_t i;

    /*取network*/
    netdef = virNetworkObjGetDef(obj);

    if (!virNetworkObjIsActive(obj)) {
        /*network不为active,退出*/
        virReportError(VIR_ERR_OPERATION_INVALID,
                       _("network '%1$s' is not active"),
                       netdef->name);
        return -1;
    }

    switch (port->plugtype) {
    case VIR_NETWORK_PORT_PLUG_TYPE_NONE:
        virReportError(VIR_ERR_INTERNAL_ERROR, "%s",
                       _("Unexpectedly got a network port without a plug"));
        return -1;

    case VIR_NETWORK_PORT_PLUG_TYPE_NETWORK:
    case VIR_NETWORK_PORT_PLUG_TYPE_BRIDGE:
        /* see if we're connected to the correct bridge */
        if (!netdef->bridge) {
            virReportError(VIR_ERR_INTERNAL_ERROR, "%s",
                           _("Unexpectedly got a network port without a network bridge"));
            return -1;
        }
        break;

    case VIR_NETWORK_PORT_PLUG_TYPE_DIRECT:
        if (networkCreateInterfacePool(netdef) < 0)
            return -1;

        /* find the matching interface and increment its connections */
        for (i = 0; i < netdef->forward.nifs; i++) {
            if (netdef->forward.ifs[i].type
                == VIR_NETWORK_FORWARD_HOSTDEV_DEVICE_NETDEV &&
                STREQ(port->plug.direct.linkdev,
                      netdef->forward.ifs[i].device.dev)) {
                dev = &netdef->forward.ifs[i];
                break;
            }
        }
        /* dev points at the physical device we want to use */
        if (!dev) {
            virReportError(VIR_ERR_INTERNAL_ERROR,
                           _("network '%1$s' doesn't have dev='%2$s' in use by network port '%3$s'"),
                           netdef->name, port->plug.direct.linkdev,
                           port->uuid);
            return -1;
        }

        /* PASSTHROUGH mode and PRIVATE Mode + 802.1Qbh both require
         * exclusive access to a device, so current connections count
         * must be 0 in those cases.
         */
        if ((dev->connections > 0) &&
            ((netdef->forward.type == VIR_NETWORK_FORWARD_PASSTHROUGH) ||
             ((netdef->forward.type == VIR_NETWORK_FORWARD_PRIVATE) &&
              port->virtPortProfile &&
              (port->virtPortProfile->virtPortType == VIR_NETDEV_VPORT_PROFILE_8021QBH)))) {
            virReportError(VIR_ERR_INTERNAL_ERROR,
                           _("network '%1$s' claims dev='%2$s' is already in use by a different port"),
                           netdef->name, port->plug.direct.linkdev);
            return -1;
        }
        break;

    case VIR_NETWORK_PORT_PLUG_TYPE_HOSTDEV_PCI:

        if (networkCreateInterfacePool(netdef) < 0)
            return -1;

        /* find the matching interface and increment its connections */
        for (i = 0; i < netdef->forward.nifs; i++) {
            if (netdef->forward.ifs[i].type
                == VIR_NETWORK_FORWARD_HOSTDEV_DEVICE_PCI &&
                virPCIDeviceAddressEqual(&port->plug.hostdevpci.addr,
                                         &netdef->forward.ifs[i].device.pci)) {
                dev = &netdef->forward.ifs[i];
                break;
            }
        }
        /* dev points at the physical device we want to use */
        if (!dev) {
            virReportError(VIR_ERR_INTERNAL_ERROR,
                           _("network '%1$s' doesn't have PCI device %2$04x:%3$02x:%4$02x.%5$x in use by network port"),
                           netdef->name,
                           port->plug.hostdevpci.addr.domain,
                           port->plug.hostdevpci.addr.bus,
                           port->plug.hostdevpci.addr.slot,
                           port->plug.hostdevpci.addr.function);
            return -1;
        }

        /* PASSTHROUGH mode, PRIVATE Mode + 802.1Qbh, and hostdev (PCI
         * passthrough) all require exclusive access to a device, so
         * current connections count must be 0 in those cases.
         */
        if ((dev->connections > 0) &&
            netdef->forward.type == VIR_NETWORK_FORWARD_HOSTDEV) {
            virReportError(VIR_ERR_INTERNAL_ERROR,
                           _("network '%1$s' claims the PCI device at domain=%2$d bus=%3$d slot=%4$d function=%5$d is already in use by a different network port"),
                           netdef->name,
                           dev->device.pci.domain, dev->device.pci.bus,
                           dev->device.pci.slot, dev->device.pci.function);
            return -1;
        }

        break;

    case VIR_NETWORK_PORT_PLUG_TYPE_LAST:
    default:
        virReportEnumRangeError(virNetworkPortPlugType, port->plugtype);
        return -1;
    }

    netdef->connections++;
    if (dev)
        dev->connections++;
    /* finally we can call the 'plugged' hook script if any */
    if (networkRunHook(obj, port, VIR_HOOK_NETWORK_OP_PORT_CREATED,
                       VIR_HOOK_SUBOP_BEGIN) < 0) {
        /* adjust for failure */
        if (dev)
            dev->connections--;
        netdef->connections--;
        return -1;
    }
    networkLogAllocation(netdef, dev, &port->mac, true);

    return 0;
}


/* networkReleasePort:
 * @obj: the network to release from
 * @port: the port definition to release
 *
 * Given a domain <interface> element that previously had its <actual>
 * element filled in (and possibly a physical device allocated to it),
 * free up the physical device for use by someone else, and free the
 * virDomainActualNetDef.
 *
 * Returns 0 on success, -1 on failure.
 */
static int
networkReleasePort(virNetworkObj *obj,
                   virNetworkPortDef *port)
{
    virNetworkDriverState *driver = networkGetDriver();
    g_autoptr(virNetworkDriverConfig) cfg = virNetworkDriverGetConfig(driver);
    virNetworkDef *netdef;
    virNetworkForwardIfDef *dev = NULL;
    size_t i;

    netdef = virNetworkObjGetDef(obj);

    switch ((virNetworkPortPlugType)port->plugtype) {
    case VIR_NETWORK_PORT_PLUG_TYPE_NONE:
        VIR_DEBUG("Releasing network device with no plug type");
        break;

    case VIR_NETWORK_PORT_PLUG_TYPE_NETWORK:
    case VIR_NETWORK_PORT_PLUG_TYPE_BRIDGE:
        if (networkUnplugBandwidth(obj, port->bandwidth,
                                   &port->class_id) < 0)
            return -1;
        break;

    case VIR_NETWORK_PORT_PLUG_TYPE_DIRECT:
        if (netdef->forward.nifs == 0) {
            virReportError(VIR_ERR_INTERNAL_ERROR,
                           _("network '%1$s' uses a direct mode, but has no forward dev and no interface pool"),
                           netdef->name);
            return -1;
        }

        for (i = 0; i < netdef->forward.nifs; i++) {
            if (netdef->forward.ifs[i].type
                == VIR_NETWORK_FORWARD_HOSTDEV_DEVICE_NETDEV &&
                STREQ(port->plug.direct.linkdev, netdef->forward.ifs[i].device.dev)) {
                dev = &netdef->forward.ifs[i];
                break;
            }
        }

        if (!dev) {
            virReportError(VIR_ERR_INTERNAL_ERROR,
                           _("network '%1$s' doesn't have dev='%2$s' in use by domain"),
                           netdef->name, port->plug.direct.linkdev);
            return -1;
        }
        break;

    case VIR_NETWORK_PORT_PLUG_TYPE_HOSTDEV_PCI:
        if (netdef->forward.nifs == 0) {
            virReportError(VIR_ERR_INTERNAL_ERROR,
                           _("network '%1$s' uses a hostdev mode, but has no forward dev and no interface pool"),
                           netdef->name);
            return -1;
        }

        for (i = 0; i < netdef->forward.nifs; i++) {
            if (netdef->forward.ifs[i].type
                == VIR_NETWORK_FORWARD_HOSTDEV_DEVICE_PCI &&
                virPCIDeviceAddressEqual(&port->plug.hostdevpci.addr,
                                         &netdef->forward.ifs[i].device.pci)) {
                dev = &netdef->forward.ifs[i];
                break;
            }
        }

        if (!dev) {
            virReportError(VIR_ERR_INTERNAL_ERROR,
                           _("network '%1$s' doesn't have PCI device %2$04x:%3$02x:%4$02x.%5$x in use by domain"),
                           netdef->name,
                           port->plug.hostdevpci.addr.domain,
                           port->plug.hostdevpci.addr.bus,
                           port->plug.hostdevpci.addr.slot,
                           port->plug.hostdevpci.addr.function);
            return -1;
        }
        break;

    case VIR_NETWORK_PORT_PLUG_TYPE_LAST:
    default:
        virReportEnumRangeError(virNetworkPortPlugType, port->plugtype);
        return -1;
    }

    virNetworkObjMacMgrDel(obj, cfg->dnsmasqStateDir, port->ownername, &port->mac);

    netdef->connections--;
    if (dev)
        dev->connections--;
    /* finally we can call the 'unplugged' hook script if any */
    networkRunHook(obj, port, VIR_HOOK_NETWORK_OP_PORT_DELETED,
                   VIR_HOOK_SUBOP_BEGIN);
    networkLogAllocation(netdef, dev, &port->mac, false);

    return 0;
}


/**
 * networkCheckBandwidth:
 * @net: network QoS
 * @ifaceBand: interface QoS (may be NULL if no QoS)
 * @oldBandwidth: new interface QoS (may be NULL if no QoS)
 * @ifaceMac: interface MAC (used in error messages for identification)
 * @new_rate: new rate for non guaranteed class
 *
 * Function checks if @ifaceBand can be satisfied on @net. However, sometimes it
 * may happen that the interface that @ifaceBand corresponds to is already
 * plugged into the @net and the bandwidth is to be updated. In that case we
 * need to check if new bandwidth can be satisfied. If that's the case
 * @ifaceBand should point to new bandwidth settings and @oldBandwidth to
 * current ones. If you want to suppress this functionality just pass
 * @oldBandwidth == NULL.
 *
 * Returns: -1 if plugging would overcommit network QoS
 *           0 if plugging is safe (@new_rate updated)
 *           1 if no QoS is set (@new_rate untouched)
 */
static int
networkCheckBandwidth(virNetworkObj *obj,
                      virNetDevBandwidth *ifaceBand,
                      virNetDevBandwidth *oldBandwidth,
                      virMacAddr *ifaceMac,
                      unsigned long long *new_rate)
{
    virNetworkDef *def = virNetworkObjGetDef(obj);
    virNetDevBandwidth *netBand = def->bandwidth;
    unsigned long long tmp_floor_sum = virNetworkObjGetFloorSum(obj);
    unsigned long long tmp_new_rate = 0;
    char ifmac[VIR_MAC_STRING_BUFLEN];

    virMacAddrFormat(ifaceMac, ifmac);

    if (virNetDevBandwidthHasFloor(ifaceBand) &&
        !virNetDevBandwidthSupportsFloor(def->forward.type)) {
        virReportError(VIR_ERR_OPERATION_UNSUPPORTED,
                       _("Invalid use of 'floor' on interface with MAC address %1$s - 'floor' is only supported for interface type 'network' with forward type 'nat', 'route', 'open' or none"),
                       ifmac);
        return -1;
    }

    if (virNetDevBandwidthHasFloor(ifaceBand) &&
        !(netBand && netBand->in)) {
        virReportError(VIR_ERR_OPERATION_UNSUPPORTED,
                       _("Invalid use of 'floor' on interface with MAC address %1$s - network '%2$s' has no inbound QoS set"),
                       ifmac, def->name);
        return -1;
    }

    if (!netBand || !netBand->in) {
        VIR_DEBUG("No network bandwidth controls present");
        /* no QoS required, claim success */
        return 1;
    }
    if (!virNetDevBandwidthHasFloor(ifaceBand) &&
        !virNetDevBandwidthHasFloor(oldBandwidth)) {

        VIR_DEBUG("No old/new interface bandwidth floor");
        /* no QoS required, claim success */
        return 1;
    }

    tmp_new_rate = netBand->in->average;
    if (oldBandwidth && oldBandwidth->in)
        tmp_floor_sum -= oldBandwidth->in->floor;
    if (ifaceBand && ifaceBand->in)
        tmp_floor_sum += ifaceBand->in->floor;

    /* check against peak */
    if (netBand->in->peak) {
        tmp_new_rate = netBand->in->peak;
        if (tmp_floor_sum > netBand->in->peak) {
            virReportError(VIR_ERR_OPERATION_INVALID,
                           _("Cannot plug '%1$s' interface into '%2$s' because new combined inbound floor=%3$llu would overcommit peak=%4$llu on network '%5$s'"),
                           ifmac,
                           def->bridge,
                           tmp_floor_sum,
                           netBand->in->peak,
                           def->name);
            return -1;
        }
    } else if (tmp_floor_sum > netBand->in->average) {
        /* tmp_floor_sum can be between 'average' and 'peak' iff 'peak' is set.
         * Otherwise, tmp_floor_sum must be below 'average'. */
        virReportError(VIR_ERR_OPERATION_INVALID,
                       _("Cannot plug '%1$s' interface into '%2$s' because new combined inbound floor=%3$llu would overcommit average=%4$llu on network '%5$s'"),
                       ifmac,
                       def->bridge,
                       tmp_floor_sum,
                       netBand->in->average,
                       def->name);
        return -1;
    }

    if (new_rate)
        *new_rate = tmp_new_rate;

    return 0;
}


/**
 * networkNextClassID:
 * @net: network object
 *
 * Find next free class ID. @net is supposed
 * to be locked already. If there is a free ID,
 * it is marked as used and returned.
 *
 * Returns next free class ID or -1 if none is available.
 */
static ssize_t
networkNextClassID(virNetworkObj *obj)
{
    ssize_t ret = 0;
    virBitmap *classIdMap = virNetworkObjGetClassIdMap(obj);

    if ((ret = virBitmapNextClearBit(classIdMap, -1)) < 0)
        ret = virBitmapSize(classIdMap);

    virBitmapSetBitExpand(classIdMap, ret);

    return ret;
}


static int
networkPlugBandwidthImpl(virNetworkObj *obj,
                         virMacAddr *mac,
                         virNetDevBandwidth *ifaceBand,
                         unsigned int *class_id,
                         unsigned long long new_rate)
{
    virNetworkDriverState *driver = networkGetDriver();
    g_autoptr(virNetworkDriverConfig) cfg = virNetworkDriverGetConfig(driver);
    virNetworkDef *def = virNetworkObjGetDef(obj);
    virBitmap *classIdMap = virNetworkObjGetClassIdMap(obj);
    unsigned long long tmp_floor_sum = virNetworkObjGetFloorSum(obj);
    ssize_t next_id = 0;
    int plug_ret;

    /* generate new class_id */
    if ((next_id = networkNextClassID(obj)) < 0) {
        virReportError(VIR_ERR_INTERNAL_ERROR, "%s",
                       _("Could not generate next class ID"));
        return -1;
    }

    plug_ret = virNetDevBandwidthPlug(def->bridge, def->bandwidth,
                                      mac, ifaceBand, next_id);
    if (plug_ret < 0) {
        ignore_value(virNetDevBandwidthUnplug(def->bridge, next_id));
        return -1;
    }

    /* QoS was set, generate new class ID */
    *class_id = next_id;
    /* update sum of 'floor'-s of attached NICs */
    tmp_floor_sum += ifaceBand->in->floor;
    virNetworkObjSetFloorSum(obj, tmp_floor_sum);
    /* update status file */
    if (virNetworkObjSaveStatus(cfg->stateDir, obj, network_driver->xmlopt) < 0) {
        ignore_value(virBitmapClearBit(classIdMap, next_id));
        tmp_floor_sum -= ifaceBand->in->floor;
        virNetworkObjSetFloorSum(obj, tmp_floor_sum);
        *class_id = 0;
        ignore_value(virNetDevBandwidthUnplug(def->bridge, next_id));
        return -1;
    }
    /* update rate for non guaranteed NICs */
    new_rate -= tmp_floor_sum;
    if (virNetDevBandwidthUpdateRate(def->bridge, 2,
                                     def->bandwidth, new_rate) < 0)
        VIR_WARN("Unable to update rate for 1:2 class on %s bridge",
                 def->bridge);

    return 0;
}


static int
networkPlugBandwidth(virNetworkObj *obj,
                     virMacAddr *mac,
                     virNetDevBandwidth *ifaceBand,
                     unsigned int *class_id)
{
    int plug_ret;
    unsigned long long new_rate = 0;
    char ifmac[VIR_MAC_STRING_BUFLEN];

    if ((plug_ret = networkCheckBandwidth(obj, ifaceBand, NULL,
                                          mac, &new_rate)) < 0) {
        /* helper reported error */
        return -1;
    }

    if (plug_ret > 0)
        /* no QoS needs to be set; claim success */
        return 0;

    virMacAddrFormat(mac, ifmac);

    if (networkPlugBandwidthImpl(obj, mac, ifaceBand, class_id, new_rate) < 0)
        return -1;

    return 0;
}


static int
networkUnplugBandwidth(virNetworkObj *obj,
                       virNetDevBandwidth *ifaceBand,
                       unsigned int *class_id)
{
    virNetworkDef *def = virNetworkObjGetDef(obj);
    virBitmap *classIdMap = virNetworkObjGetClassIdMap(obj);
    unsigned long long tmp_floor_sum = virNetworkObjGetFloorSum(obj);
    virNetworkDriverState *driver = networkGetDriver();
    g_autoptr(virNetworkDriverConfig) cfg = virNetworkDriverGetConfig(driver);
    int ret = 0;
    unsigned long long new_rate;

    if (class_id && *class_id) {
        if (!def->bandwidth || !def->bandwidth->in) {
            VIR_WARN("Network %s has no bandwidth but unplug requested",
                     def->name);
            return 0;
        }
        /* we must remove class from bridge */
        new_rate = def->bandwidth->in->average;

        if (def->bandwidth->in->peak > 0)
            new_rate = def->bandwidth->in->peak;

        ret = virNetDevBandwidthUnplug(def->bridge, *class_id);
        if (ret < 0)
            return ret;
        /* update sum of 'floor'-s of attached NICs */
        tmp_floor_sum -= ifaceBand->in->floor;
        virNetworkObjSetFloorSum(obj, tmp_floor_sum);

        /* return class ID */
        ignore_value(virBitmapClearBit(classIdMap, *class_id));
        /* update status file */
        if (virNetworkObjSaveStatus(cfg->stateDir,
                                    obj, network_driver->xmlopt) < 0) {
            tmp_floor_sum += ifaceBand->in->floor;
            virNetworkObjSetFloorSum(obj, tmp_floor_sum);
            ignore_value(virBitmapSetBit(classIdMap, *class_id));
            return ret;
        }
        /* update rate for non guaranteed NICs */
        new_rate -= tmp_floor_sum;
        if (virNetDevBandwidthUpdateRate(def->bridge, 2,
                                         def->bandwidth, new_rate) < 0)
            VIR_WARN("Unable to update rate for 1:2 class on %s bridge",
                     def->bridge);
        /* no class is associated any longer */
        *class_id = 0;
    }

    return ret;
}


static void
networkNetworkObjTaint(virNetworkObj *obj,
                       virNetworkTaintFlags taint)
{
    virNetworkDef *def = virNetworkObjGetDef(obj);

    if (virNetworkObjTaint(obj, taint)) {
        char uuidstr[VIR_UUID_STRING_BUFLEN];
        virUUIDFormat(def->uuid, uuidstr);

        VIR_WARN("Network name='%s' uuid=%s is tainted: %s",
                 def->name, uuidstr, virNetworkTaintTypeToString(taint));
    }
}


static int
networkUpdatePortBandwidth(virNetworkObj *obj,
                           virMacAddr *mac,
                           unsigned int *class_id,
                           virNetDevBandwidth *oldBandwidth,
                           virNetDevBandwidth *newBandwidth)
{
    virNetworkDriverState *driver = networkGetDriver();
    g_autoptr(virNetworkDriverConfig) cfg = virNetworkDriverGetConfig(driver);
    virNetworkDef *def;
    unsigned long long tmp_floor_sum;
    unsigned long long new_rate = 0;
    unsigned long long old_floor, new_floor;
    int plug_ret;

    old_floor = new_floor = 0;

    if (oldBandwidth && oldBandwidth->in)
        old_floor = oldBandwidth->in->floor;
    if (newBandwidth && newBandwidth->in)
        new_floor = newBandwidth->in->floor;

    if (new_floor == old_floor)
        return 0;

    def = virNetworkObjGetDef(obj);

    if ((plug_ret = networkCheckBandwidth(obj, newBandwidth, oldBandwidth,
                                          mac, &new_rate)) < 0) {
        /* helper reported error */
        return -1;
    }

    if (plug_ret > 0) {
        /* no QoS needs to be set; claim success */
        return 0;
    }

    /* Okay, there are three possible scenarios: */

    if (old_floor > 0 && new_floor > 0) {
        /* Either we just need to update @floor .. */

        if (virNetDevBandwidthUpdateRate(def->bridge,
                                         *class_id,
                                         def->bandwidth,
                                         new_floor) < 0)
            return -1;

        tmp_floor_sum = virNetworkObjGetFloorSum(obj);
        tmp_floor_sum -= old_floor;
        tmp_floor_sum += new_floor;
        virNetworkObjSetFloorSum(obj, tmp_floor_sum);
        new_rate -= tmp_floor_sum;

        if (virNetDevBandwidthUpdateRate(def->bridge, 2,
                                         def->bandwidth, new_rate) < 0 ||
            virNetworkObjSaveStatus(cfg->stateDir,
                                    obj, network_driver->xmlopt) < 0) {
            /* Ouch, rollback */
            tmp_floor_sum -= new_floor;
            tmp_floor_sum += old_floor;
            virNetworkObjSetFloorSum(obj, tmp_floor_sum);

            ignore_value(virNetDevBandwidthUpdateRate(def->bridge,
                                                      *class_id,
                                                      def->bandwidth,
                                                      old_floor));
            return -1;
        }
    } else if (new_floor > 0) {
        /* .. or we need to plug in new .. */

        if (networkPlugBandwidthImpl(obj, mac, newBandwidth,
                                     class_id,
                                     new_rate) < 0)
            return -1;
    } else {
        /* .. or unplug old. */

        if (networkUnplugBandwidth(obj, oldBandwidth, class_id) < 0)
            return -1;
    }

    return 0;
}


static virNetworkPortPtr
networkPortLookupByUUID(virNetworkPtr net,
                        const unsigned char *uuid)
{
    virNetworkObj *obj;
    virNetworkDef *def;
    virNetworkPortDef *portdef = NULL;
    virNetworkPortPtr ret = NULL;
    char uuidstr[VIR_UUID_STRING_BUFLEN];
    virUUIDFormat(uuid, uuidstr);

    if (!(obj = networkObjFromNetwork(net)))
        return ret;

    def = virNetworkObjGetDef(obj);

    if (!(portdef = virNetworkObjLookupPort(obj, uuid)))
        goto cleanup;

    if (virNetworkPortLookupByUUIDEnsureACL(net->conn, def, portdef) < 0)
        goto cleanup;

    if (!virNetworkObjIsActive(obj)) {
        virReportError(VIR_ERR_OPERATION_INVALID,
                       _("network '%1$s' is not active"),
                       def->name);
        goto cleanup;
    }

    ret = virGetNetworkPort(net, uuid);

 cleanup:
    virNetworkObjEndAPI(&obj);
    return ret;
}


static virNetworkPortPtr
networkPortCreateXML(virNetworkPtr net,
                     const char *xmldesc,
                     unsigned int flags)
{
    virNetworkDriverState *driver = networkGetDriver();
    g_autoptr(virNetworkDriverConfig) cfg = virNetworkDriverGetConfig(driver);
    virNetworkObj *obj;
    virNetworkDef *def;
    g_autoptr(virNetworkPortDef) portdef = NULL;
    virNetworkPortPtr ret = NULL;
    int rc;

    virCheckFlags(VIR_NETWORK_PORT_CREATE_RECLAIM |
                  VIR_NETWORK_PORT_CREATE_VALIDATE, NULL);

    if (!(obj = networkObjFromNetwork(net)))
        return ret;

    def = virNetworkObjGetDef(obj);

    if (!(portdef = virNetworkPortDefParse(xmldesc, NULL, flags)))
        goto cleanup;

    if (virNetworkPortCreateXMLEnsureACL(net->conn, def, portdef) < 0)
        goto cleanup;

    if (!virNetworkObjIsActive(obj)) {
        virReportError(VIR_ERR_OPERATION_INVALID,
                       _("network '%1$s' is not active"),
                       def->name);
        goto cleanup;
    }

    if (portdef->plugtype == VIR_NETWORK_PORT_PLUG_TYPE_NONE) {
        if (flags & VIR_NETWORK_PORT_CREATE_RECLAIM) {
            virReportError(VIR_ERR_INVALID_ARG, "%s",
                           _("Port reclaim requested but plug type is none"));
            goto cleanup;
        }
    } else {
        if (!(flags & VIR_NETWORK_PORT_CREATE_RECLAIM)) {
            virReportError(VIR_ERR_INVALID_ARG, "%s",
                           _("Port reclaim not requested but plug type is not none"));
            goto cleanup;
        }
    }

    if (flags & VIR_NETWORK_PORT_CREATE_RECLAIM)
        rc = networkNotifyPort(obj, portdef);
    else
        rc = networkAllocatePort(obj, portdef);
    if (rc < 0)
        goto cleanup;

    if (virNetworkObjAddPort(obj, portdef, cfg->stateDir) < 0) {
        virErrorPtr save_err;

        virErrorPreserveLast(&save_err);
        ignore_value(networkReleasePort(obj, portdef));
        virErrorRestore(&save_err);

        goto cleanup;
    }

    ret = virGetNetworkPort(net, portdef->uuid);
    portdef = NULL;
 cleanup:
    virNetworkObjEndAPI(&obj);
    return ret;
}


static char *
networkPortGetXMLDesc(virNetworkPortPtr port,
                      unsigned int flags)
{
    virNetworkObj *obj;
    virNetworkDef *def;
    virNetworkPortDef *portdef = NULL;
    char *ret = NULL;

    virCheckFlags(0, NULL);

    if (!(obj = networkObjFromNetwork(port->net)))
        return ret;

    def = virNetworkObjGetDef(obj);

    if (!(portdef = virNetworkObjLookupPort(obj, port->uuid)))
        goto cleanup;

    if (virNetworkPortGetXMLDescEnsureACL(port->net->conn, def, portdef) < 0)
        goto cleanup;

    if (!virNetworkObjIsActive(obj)) {
        virReportError(VIR_ERR_OPERATION_INVALID,
                       _("network '%1$s' is not active"),
                       def->name);
        goto cleanup;
    }

   if (!(ret = virNetworkPortDefFormat(portdef)))
       goto cleanup;

 cleanup:
    virNetworkObjEndAPI(&obj);
    return ret;
}


static int
networkPortDelete(virNetworkPortPtr port,
                  unsigned int flags)
{
    virNetworkDriverState *driver = networkGetDriver();
    g_autoptr(virNetworkDriverConfig) cfg = virNetworkDriverGetConfig(driver);
    virNetworkObj *obj;
    virNetworkDef *def;
    virNetworkPortDef *portdef;
    int ret = -1;

    virCheckFlags(0, -1);

    if (!(obj = networkObjFromNetwork(port->net)))
        return ret;

    def = virNetworkObjGetDef(obj);

    if (!(portdef = virNetworkObjLookupPort(obj, port->uuid)))
        goto cleanup;

    if (virNetworkPortDeleteEnsureACL(port->net->conn, def, portdef) < 0)
        goto cleanup;

    if (!virNetworkObjIsActive(obj)) {
        virReportError(VIR_ERR_OPERATION_INVALID,
                       _("network '%1$s' is not active"),
                       def->name);
        goto cleanup;
    }

    if (networkReleasePort(obj, portdef) < 0)
        goto cleanup;

    virNetworkObjDeletePort(obj, port->uuid, cfg->stateDir);

    ret = 0;
 cleanup:
    virNetworkObjEndAPI(&obj);
    return ret;
}


static int
networkPortSetParameters(virNetworkPortPtr port,
                         virTypedParameterPtr params,
                         int nparams,
                         unsigned int flags)
{
    virNetworkDriverState *driver = networkGetDriver();
    g_autoptr(virNetworkDriverConfig) cfg = virNetworkDriverGetConfig(driver);
    virNetworkObj *obj;
    virNetworkDef *def;
    virNetworkPortDef *portdef;
    g_autoptr(virNetDevBandwidth) bandwidth = NULL;
    g_autofree char *dir = NULL;
    int ret = -1;
    size_t i;

    virCheckFlags(0, -1);

    if (!(obj = networkObjFromNetwork(port->net)))
        return ret;

    def = virNetworkObjGetDef(obj);

    if (!(portdef = virNetworkObjLookupPort(obj, port->uuid)))
        goto cleanup;

    if (virNetworkPortSetParametersEnsureACL(port->net->conn, def, portdef) < 0)
        goto cleanup;

    if (!virNetworkObjIsActive(obj)) {
        virReportError(VIR_ERR_OPERATION_INVALID,
                       _("network '%1$s' is not active"),
                       def->name);
        goto cleanup;
    }

    if (!(dir = virNetworkObjGetPortStatusDir(obj, cfg->stateDir)))
        goto cleanup;

    bandwidth = g_new0(virNetDevBandwidth, 1);
    bandwidth->in = g_new0(virNetDevBandwidthRate, 1);
    bandwidth->out = g_new0(virNetDevBandwidthRate, 1);

    for (i = 0; i < nparams; i++) {
        virTypedParameterPtr param = &params[i];

        if (STREQ(param->field, VIR_NETWORK_PORT_BANDWIDTH_IN_AVERAGE)) {
            bandwidth->in->average = param->value.ui;
        } else if (STREQ(param->field, VIR_NETWORK_PORT_BANDWIDTH_IN_PEAK)) {
            bandwidth->in->peak = param->value.ui;
        } else if (STREQ(param->field, VIR_NETWORK_PORT_BANDWIDTH_IN_BURST)) {
            bandwidth->in->burst = param->value.ui;
        } else if (STREQ(param->field, VIR_NETWORK_PORT_BANDWIDTH_IN_FLOOR)) {
            bandwidth->in->floor = param->value.ui;
        } else if (STREQ(param->field, VIR_NETWORK_PORT_BANDWIDTH_OUT_AVERAGE)) {
            bandwidth->out->average = param->value.ui;
        } else if (STREQ(param->field, VIR_NETWORK_PORT_BANDWIDTH_OUT_PEAK)) {
            bandwidth->out->peak = param->value.ui;
        } else if (STREQ(param->field, VIR_NETWORK_PORT_BANDWIDTH_OUT_BURST)) {
            bandwidth->out->burst = param->value.ui;
        }
    }

    /* average or floor are mandatory, peak and burst are optional.
     * So if no average or floor is given, we free inbound/outbound
     * here which causes inbound/outbound to not be set. */
    if (!bandwidth->in->average && !bandwidth->in->floor)
        g_clear_pointer(&bandwidth->in, g_free);

    if (!bandwidth->out->average)
        g_clear_pointer(&bandwidth->out, g_free);

    if (networkUpdatePortBandwidth(obj,
                                   &portdef->mac,
                                   &portdef->class_id,
                                   portdef->bandwidth,
                                   bandwidth) < 0)
        goto cleanup;

    virNetDevBandwidthFree(portdef->bandwidth);
    portdef->bandwidth = g_steal_pointer(&bandwidth);

    if (virNetworkPortDefSaveStatus(portdef, dir) < 0)
        goto cleanup;

    ret = 0;
 cleanup:
    virNetworkObjEndAPI(&obj);
    return ret;
}


static int
networkPortGetParameters(virNetworkPortPtr port,
                         virTypedParameterPtr *params,
                         int *nparams,
                         unsigned int flags)
{
    virNetworkObj *obj;
    virNetworkDef *def;
    virNetworkPortDef *portdef;
    int maxparams = 0;
    int ret = -1;

    virCheckFlags(0, -1);

    *params = NULL;
    *nparams = 0;

    if (!(obj = networkObjFromNetwork(port->net)))
        return ret;

    def = virNetworkObjGetDef(obj);

    if (!(portdef = virNetworkObjLookupPort(obj, port->uuid)))
        goto cleanup;

    if (virNetworkPortGetParametersEnsureACL(port->net->conn, def, portdef) < 0)
        goto cleanup;

    if (!virNetworkObjIsActive(obj)) {
        virReportError(VIR_ERR_OPERATION_INVALID,
                       _("network '%1$s' is not active"),
                       def->name);
        goto cleanup;
    }

    if (portdef->bandwidth) {
        if ((portdef->bandwidth->in != NULL) &&
            (virTypedParamsAddUInt(params, nparams, &maxparams,
                                   VIR_NETWORK_PORT_BANDWIDTH_IN_AVERAGE,
                                   portdef->bandwidth->in->average) < 0 ||
             virTypedParamsAddUInt(params, nparams, &maxparams,
                                   VIR_NETWORK_PORT_BANDWIDTH_IN_PEAK,
                                   portdef->bandwidth->in->peak) < 0 ||
             virTypedParamsAddUInt(params, nparams, &maxparams,
                                   VIR_NETWORK_PORT_BANDWIDTH_IN_FLOOR,
                                   portdef->bandwidth->in->floor) < 0 ||
             virTypedParamsAddUInt(params, nparams, &maxparams,
                                   VIR_NETWORK_PORT_BANDWIDTH_IN_BURST,
                                   portdef->bandwidth->in->burst) < 0))
            goto cleanup;

        if ((portdef->bandwidth->out != NULL) &&
            (virTypedParamsAddUInt(params, nparams, &maxparams,
                                   VIR_NETWORK_PORT_BANDWIDTH_OUT_AVERAGE,
                                   portdef->bandwidth->out->average) < 0 ||
             virTypedParamsAddUInt(params, nparams, &maxparams,
                                   VIR_NETWORK_PORT_BANDWIDTH_OUT_PEAK,
                                   portdef->bandwidth->out->peak) < 0 ||
             virTypedParamsAddUInt(params, nparams, &maxparams,
                                   VIR_NETWORK_PORT_BANDWIDTH_OUT_BURST,
                                   portdef->bandwidth->out->burst) < 0))
            goto cleanup;
    }

    ret = 0;
 cleanup:
    virNetworkObjEndAPI(&obj);
    return ret;
}


static int
networkListAllPorts(virNetworkPtr net,
                    virNetworkPortPtr **ports,
                    unsigned int flags)
{
    virNetworkObj *obj;
    virNetworkDef *def;
    int ret = -1;

    virCheckFlags(0, -1);

    if (!(obj = networkObjFromNetwork(net)))
        return ret;

    def = virNetworkObjGetDef(obj);

    if (virNetworkListAllPortsEnsureACL(net->conn, def) < 0)
        goto cleanup;

    if (!virNetworkObjIsActive(obj)) {
        virReportError(VIR_ERR_OPERATION_INVALID,
                       _("network '%1$s' is not active"),
                       def->name);
        goto cleanup;
    }

    ret = virNetworkObjPortListExport(net, obj, ports,
                                      virNetworkListAllPortsCheckACL);

 cleanup:
    virNetworkObjEndAPI(&obj);
    return ret;
}

<<<<<<< HEAD
/*注册bridge相关的network driver*/
=======

static int
networkSetMetadata(virNetworkPtr net,
                   int type,
                   const char *metadata,
                   const char *key,
                   const char *uri,
                   unsigned int flags)
{
    virNetworkDriverState *driver = networkGetDriver();
    virNetworkObj *obj = NULL;
    virNetworkDef *def = NULL;
    g_autoptr(virNetworkDriverConfig) cfg = NULL;
    int ret = -1;

    virCheckFlags(VIR_NETWORK_UPDATE_AFFECT_LIVE |
                  VIR_NETWORK_UPDATE_AFFECT_CONFIG, -1);

    if (!(obj = networkObjFromNetwork(net)))
        return -1;

    cfg = virNetworkDriverGetConfig(driver);
    def = virNetworkObjGetDef(obj);

    if (virNetworkSetMetadataEnsureACL(net->conn, def, flags) < 0)
        goto cleanup;

    ret = virNetworkObjSetMetadata(obj, type, metadata, key, uri,
                                   driver->xmlopt, cfg->stateDir,
                                   cfg->networkConfigDir, flags);

    if (ret == 0) {
        virObjectEvent *event = NULL;
        event = virNetworkEventMetadataChangeNewFromObj(obj, type, uri);
        virObjectEventStateQueue(driver->networkEventState, event);
    }

 cleanup:
    virNetworkObjEndAPI(&obj);
    return ret;
}


static char *
networkGetMetadata(virNetworkPtr net,
                   int type,
                   const char *uri,
                   unsigned int flags)
{
    virNetworkObj *obj = NULL;
    virNetworkDef *def = NULL;
    char *ret = NULL;

    if (!(obj = networkObjFromNetwork(net)))
        return NULL;

    def = virNetworkObjGetDef(obj);

    if (virNetworkGetMetadataEnsureACL(net->conn, def) < 0)
        goto cleanup;

    ret = virNetworkObjGetMetadata(obj, type, uri, flags);

 cleanup:
    virNetworkObjEndAPI(&obj);
    return ret;
}


>>>>>>> 92315661
static virNetworkDriver networkDriver = {
    .name = "bridge",
    .connectNumOfNetworks = networkConnectNumOfNetworks, /* 0.2.0 */
    .connectListNetworks = networkConnectListNetworks, /* 0.2.0 */
    .connectNumOfDefinedNetworks = networkConnectNumOfDefinedNetworks, /* 0.2.0 */
    .connectListDefinedNetworks = networkConnectListDefinedNetworks, /* 0.2.0 */
    .connectListAllNetworks = networkConnectListAllNetworks, /* 0.10.2 */
    .connectNetworkEventRegisterAny = networkConnectNetworkEventRegisterAny, /* 1.2.1 */
    .connectNetworkEventDeregisterAny = networkConnectNetworkEventDeregisterAny, /* 1.2.1 */
    .networkLookupByUUID = networkLookupByUUID, /* 0.2.0 */
    .networkLookupByName = networkLookupByName, /* 0.2.0 */
    .networkCreateXML = networkCreateXML, /* 0.2.0 */
    .networkCreateXMLFlags = networkCreateXMLFlags, /* 7.8.0 */
    .networkDefineXML = networkDefineXML, /* 0.2.0 */
    .networkDefineXMLFlags = networkDefineXMLFlags, /* 7.7.0 */
    .networkUndefine = networkUndefine, /* 0.2.0 */
    .networkUpdate = networkUpdate, /* 0.10.2 */
    .networkCreate = networkCreate, /* 0.2.0 */
    .networkDestroy = networkDestroy, /* 0.2.0 */
    .networkGetXMLDesc = networkGetXMLDesc, /* 0.2.0 */
    .networkGetBridgeName = networkGetBridgeName, /* 0.2.0 */
    .networkGetAutostart = networkGetAutostart, /* 0.2.1 */
    .networkSetAutostart = networkSetAutostart, /* 0.2.1 */
    .networkIsActive = networkIsActive, /* 0.7.3 */
    .networkIsPersistent = networkIsPersistent, /* 0.7.3 */
    .networkGetDHCPLeases = networkGetDHCPLeases, /* 1.2.6 */
    .networkPortLookupByUUID = networkPortLookupByUUID, /* 5.5.0 */
    .networkPortCreateXML = networkPortCreateXML, /* 5.5.0 */
    .networkPortGetXMLDesc = networkPortGetXMLDesc, /* 5.5.0 */
    .networkPortDelete = networkPortDelete, /* 5.5.0 */
    .networkListAllPorts = networkListAllPorts, /* 5.5.0 */
    .networkPortGetParameters = networkPortGetParameters, /* 5.5.0 */
    .networkPortSetParameters = networkPortSetParameters, /* 5.5.0 */
    .networkGetMetadata = networkGetMetadata, /* 9.7.0 */
    .networkSetMetadata = networkSetMetadata, /* 9.7.0 */
};


static virHypervisorDriver networkHypervisorDriver = {
    .name = "network",
    .connectOpen = networkConnectOpen, /* 4.1.0 */
    .connectClose = networkConnectClose, /* 4.1.0 */
    .connectIsEncrypted = networkConnectIsEncrypted, /* 4.1.0 */
    .connectIsSecure = networkConnectIsSecure, /* 4.1.0 */
    .connectIsAlive = networkConnectIsAlive, /* 4.1.0 */
    .connectSupportsFeature = networkConnectSupportsFeature, /* 7.2.0 */
};


/*注册本地network connect driver*/
static virConnectDriver networkConnectDriver = {
    .localOnly = true,
    .uriSchemes = (const char *[]){ "network", NULL },
    .hypervisorDriver = &networkHypervisorDriver,
    /*指明bridge网络驱动*/
    .networkDriver = &networkDriver,
};


static virStateDriver networkStateDriver = {
    .name = "bridge",
    .stateInitialize  = networkStateInitialize,
    .stateCleanup = networkStateCleanup,
    .stateReload = networkStateReload,
};

int
networkRegister(void)
{
    /*注册network connect驱动*/
    if (virRegisterConnectDriver(&networkConnectDriver, false) < 0)
        return -1;
    if (virSetSharedNetworkDriver(&networkDriver) < 0)
        return -1;
    if (virRegisterStateDriver(&networkStateDriver) < 0)
        return -1;
    return 0;
}<|MERGE_RESOLUTION|>--- conflicted
+++ resolved
@@ -457,15 +457,6 @@
     if (!virNetworkObjIsActive(obj))
         return 0;
 
-<<<<<<< HEAD
-    virObjectLock(obj);
-    /*跳过没有active的network*/
-    if (!virNetworkObjIsActive(obj)) {
-        ret = 0;
-        goto cleanup;
-    }
-=======
->>>>>>> 92315661
     def = virNetworkObjGetDef(obj);
 
     switch ((virNetworkForwardType) def->forward.type) {
@@ -478,21 +469,6 @@
             /*桥不存在，置为in active*/
             virNetworkObjSetActive(obj, false);
 
-<<<<<<< HEAD
-        /*获得macMap文件名*/
-        if (!(macMapFile = virMacMapFileName(driver->dnsmasqStateDir,
-                                             def->bridge)))
-            goto cleanup;
-
-        /*通过配置文件生成macMap*/
-        if (!(macmap = virMacMapNew(macMapFile)))
-            goto cleanup;
-
-        /*设置此network对应的macmap*/
-        virNetworkObjSetMacMap(obj, macmap);
-
-=======
->>>>>>> 92315661
         break;
 
     case VIR_NETWORK_FORWARD_BRIDGE:
@@ -628,13 +604,8 @@
         return -1;
     }
 
-<<<<<<< HEAD
     /*申请network_driver*/
-    if (VIR_ALLOC(network_driver) < 0)
-        goto error;
-=======
     network_driver = g_new0(virNetworkDriverState, 1);
->>>>>>> 92315661
 
     network_driver->lockFD = -1;
     if (virMutexInit(&network_driver->lock) < 0) {
@@ -1970,34 +1941,7 @@
     if (virNetDevBridgeCreate(def->bridge, &def->mac) < 0)
         return -1;
 
-<<<<<<< HEAD
-    if (def->mac_specified) {
-        /* To set a mac for the bridge, we need to define a dummy tap
-         * device, set its mac, then attach it to the bridge. As long
-         * as its mac address is lower than any other interface that
-         * gets attached, the bridge will always maintain this mac
-         * address.
-         */
-        macTapIfName = networkBridgeDummyNicName(def->bridge);
-        if (!macTapIfName)
-            /*构造dummy名称失败*/
-            goto error;
-        /* Keep tun fd open and interface up to allow for IPv6 DAD to happen */
-        if (virNetDevTapCreateInBridgePort(def->bridge,
-                                           &macTapIfName, &def->mac,
-                                           NULL, NULL, &tapfd, 1, NULL, NULL,
-                                           VIR_TRISTATE_BOOL_NO,
-                                           NULL, def->mtu, NULL,
-                                           VIR_NETDEV_TAP_CREATE_USE_MAC_FOR_BRIDGE |
-                                           VIR_NETDEV_TAP_CREATE_IFUP |
-                                           VIR_NETDEV_TAP_CREATE_PERSIST) < 0) {
-            VIR_FREE(macTapIfName);
-            goto error;
-        }
-    }
-=======
     /* Set bridge options */
->>>>>>> 92315661
 
     if (def->mtu && virNetDevSetMTU(def->bridge, def->mtu) < 0)
         goto error;
@@ -5197,9 +5141,6 @@
     return ret;
 }
 
-<<<<<<< HEAD
-/*注册bridge相关的network driver*/
-=======
 
 static int
 networkSetMetadata(virNetworkPtr net,
@@ -5269,7 +5210,7 @@
 }
 
 
->>>>>>> 92315661
+/*注册bridge相关的network driver*/
 static virNetworkDriver networkDriver = {
     .name = "bridge",
     .connectNumOfNetworks = networkConnectNumOfNetworks, /* 0.2.0 */
