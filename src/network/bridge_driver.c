/*
 * bridge_driver.c: core driver methods for managing network
 *
 * Copyright (C) 2006-2016 Red Hat, Inc.
 * Copyright (C) 2006 Daniel P. Berrange
 *
 * This library is free software; you can redistribute it and/or
 * modify it under the terms of the GNU Lesser General Public
 * License as published by the Free Software Foundation; either
 * version 2.1 of the License, or (at your option) any later version.
 *
 * This library is distributed in the hope that it will be useful,
 * but WITHOUT ANY WARRANTY; without even the implied warranty of
 * MERCHANTABILITY or FITNESS FOR A PARTICULAR PURPOSE.  See the GNU
 * Lesser General Public License for more details.
 *
 * You should have received a copy of the GNU Lesser General Public
 * License along with this library.  If not, see
 * <http://www.gnu.org/licenses/>.
 */

#include <config.h>

#include <sys/types.h>
#include <sys/poll.h>
#include <stdarg.h>
#include <unistd.h>
#include <sys/utsname.h>
#include <sys/stat.h>
#include <fcntl.h>
#include <signal.h>
#include <pwd.h>
#include <sys/wait.h>
#include <sys/ioctl.h>
#include <net/if.h>
#ifdef HAVE_SYSCTLBYNAME
# include <sys/sysctl.h>
#endif

#include "virerror.h"
#include "datatypes.h"
#include "bridge_driver.h"
#include "bridge_driver_platform.h"
#include "device_conf.h"
#include "driver.h"
#include "virbuffer.h"
#include "virpidfile.h"
#include "vircommand.h"
#include "viralloc.h"
#include "viruuid.h"
#include "viriptables.h"
#include "virlog.h"
#include "virdnsmasq.h"
#include "configmake.h"
#include "virnetlink.h"
#include "virnetdev.h"
#include "virnetdevip.h"
#include "virnetdevbridge.h"
#include "virnetdevopenvswitch.h"
#include "virnetdevtap.h"
#include "virnetdevvportprofile.h"
#include "virpci.h"
#include "virdbus.h"
#include "virfile.h"
#include "virstring.h"
#include "viraccessapicheck.h"
#include "network_event.h"
#include "virhook.h"
#include "virjson.h"
#include "virnetworkportdef.h"

#define VIR_FROM_THIS VIR_FROM_NETWORK
#define MAX_BRIDGE_ID 256

/**
 * VIR_NETWORK_DHCP_LEASE_FILE_SIZE_MAX:
 *
 * Macro providing the upper limit on the size of leases file
 */
#define VIR_NETWORK_DHCP_LEASE_FILE_SIZE_MAX (32 * 1024 * 1024)

#define SYSCTL_PATH "/proc/sys"

VIR_LOG_INIT("network.bridge_driver");

static virNetworkDriverStatePtr network_driver;


static virNetworkDriverStatePtr
networkGetDriver(void)
{
    /* Maybe one day we can store @network_driver in the
     * connection object, but until then, it's just a global
     * variable which is returned. */
    return network_driver;
}


static void
networkDriverLock(virNetworkDriverStatePtr driver)
{
    virMutexLock(&driver->lock);
}


static void
networkDriverUnlock(virNetworkDriverStatePtr driver)
{
    virMutexUnlock(&driver->lock);
}


static dnsmasqCapsPtr
networkGetDnsmasqCaps(virNetworkDriverStatePtr driver)
{
    dnsmasqCapsPtr ret;
    networkDriverLock(driver);
    ret = virObjectRef(driver->dnsmasqCaps);
    networkDriverUnlock(driver);
    return ret;
}


static int
networkDnsmasqCapsRefresh(virNetworkDriverStatePtr driver)
{
    dnsmasqCapsPtr caps;

    if (!(caps = dnsmasqCapsNewFromBinary(DNSMASQ)))
        return -1;

    networkDriverLock(driver);
    virObjectUnref(driver->dnsmasqCaps);
    driver->dnsmasqCaps = caps;
    networkDriverUnlock(driver);
    return 0;
}


static void
networkDnsmasqDefNamespaceFree(void *nsdata)
{
    networkDnsmasqXmlNsDefPtr def = nsdata;
    if (!def)
        return;

    virStringListFreeCount(def->options, def->noptions);

    VIR_FREE(def);
}


static int
networkDnsmasqDefNamespaceParseOptions(networkDnsmasqXmlNsDefPtr nsdef,
                                       xmlXPathContextPtr ctxt)
{
    g_autofree xmlNodePtr *nodes = NULL;
    ssize_t nnodes;
    size_t i;

    if ((nnodes = virXPathNodeSet("./dnsmasq:options/dnsmasq:option",
                                  ctxt, &nodes)) < 0)
        return -1;

    if (nnodes == 0)
        return 0;

    if (VIR_ALLOC_N(nsdef->options, nnodes) < 0)
        return -1;

    for (i = 0; i < nnodes; i++) {
        if (!(nsdef->options[nsdef->noptions++] = virXMLPropString(nodes[i], "value"))) {
            virReportError(VIR_ERR_INTERNAL_ERROR, "%s",
                           _("No dnsmasq options value specified"));
            return -1;
        }
    }

    return 0;
}


static int
networkDnsmasqDefNamespaceParse(xmlXPathContextPtr ctxt,
                                void **data)
{
    networkDnsmasqXmlNsDefPtr nsdata = NULL;
    int ret = -1;

    if (VIR_ALLOC(nsdata) < 0)
        return -1;

    if (networkDnsmasqDefNamespaceParseOptions(nsdata, ctxt))
        goto cleanup;

    if (nsdata->noptions > 0)
        *data = g_steal_pointer(&nsdata);

    ret = 0;

 cleanup:
    networkDnsmasqDefNamespaceFree(nsdata);
    return ret;
}


static int
networkDnsmasqDefNamespaceFormatXML(virBufferPtr buf,
                                    void *nsdata)
{
    networkDnsmasqXmlNsDefPtr def = nsdata;
    size_t i;

    if (!def->noptions)
        return 0;

    virBufferAddLit(buf, "<dnsmasq:options>\n");
    virBufferAdjustIndent(buf, 2);

    for (i = 0; i < def->noptions; i++) {
        virBufferEscapeString(buf, "<dnsmasq:option value='%s'/>\n",
                              def->options[i]);
    }

    virBufferAdjustIndent(buf, -2);
    virBufferAddLit(buf, "</dnsmasq:options>\n");

    return 0;
}


virXMLNamespace networkDnsmasqXMLNamespace = {
    .parse = networkDnsmasqDefNamespaceParse,
    .free = networkDnsmasqDefNamespaceFree,
    .format = networkDnsmasqDefNamespaceFormatXML,
    .prefix = "dnsmasq",
    .uri = "http://libvirt.org/schemas/network/dnsmasq/1.0",
};


virNetworkXMLOptionPtr
networkDnsmasqCreateXMLConf(void)
{
    return virNetworkXMLOptionNew(&networkDnsmasqXMLNamespace);
}


static int
networkStateCleanup(void);

static int
networkStartNetwork(virNetworkDriverStatePtr driver,
                    virNetworkObjPtr obj);

static int
networkShutdownNetwork(virNetworkDriverStatePtr driver,
                       virNetworkObjPtr obj);

static int
networkStartNetworkVirtual(virNetworkDriverStatePtr driver,
                           virNetworkObjPtr obj);

static int
networkShutdownNetworkVirtual(virNetworkDriverStatePtr driver,
                              virNetworkObjPtr obj);

static int
networkStartNetworkExternal(virNetworkObjPtr obj);

static int
networkShutdownNetworkExternal(virNetworkObjPtr obj);

static void
networkReloadFirewallRules(virNetworkDriverStatePtr driver, bool startup);

static void
networkRefreshDaemons(virNetworkDriverStatePtr driver);

static int
networkPlugBandwidth(virNetworkObjPtr obj,
                     virMacAddrPtr mac,
                     virNetDevBandwidthPtr ifaceBand,
                     unsigned int *class_id);

static int
networkUnplugBandwidth(virNetworkObjPtr obj,
                       virNetDevBandwidthPtr ifaceBand,
                       unsigned int *class_id);

static void
networkNetworkObjTaint(virNetworkObjPtr obj,
                       virNetworkTaintFlags taint);


static virNetworkObjPtr
networkObjFromNetwork(virNetworkPtr net)
{
    virNetworkDriverStatePtr driver = networkGetDriver();
    virNetworkObjPtr obj;
    char uuidstr[VIR_UUID_STRING_BUFLEN];

    obj = virNetworkObjFindByUUID(driver->networks, net->uuid);
    if (!obj) {
        virUUIDFormat(net->uuid, uuidstr);
        virReportError(VIR_ERR_NO_NETWORK,
                       _("no network with matching uuid '%s' (%s)"),
                       uuidstr, net->name);
    }

    return obj;
}

//调用network hook
static int
networkRunHook(virNetworkObjPtr obj,
               virNetworkPortDefPtr port,
               int op,
               int sub_op)
{
    virNetworkDefPtr def;
    virBuffer buf = VIR_BUFFER_INITIALIZER;
    char *xml = NULL;
    int hookret;
    int ret = -1;

    if (virHookPresent(VIR_HOOK_DRIVER_NETWORK)) {
    		//drvier network对应的hook存在
        if (!obj) {
            VIR_DEBUG("Not running hook as @obj is NULL");
            ret = 0;
            goto cleanup;
        }
        def = virNetworkObjGetDef(obj);

        //构造调用hook所需的<hookData>标签
        virBufferAddLit(&buf, "<hookData>\n");
        virBufferAdjustIndent(&buf, 2);
        if (virNetworkDefFormatBuf(&buf, def, network_driver->xmlopt, 0) < 0)
            goto cleanup;
        if (port && virNetworkPortDefFormatBuf(&buf, port) < 0)
            goto cleanup;

        virBufferAdjustIndent(&buf, -2);
        virBufferAddLit(&buf, "</hookData>");

<<<<<<< HEAD
        if (virBufferCheckError(&buf) < 0)
            goto cleanup;

        //传入构造好的<hookData>调用hook
=======
>>>>>>> bf0e7bde
        xml = virBufferContentAndReset(&buf);
        hookret = virHookCall(VIR_HOOK_DRIVER_NETWORK, def->name,
                              op, sub_op, NULL, xml, NULL);

        /*
         * If the script raised an error, pass it to the callee.
         */
        if (hookret < 0)
            goto cleanup;

        networkNetworkObjTaint(obj, VIR_NETWORK_TAINT_HOOK);
    }

    ret = 0;
 cleanup:
    virBufferFreeAndReset(&buf);
    VIR_FREE(xml);
    return ret;
}


static char *
networkDnsmasqLeaseFileNameDefault(virNetworkDriverStatePtr driver,
                                   const char *netname)
{
    char *leasefile;

    ignore_value(virAsprintf(&leasefile, "%s/%s.leases",
                             driver->dnsmasqStateDir, netname));
    return leasefile;
}


static char *
networkDnsmasqLeaseFileNameCustom(virNetworkDriverStatePtr driver,
                                  const char *bridge)
{
    char *leasefile;

    ignore_value(virAsprintf(&leasefile, "%s/%s.status",
                             driver->dnsmasqStateDir, bridge));
    return leasefile;
}


static char *
networkDnsmasqConfigFileName(virNetworkDriverStatePtr driver,
                             const char *netname)
{
    char *conffile;

    ignore_value(virAsprintf(&conffile, "%s/%s.conf",
                             driver->dnsmasqStateDir, netname));
    return conffile;
}


static char *
networkRadvdPidfileBasename(const char *netname)
{
    /* this is simple but we want to be sure it's consistently done */
    char *pidfilebase;

    ignore_value(virAsprintf(&pidfilebase, "%s-radvd", netname));
    return pidfilebase;
}


static char *
networkRadvdConfigFileName(virNetworkDriverStatePtr driver,
                           const char *netname)
{
    char *configfile;

    ignore_value(virAsprintf(&configfile, "%s/%s-radvd.conf",
                             driver->radvdStateDir, netname));
    return configfile;
}


/* do needed cleanup steps and remove the network from the list */
static int
networkRemoveInactive(virNetworkDriverStatePtr driver,
                      virNetworkObjPtr obj)
{
    char *leasefile = NULL;
    char *customleasefile = NULL;
    char *radvdconfigfile = NULL;
    char *configfile = NULL;
    char *radvdpidbase = NULL;
    char *statusfile = NULL;
    char *macMapFile = NULL;
    dnsmasqContext *dctx = NULL;
    virNetworkDefPtr def = virNetworkObjGetPersistentDef(obj);

    int ret = -1;

    /* remove the (possibly) existing dnsmasq and radvd files */
    if (!(dctx = dnsmasqContextNew(def->name,
                                   driver->dnsmasqStateDir))) {
        goto cleanup;
    }

    if (!(leasefile = networkDnsmasqLeaseFileNameDefault(driver, def->name)))
        goto cleanup;

    if (!(customleasefile = networkDnsmasqLeaseFileNameCustom(driver, def->bridge)))
        goto cleanup;

    if (!(radvdconfigfile = networkRadvdConfigFileName(driver, def->name)))
        goto cleanup;

    if (!(radvdpidbase = networkRadvdPidfileBasename(def->name)))
        goto cleanup;

    if (!(configfile = networkDnsmasqConfigFileName(driver, def->name)))
        goto cleanup;

    if (!(statusfile = virNetworkConfigFile(driver->stateDir, def->name)))
        goto cleanup;

    if (!(macMapFile = virMacMapFileName(driver->dnsmasqStateDir, def->bridge)))
        goto cleanup;

    /* dnsmasq */
    dnsmasqDelete(dctx);
    unlink(leasefile);
    unlink(customleasefile);
    unlink(configfile);

    /* MAC map manager */
    unlink(macMapFile);

    /* radvd */
    unlink(radvdconfigfile);
    virPidFileDelete(driver->pidDir, radvdpidbase);

    /* remove status file */
    unlink(statusfile);

    /* remove the network definition */
    virNetworkObjRemoveInactive(driver->networks, obj);

    ret = 0;

 cleanup:
    VIR_FREE(leasefile);
    VIR_FREE(configfile);
    VIR_FREE(customleasefile);
    VIR_FREE(radvdconfigfile);
    VIR_FREE(radvdpidbase);
    VIR_FREE(statusfile);
    VIR_FREE(macMapFile);
    dnsmasqContextFree(dctx);
    return ret;
}


static char *
networkBridgeDummyNicName(const char *brname)
{
    static const char dummyNicSuffix[] = "-nic";
    char *nicname;

    if (strlen(brname) + sizeof(dummyNicSuffix) > IFNAMSIZ) {
        /* because the length of an ifname is limited to IFNAMSIZ-1
         * (usually 15), and we're adding 4 more characters, we must
         * truncate the original name to 11 to fit. In order to catch
         * a possible numeric ending (eg virbr0, virbr1, etc), we grab
         * the first 8 and last 3 characters of the string.
         */
        ignore_value(virAsprintf(&nicname, "%.*s%s%s",
                                 /* space for last 3 chars + "-nic" + NULL */
                                 (int)(IFNAMSIZ - (3 + sizeof(dummyNicSuffix))),
                                 brname, brname + strlen(brname) - 3,
                                 dummyNicSuffix));
    } else {
        ignore_value(virAsprintf(&nicname, "%s%s", brname, dummyNicSuffix));
    }
    return nicname;
}


static int
networkNotifyPort(virNetworkObjPtr obj,
                  virNetworkPortDefPtr port);

static bool
networkUpdatePort(virNetworkPortDefPtr port,
                  void *opaque)
{
    virNetworkObjPtr obj = opaque;

    networkNotifyPort(obj, port);

    return false;
}

static int
networkUpdateState(virNetworkObjPtr obj,
                   void *opaque)
{
    virNetworkDefPtr def;
    virNetworkDriverStatePtr driver = opaque;
    dnsmasqCapsPtr dnsmasq_caps = networkGetDnsmasqCaps(driver);
    virMacMapPtr macmap;
    char *macMapFile = NULL;
    int ret = -1;

    virObjectLock(obj);
    if (!virNetworkObjIsActive(obj)) {
        ret = 0;
        goto cleanup;
    }
    def = virNetworkObjGetDef(obj);

    switch ((virNetworkForwardType) def->forward.type) {
    case VIR_NETWORK_FORWARD_NONE:
    case VIR_NETWORK_FORWARD_NAT:
    case VIR_NETWORK_FORWARD_ROUTE:
    case VIR_NETWORK_FORWARD_OPEN:
        /* If bridge doesn't exist, then mark it inactive */
        if (!(def->bridge && virNetDevExists(def->bridge) == 1))
            virNetworkObjSetActive(obj, false);

        if (!(macMapFile = virMacMapFileName(driver->dnsmasqStateDir,
                                             def->bridge)))
            goto cleanup;

        if (!(macmap = virMacMapNew(macMapFile)))
            goto cleanup;

        virNetworkObjSetMacMap(obj, macmap);

        break;

    case VIR_NETWORK_FORWARD_BRIDGE:
        if (def->bridge) {
            if (virNetDevExists(def->bridge) != 1)
                virNetworkObjSetActive(obj, false);
            break;
        }
        /* intentionally drop through to common case for all
         * macvtap networks (forward='bridge' with no bridge
         * device defined is macvtap using its 'bridge' mode)
         */
    case VIR_NETWORK_FORWARD_PRIVATE:
    case VIR_NETWORK_FORWARD_VEPA:
    case VIR_NETWORK_FORWARD_PASSTHROUGH:
        /* so far no extra checks */
        break;

    case VIR_NETWORK_FORWARD_HOSTDEV:
        /* so far no extra checks */
        break;

    case VIR_NETWORK_FORWARD_LAST:
    default:
        virReportEnumRangeError(virNetworkForwardType, def->forward.type);
        goto cleanup;
    }

    virNetworkObjPortForEach(obj, networkUpdatePort, obj);

    /* Try and read dnsmasq/radvd pids of active networks */
    if (virNetworkObjIsActive(obj) && def->ips && (def->nips > 0)) {
        pid_t radvdPid;
        pid_t dnsmasqPid;
        char *radvdpidbase;

        ignore_value(virPidFileReadIfAlive(driver->pidDir,
                                           def->name,
                                           &dnsmasqPid,
                                           dnsmasqCapsGetBinaryPath(dnsmasq_caps)));
        virNetworkObjSetDnsmasqPid(obj, dnsmasqPid);

        radvdpidbase = networkRadvdPidfileBasename(def->name);
        if (!radvdpidbase)
            goto cleanup;

        ignore_value(virPidFileReadIfAlive(driver->pidDir,
                                           radvdpidbase,
                                           &radvdPid, RADVD));
        virNetworkObjSetRadvdPid(obj, radvdPid);
        VIR_FREE(radvdpidbase);
    }

    ret = 0;
 cleanup:
    virObjectUnlock(obj);
    virObjectUnref(dnsmasq_caps);
    VIR_FREE(macMapFile);
    return ret;
}


static int
networkAutostartConfig(virNetworkObjPtr obj,
                       void *opaque)
{
    virNetworkDriverStatePtr driver = opaque;
    int ret = -1;

    virObjectLock(obj);
    if (virNetworkObjIsAutostart(obj) &&
        !virNetworkObjIsActive(obj) &&
        networkStartNetwork(driver, obj) < 0)
        goto cleanup;

    ret = 0;
 cleanup:
    virObjectUnlock(obj);
    return ret;
}


#ifdef WITH_FIREWALLD
static DBusHandlerResult
firewalld_dbus_filter_bridge(DBusConnection *connection G_GNUC_UNUSED,
                             DBusMessage *message,
                             void *user_data)
{
    virNetworkDriverStatePtr driver = user_data;
    bool reload = false;

    if (dbus_message_is_signal(message,
                               "org.fedoraproject.FirewallD1", "Reloaded")) {
        reload = true;

    } else if (dbus_message_is_signal(message,
                                      DBUS_INTERFACE_DBUS, "NameOwnerChanged")) {

        g_autofree char *name = NULL;
        g_autofree char *old_owner = NULL;
        g_autofree char *new_owner = NULL;

        if (virDBusMessageDecode(message, "sss", &name, &old_owner, &new_owner) < 0) {
            VIR_WARN("Failed to decode DBus NameOwnerChanged message");
            return DBUS_HANDLER_RESULT_NOT_YET_HANDLED;
        }
        /*
         * if new_owner is empty, firewalld is shutting down. If it is
         * non-empty, then it is starting
         */
        if (new_owner && *new_owner)
            reload = true;
    }

    if (reload) {
        VIR_DEBUG("Reload in bridge_driver because of firewalld.");
        networkReloadFirewallRules(driver, false);
    }

    return DBUS_HANDLER_RESULT_NOT_YET_HANDLED;
}
#endif


/**
 * networkStateInitialize:
 *
 * Initialization function for the QEMU daemon
 */
static int
networkStateInitialize(bool privileged,
                       virStateInhibitCallback callback G_GNUC_UNUSED,
                       void *opaque G_GNUC_UNUSED)
{
    int ret = VIR_DRV_STATE_INIT_ERROR;
    char *configdir = NULL;
    char *rundir = NULL;
    bool autostart = true;
#ifdef WITH_FIREWALLD
    DBusConnection *sysbus = NULL;
#endif

    if (VIR_ALLOC(network_driver) < 0)
        goto error;

    network_driver->lockFD = -1;
    if (virMutexInit(&network_driver->lock) < 0) {
        VIR_FREE(network_driver);
        goto error;
    }

    network_driver->privileged = privileged;

    if (!(network_driver->xmlopt = networkDnsmasqCreateXMLConf()))
        goto error;

    /* configuration/state paths are one of
     * ~/.config/libvirt/... (session/unprivileged)
     * /etc/libvirt/... && /var/(run|lib)/libvirt/... (system/privileged).
     */
    if (privileged) {
        network_driver->networkConfigDir = g_strdup(SYSCONFDIR "/libvirt/qemu/networks");
        network_driver->networkAutostartDir = g_strdup(SYSCONFDIR "/libvirt/qemu/networks/autostart");
        network_driver->stateDir = g_strdup(RUNSTATEDIR "/libvirt/network");
        network_driver->pidDir = g_strdup(RUNSTATEDIR "/libvirt/network");
        network_driver->dnsmasqStateDir = g_strdup(LOCALSTATEDIR "/lib/libvirt/dnsmasq");
        network_driver->radvdStateDir = g_strdup(LOCALSTATEDIR "/lib/libvirt/radvd");
    } else {
        configdir = virGetUserConfigDirectory();
        rundir = virGetUserRuntimeDirectory();
        if (!(configdir && rundir))
            goto error;

        if ((virAsprintf(&network_driver->networkConfigDir,
                         "%s/qemu/networks", configdir) < 0) ||
            (virAsprintf(&network_driver->networkAutostartDir,
                         "%s/qemu/networks/autostart", configdir) < 0) ||
            (virAsprintf(&network_driver->stateDir,
                         "%s/network/lib", rundir) < 0) ||
            (virAsprintf(&network_driver->pidDir,
                         "%s/network/run", rundir) < 0) ||
            (virAsprintf(&network_driver->dnsmasqStateDir,
                         "%s/dnsmasq/lib", rundir) < 0) ||
            (virAsprintf(&network_driver->radvdStateDir,
                         "%s/radvd/lib", rundir) < 0)) {
            goto error;
        }
    }

    if (virFileMakePath(network_driver->stateDir) < 0) {
        virReportSystemError(errno,
                             _("cannot create directory %s"),
                             network_driver->stateDir);
        goto error;
    }

    if ((network_driver->lockFD =
         virPidFileAcquire(network_driver->stateDir, "driver",
                           true, getpid())) < 0)
        goto error;

    /* if this fails now, it will be retried later with dnsmasqCapsRefresh() */
    network_driver->dnsmasqCaps = dnsmasqCapsNewFromBinary(DNSMASQ);

    if (!(network_driver->networks = virNetworkObjListNew()))
        goto error;

    if (virNetworkObjLoadAllState(network_driver->networks,
                                  network_driver->stateDir,
                                  network_driver->xmlopt) < 0)
        goto error;

    if (virNetworkObjLoadAllConfigs(network_driver->networks,
                                    network_driver->networkConfigDir,
                                    network_driver->networkAutostartDir,
                                    network_driver->xmlopt) < 0)
        goto error;

    /* Update the internal status of all allegedly active
     * networks according to external conditions on the host
     * (i.e. anything that isn't stored directly in each
     * network's state file). */
    virNetworkObjListForEach(network_driver->networks,
                             networkUpdateState,
                             network_driver);
    virNetworkObjListPrune(network_driver->networks,
                           VIR_CONNECT_LIST_NETWORKS_INACTIVE |
                           VIR_CONNECT_LIST_NETWORKS_TRANSIENT);
    networkReloadFirewallRules(network_driver, true);
    networkRefreshDaemons(network_driver);

    if (virDriverShouldAutostart(network_driver->stateDir, &autostart) < 0)
        goto error;

    if (autostart) {
        virNetworkObjListForEach(network_driver->networks,
                                 networkAutostartConfig,
                                 network_driver);
    }

    network_driver->networkEventState = virObjectEventStateNew();

#ifdef WITH_FIREWALLD
    if (!(sysbus = virDBusGetSystemBus())) {
        VIR_WARN("DBus not available, disabling firewalld support "
                 "in bridge_network_driver: %s", virGetLastErrorMessage());
    } else {
        /* add matches for
         * NameOwnerChanged on org.freedesktop.DBus for firewalld start/stop
         * Reloaded on org.fedoraproject.FirewallD1 for firewalld reload
         */
        dbus_bus_add_match(sysbus,
                           "type='signal'"
                           ",interface='"DBUS_INTERFACE_DBUS"'"
                           ",member='NameOwnerChanged'"
                           ",arg0='org.fedoraproject.FirewallD1'",
                           NULL);
        dbus_bus_add_match(sysbus,
                           "type='signal'"
                           ",interface='org.fedoraproject.FirewallD1'"
                           ",member='Reloaded'",
                           NULL);
        dbus_connection_add_filter(sysbus, firewalld_dbus_filter_bridge,
                                   network_driver, NULL);
    }
#endif

    ret = VIR_DRV_STATE_INIT_COMPLETE;
 cleanup:
    VIR_FREE(configdir);
    VIR_FREE(rundir);
    return ret;

 error:
    networkStateCleanup();
    goto cleanup;
}


/**
 * networkStateReload:
 *
 * Function to restart the QEMU daemon, it will recheck the configuration
 * files and update its state and the networking
 */
static int
networkStateReload(void)
{
    if (!network_driver)
        return 0;

    virNetworkObjLoadAllState(network_driver->networks,
                              network_driver->stateDir,
                              network_driver->xmlopt);
    virNetworkObjLoadAllConfigs(network_driver->networks,
                                network_driver->networkConfigDir,
                                network_driver->networkAutostartDir,
                                network_driver->xmlopt);
    networkReloadFirewallRules(network_driver, false);
    networkRefreshDaemons(network_driver);
    virNetworkObjListForEach(network_driver->networks,
                             networkAutostartConfig,
                             network_driver);
    return 0;
}


/**
 * networkStateCleanup:
 *
 * Shutdown the QEMU daemon, it will stop all active domains and networks
 */
static int
networkStateCleanup(void)
{
    if (!network_driver)
        return -1;

    virObjectUnref(network_driver->networkEventState);
    virObjectUnref(network_driver->xmlopt);

    /* free inactive networks */
    virObjectUnref(network_driver->networks);

    if (network_driver->lockFD != -1)
        virPidFileRelease(network_driver->stateDir, "driver",
                          network_driver->lockFD);

    VIR_FREE(network_driver->networkConfigDir);
    VIR_FREE(network_driver->networkAutostartDir);
    VIR_FREE(network_driver->stateDir);
    VIR_FREE(network_driver->pidDir);
    VIR_FREE(network_driver->dnsmasqStateDir);
    VIR_FREE(network_driver->radvdStateDir);

    virObjectUnref(network_driver->dnsmasqCaps);

    virMutexDestroy(&network_driver->lock);

    VIR_FREE(network_driver);

    return 0;
}


static virDrvOpenStatus
networkConnectOpen(virConnectPtr conn,
                   virConnectAuthPtr auth G_GNUC_UNUSED,
                   virConfPtr conf G_GNUC_UNUSED,
                   unsigned int flags)
{
    virCheckFlags(VIR_CONNECT_RO, VIR_DRV_OPEN_ERROR);

    if (network_driver == NULL) {
        virReportError(VIR_ERR_INTERNAL_ERROR, "%s",
                       _("network state driver is not active"));
        return VIR_DRV_OPEN_ERROR;
    }

    if (!virConnectValidateURIPath(conn->uri->path,
                                   "network",
                                   network_driver->privileged))
        return VIR_DRV_OPEN_ERROR;

    if (virConnectOpenEnsureACL(conn) < 0)
        return VIR_DRV_OPEN_ERROR;

    return VIR_DRV_OPEN_SUCCESS;
}

static int networkConnectClose(virConnectPtr conn G_GNUC_UNUSED)
{
    return 0;
}


static int networkConnectIsSecure(virConnectPtr conn G_GNUC_UNUSED)
{
    /* Trivially secure, since always inside the daemon */
    return 1;
}


static int networkConnectIsEncrypted(virConnectPtr conn G_GNUC_UNUSED)
{
    /* Not encrypted, but remote driver takes care of that */
    return 0;
}


static int networkConnectIsAlive(virConnectPtr conn G_GNUC_UNUSED)
{
    return 1;
}


/* networkKillDaemon:
 *
 * kill the specified pid/name, and wait a bit to make sure it's dead.
 */
static int
networkKillDaemon(pid_t pid,
                  const char *daemonName,
                  const char *networkName)
{
    size_t i;
    int ret = -1;
    const char *signame = "TERM";

    /* send SIGTERM, then wait up to 3 seconds for the process to
     * disappear, send SIGKILL, then wait for up to another 2
     * seconds. If that fails, log a warning and continue, hoping
     * for the best.
     */
    for (i = 0; i < 25; i++) {
        int signum = 0;
        if (i == 0) {
            signum = SIGTERM;
        } else if (i == 15) {
            signum = SIGKILL;
            signame = "KILL";
        }
        if (kill(pid, signum) < 0) {
            if (errno == ESRCH) {
                ret = 0;
            } else {
                char ebuf[1024];
                VIR_WARN("Failed to terminate %s process %d "
                         "for network '%s' with SIG%s: %s",
                         daemonName, pid, networkName, signame,
                         virStrerror(errno, ebuf, sizeof(ebuf)));
            }
            goto cleanup;
        }
        /* NB: since networks have no reference count like
         * domains, there is no safe way to unlock the network
         * object temporarily, and so we can't follow the
         * procedure used by the qemu driver of 1) unlock driver
         * 2) sleep, 3) add ref to object 4) unlock object, 5)
         * re-lock driver, 6) re-lock object. We may need to add
         * that functionality eventually, but for now this
         * function is rarely used and, at worst, leaving the
         * network driver locked during this loop of sleeps will
         * have the effect of holding up any other thread trying
         * to make modifications to a network for up to 5 seconds;
         * since modifications to networks are much less common
         * than modifications to domains, this seems a reasonable
         * tradeoff in exchange for less code disruption.
         */
        g_usleep(20 * 1000);
    }
    VIR_WARN("Timed out waiting after SIG%s to %s process %d "
             "(network '%s')",
             signame, daemonName, pid, networkName);
 cleanup:
    return ret;
}


/* the following does not build a file, it builds a list
 * which is later saved into a file
 */
static int
networkBuildDnsmasqDhcpHostsList(dnsmasqContext *dctx,
                                 virNetworkIPDefPtr ipdef)
{
    size_t i;
    bool ipv6 = false;

    if (VIR_SOCKET_ADDR_IS_FAMILY(&ipdef->address, AF_INET6))
        ipv6 = true;
    for (i = 0; i < ipdef->nhosts; i++) {
        virNetworkDHCPHostDefPtr host = &(ipdef->hosts[i]);
        if (VIR_SOCKET_ADDR_VALID(&host->ip))
            if (dnsmasqAddDhcpHost(dctx, host->mac, &host->ip,
                                   host->name, host->id, ipv6) < 0)
                return -1;
    }

    return 0;
}


static int
networkBuildDnsmasqHostsList(dnsmasqContext *dctx,
                             virNetworkDNSDefPtr dnsdef)
{
    size_t i, j;

    if (dnsdef) {
        for (i = 0; i < dnsdef->nhosts; i++) {
            virNetworkDNSHostDefPtr host = &(dnsdef->hosts[i]);
            if (VIR_SOCKET_ADDR_VALID(&host->ip)) {
                for (j = 0; j < host->nnames; j++)
                    if (dnsmasqAddHost(dctx, &host->ip, host->names[j]) < 0)
                        return -1;
            }
        }
    }

    return 0;
}


static int
networkDnsmasqConfLocalPTRs(virBufferPtr buf,
                            virNetworkDefPtr def)
{
    virNetworkIPDefPtr ip;
    size_t i;
    char *ptr = NULL;
    int rc;

    for (i = 0; i < def->nips; i++) {
        ip = def->ips + i;

        if (ip->localPTR != VIR_TRISTATE_BOOL_YES)
            continue;

        if ((rc = virSocketAddrPTRDomain(&ip->address,
                                         virNetworkIPDefPrefix(ip),
                                         &ptr)) < 0) {
            if (rc == -2) {
                int family = VIR_SOCKET_ADDR_FAMILY(&ip->address);
                virReportError(VIR_ERR_CONFIG_UNSUPPORTED,
                               _("PTR domain for %s network with prefix %u "
                                 "cannot be automatically created"),
                               (family == AF_INET) ? "IPv4" : "IPv6",
                               virNetworkIPDefPrefix(ip));
            }
            return -1;
        }

        virBufferAsprintf(buf, "local=/%s/\n", ptr);
        VIR_FREE(ptr);
    }

    return 0;
}


int
networkDnsmasqConfContents(virNetworkObjPtr obj,
                           const char *pidfile,
                           char **configstr,
                           dnsmasqContext *dctx,
                           dnsmasqCapsPtr caps G_GNUC_UNUSED)
{
    virNetworkDefPtr def = virNetworkObjGetDef(obj);
    virBuffer configbuf = VIR_BUFFER_INITIALIZER;
    int r, ret = -1;
    int nbleases = 0;
    size_t i;
    virNetworkDNSDefPtr dns = &def->dns;
    bool wantDNS = dns->enable != VIR_TRISTATE_BOOL_NO;
    virNetworkIPDefPtr tmpipdef, ipdef, ipv4def, ipv6def;
    bool ipv6SLAAC;
    char *saddr = NULL, *eaddr = NULL;

    *configstr = NULL;

    /*
     * All dnsmasq parameters are put into a configuration file, except the
     * command line --conf-file=parameter which specifies the location of
     * configuration file.
     *
     * All dnsmasq conf-file parameters must be specified as "foo=bar"
     * as oppose to "--foo bar" which was acceptable on the command line.
     */

    /*
     * Needed to ensure dnsmasq uses same algorithm for processing
     * multiple namedriver entries in /etc/resolv.conf as GLibC.
     */

    /* create dnsmasq config file appropriate for this network */

    /* Don't forget to update networkxml2conftest :-) */
    virBufferAsprintf(&configbuf,
                      "##WARNING:  THIS IS AN AUTO-GENERATED FILE. "
                      "CHANGES TO IT ARE LIKELY TO BE\n"
                      "##OVERWRITTEN AND LOST.  Changes to this "
                      "configuration should be made using:\n"
                      "##    virsh net-edit %s\n"
                      "## or other application using the libvirt API.\n"
                      "##\n## dnsmasq conf file created by libvirt\n"
                      "strict-order\n",
                      def->name);

    /* if dns is disabled, set its listening port to 0, which
     * tells dnsmasq to not listen
     */
    if (!wantDNS)
        virBufferAddLit(&configbuf, "port=0\n");

    if (wantDNS && def->dns.forwarders) {
        /* addNoResolv should be set to true if there are any entries
         * that specify an IP address for requests, but no domain
         * qualifier (implying that all requests otherwise "unclaimed"
         * should be sent to that address). if it is still false when
         * we've looked at all entries, it means we still need the
         * host's resolv.conf for some cases.
         */
        bool addNoResolv = false;

        for (i = 0; i < def->dns.nfwds; i++) {
            virNetworkDNSForwarderPtr fwd = &def->dns.forwarders[i];

            virBufferAddLit(&configbuf, "server=");
            if (fwd->domain)
                virBufferAsprintf(&configbuf, "/%s/", fwd->domain);
            if (VIR_SOCKET_ADDR_VALID(&fwd->addr)) {
                char *addr = virSocketAddrFormat(&fwd->addr);

                if (!addr)
                    goto cleanup;
                virBufferAsprintf(&configbuf, "%s\n", addr);
                VIR_FREE(addr);
                if (!fwd->domain)
                    addNoResolv = true;
            } else {
                /* "don't forward requests for this domain" */
                virBufferAddLit(&configbuf, "#\n");
            }
        }
        if (addNoResolv)
            virBufferAddLit(&configbuf, "no-resolv\n");
    }

    if (def->domain) {
        if (def->domainLocalOnly == VIR_TRISTATE_BOOL_YES) {
            virBufferAsprintf(&configbuf,
                              "local=/%s/\n",
                              def->domain);
        }
        virBufferAsprintf(&configbuf,
                          "domain=%s\n"
                          "expand-hosts\n",
                          def->domain);
    }

    if (wantDNS &&
        networkDnsmasqConfLocalPTRs(&configbuf, def) < 0)
        goto cleanup;

    if (wantDNS && def->dns.forwardPlainNames == VIR_TRISTATE_BOOL_NO) {
        virBufferAddLit(&configbuf, "domain-needed\n");
        /* need to specify local=// whether or not a domain is
         * specified, unless the config says we should forward "plain"
         * names (i.e. not fully qualified, no '.' characters)
         */
        virBufferAddLit(&configbuf, "local=//\n");
    }

    if (pidfile)
        virBufferAsprintf(&configbuf, "pid-file=%s\n", pidfile);

    /* dnsmasq will *always* listen on localhost unless told otherwise */
#ifdef __linux__
    virBufferAddLit(&configbuf, "except-interface=lo\n");
#else
    /* BSD family OSes and Solaris call loopback interface as lo0 */
    virBufferAddLit(&configbuf, "except-interface=lo0\n");
#endif

    if (dnsmasqCapsGet(caps, DNSMASQ_CAPS_BIND_DYNAMIC)) {
        /* using --bind-dynamic with only --interface (no
         * --listen-address) prevents dnsmasq from responding to dns
         * queries that arrive on some interface other than our bridge
         * interface (in other words, requests originating somewhere
         * other than one of the virtual guests connected directly to
         * this network). This was added in response to CVE 2012-3411.
         */
        virBufferAsprintf(&configbuf,
                          "bind-dynamic\n"
                          "interface=%s\n",
                          def->bridge);
    } else {
        virBufferAddLit(&configbuf, "bind-interfaces\n");
        /*
         * --interface does not actually work with dnsmasq < 2.47,
         * due to DAD for ipv6 addresses on the interface.
         *
         * virCommandAddArgList(cmd, "--interface", def->bridge, NULL);
         *
         * So listen on all defined IPv[46] addresses
         */
        for (i = 0;
             (tmpipdef = virNetworkDefGetIPByIndex(def, AF_UNSPEC, i));
             i++) {
            char *ipaddr = virSocketAddrFormat(&tmpipdef->address);

            if (!ipaddr)
                goto cleanup;

            /* also part of CVE 2012-3411 - if the host's version of
             * dnsmasq doesn't have bind-dynamic, only allow listening on
             * private/local IP addresses (see RFC1918/RFC3484/RFC4193)
             */
            if (!dnsmasqCapsGet(caps, DNSMASQ_CAPS_BINDTODEVICE) &&
                !virSocketAddrIsPrivate(&tmpipdef->address)) {
                unsigned long version = dnsmasqCapsGetVersion(caps);

                virReportError(VIR_ERR_CONFIG_UNSUPPORTED,
                               _("Publicly routable address %s is prohibited. "
                                 "The version of dnsmasq on this host (%d.%d) "
                                 "doesn't support the bind-dynamic option or "
                                 "use SO_BINDTODEVICE on listening sockets, "
                                 "one of which is required for safe operation "
                                 "on a publicly routable subnet "
                                 "(see CVE-2012-3411). You must either "
                                 "upgrade dnsmasq, or use a private/local "
                                 "subnet range for this network "
                                 "(as described in RFC1918/RFC3484/RFC4193)."),
                               ipaddr, (int)version / 1000000,
                               (int)(version % 1000000) / 1000);
                VIR_FREE(ipaddr);
                goto cleanup;
            }
            virBufferAsprintf(&configbuf, "listen-address=%s\n", ipaddr);
            VIR_FREE(ipaddr);
        }
    }

    /* If this is an isolated network, set the default route option
     * (3) to be empty to avoid setting a default route that's
     * guaranteed to not work, and set no-resolv so that no dns
     * requests are forwarded on to the dns server listed in the
     * host's /etc/resolv.conf (since this could be used as a channel
     * to build a connection to the outside).
     * IPv6 RA always contains an implicit default route
     * via the sender's link-local address. The only thing we can do
     * is set the lifetime of this route to 0, i.e. disable it.
     */
    if (def->forward.type == VIR_NETWORK_FORWARD_NONE) {
        virBufferAddLit(&configbuf, "dhcp-option=3\n"
                        "no-resolv\n");
        if (dnsmasqCapsGet(caps, DNSMASQ_CAPS_RA_PARAM)) {
            /* interface=* (any), interval=0 (default), lifetime=0 (seconds) */
            virBufferAddLit(&configbuf, "ra-param=*,0,0\n");
        }
    }

    if (wantDNS) {
        for (i = 0; i < dns->ntxts; i++) {
            virBufferAsprintf(&configbuf, "txt-record=%s,%s\n",
                              dns->txts[i].name,
                              dns->txts[i].value);
        }

        for (i = 0; i < dns->nsrvs; i++) {
            /* service/protocol are required, and should have been validated
             * by the parser.
             */
            if (!dns->srvs[i].service) {
                virReportError(VIR_ERR_INTERNAL_ERROR,
                               _("Missing required 'service' "
                                 "attribute in SRV record of network '%s'"),
                               def->name);
                goto cleanup;
            }
            if (!dns->srvs[i].protocol) {
                virReportError(VIR_ERR_INTERNAL_ERROR,
                               _("Missing required 'service' "
                                 "attribute in SRV record of network '%s'"),
                               def->name);
                goto cleanup;
            }
            /* RFC2782 requires that service and protocol be preceded by
             * an underscore.
             */
            virBufferAsprintf(&configbuf, "srv-host=_%s._%s",
                              dns->srvs[i].service, dns->srvs[i].protocol);

            /* domain is optional - it defaults to the domain of this network */
            if (dns->srvs[i].domain)
                virBufferAsprintf(&configbuf, ".%s", dns->srvs[i].domain);

            /* If target is empty or ".", that means "the service is
             * decidedly not available at this domain" (RFC2782). In that
             * case, any port, priority, or weight is irrelevant.
             */
            if (dns->srvs[i].target && STRNEQ(dns->srvs[i].target, ".")) {

                virBufferAsprintf(&configbuf, ",%s", dns->srvs[i].target);
                /* port, priority, and weight are optional, but are
                 * identified by their position in the line. If an item is
                 * unspecified, but something later in the line *is*
                 * specified, we need to give the default value for the
                 * unspecified item. (According to the dnsmasq manpage,
                 * the default for port is 1).
                 */
                if (dns->srvs[i].port ||
                    dns->srvs[i].priority || dns->srvs[i].weight)
                    virBufferAsprintf(&configbuf, ",%d",
                                      dns->srvs[i].port ? dns->srvs[i].port : 1);
                if (dns->srvs[i].priority || dns->srvs[i].weight)
                    virBufferAsprintf(&configbuf, ",%d", dns->srvs[i].priority);
                if (dns->srvs[i].weight)
                    virBufferAsprintf(&configbuf, ",%d", dns->srvs[i].weight);
            }
            virBufferAddLit(&configbuf, "\n");
        }
    }

    /* Find the first dhcp for both IPv4 and IPv6 */
    for (i = 0, ipv4def = NULL, ipv6def = NULL, ipv6SLAAC = false;
         (ipdef = virNetworkDefGetIPByIndex(def, AF_UNSPEC, i));
         i++) {
        if (VIR_SOCKET_ADDR_IS_FAMILY(&ipdef->address, AF_INET)) {
            if (ipdef->nranges || ipdef->nhosts) {
                if (ipv4def) {
                    virReportError(VIR_ERR_CONFIG_UNSUPPORTED, "%s",
                                   _("For IPv4, multiple DHCP definitions "
                                     "cannot be specified."));
                    goto cleanup;
                } else {
                    ipv4def = ipdef;
                }
            }
        }
        if (VIR_SOCKET_ADDR_IS_FAMILY(&ipdef->address, AF_INET6)) {
            if (ipdef->nranges || ipdef->nhosts) {
                if (!DNSMASQ_DHCPv6_SUPPORT(caps)) {
                    unsigned long version = dnsmasqCapsGetVersion(caps);
                    virReportError(VIR_ERR_CONFIG_UNSUPPORTED,
                                   _("The version of dnsmasq on this host "
                                     "(%d.%d) doesn't adequately support "
                                     "IPv6 dhcp range or dhcp host "
                                     "specification. Version %d.%d or later "
                                     "is required."),
                                   (int)version / 1000000,
                                   (int)(version % 1000000) / 1000,
                                   DNSMASQ_DHCPv6_MAJOR_REQD,
                                   DNSMASQ_DHCPv6_MINOR_REQD);
                    goto cleanup;
                }
                if (ipv6def) {
                    virReportError(VIR_ERR_CONFIG_UNSUPPORTED, "%s",
                                   _("For IPv6, multiple DHCP definitions "
                                     "cannot be specified."));
                    goto cleanup;
                } else {
                    ipv6def = ipdef;
                }
            } else {
                ipv6SLAAC = true;
            }
        }
    }

    if (ipv6def && ipv6SLAAC) {
        VIR_WARN("For IPv6, when DHCP is specified for one address, then "
                 "state-full Router Advertising will occur.  The additional "
                 "IPv6 addresses specified require manually configured guest "
                 "network to work properly since both state-full (DHCP) "
                 "and state-less (SLAAC) addressing are not supported "
                 "on the same network interface.");
    }

    ipdef = ipv4def ? ipv4def : ipv6def;

    while (ipdef) {
        int prefix;

        prefix = virNetworkIPDefPrefix(ipdef);
        if (prefix < 0) {
            virReportError(VIR_ERR_INTERNAL_ERROR,
                           _("bridge '%s' has an invalid prefix"),
                           def->bridge);
            goto cleanup;
        }
        for (r = 0; r < ipdef->nranges; r++) {
            int thisRange;

            if (!(saddr = virSocketAddrFormat(&ipdef->ranges[r].start)) ||
                !(eaddr = virSocketAddrFormat(&ipdef->ranges[r].end)))
                goto cleanup;

            if (VIR_SOCKET_ADDR_IS_FAMILY(&ipdef->address, AF_INET6)) {
               virBufferAsprintf(&configbuf, "dhcp-range=%s,%s,%d\n",
                                 saddr, eaddr, prefix);
            } else {
                /* IPv4 - dnsmasq requires a netmask rather than prefix */
                virSocketAddr netmask;
                g_autofree char *netmaskStr = NULL;

                if (virSocketAddrPrefixToNetmask(prefix, &netmask, AF_INET) < 0) {
                    virReportError(VIR_ERR_INTERNAL_ERROR,
                                   _("Failed to translate bridge '%s' "
                                     "prefix %d to netmask"),
                                   def->bridge, prefix);
                    goto cleanup;
                }

                if (!(netmaskStr = virSocketAddrFormat(&netmask)))
                    goto cleanup;
                virBufferAsprintf(&configbuf, "dhcp-range=%s,%s,%s\n",
                                  saddr, eaddr, netmaskStr);
            }

            VIR_FREE(saddr);
            VIR_FREE(eaddr);
            thisRange = virSocketAddrGetRange(&ipdef->ranges[r].start,
                                              &ipdef->ranges[r].end,
                                              &ipdef->address,
                                              virNetworkIPDefPrefix(ipdef));
            if (thisRange < 0)
                goto cleanup;
            nbleases += thisRange;
        }

        /*
         * For static-only DHCP, i.e. with no range but at least one
         * host element, we have to add a special --dhcp-range option
         * to enable the service in dnsmasq. (this is for dhcp-hosts=
         * support)
         */
        if (!ipdef->nranges && ipdef->nhosts) {
            char *bridgeaddr = virSocketAddrFormat(&ipdef->address);
            if (!bridgeaddr)
                goto cleanup;
            virBufferAsprintf(&configbuf, "dhcp-range=%s,static",
                              bridgeaddr);
            if (VIR_SOCKET_ADDR_IS_FAMILY(&ipdef->address, AF_INET6))
                virBufferAsprintf(&configbuf, ",%d", prefix);
            virBufferAddLit(&configbuf, "\n");
            VIR_FREE(bridgeaddr);
        }

        if (networkBuildDnsmasqDhcpHostsList(dctx, ipdef) < 0)
            goto cleanup;

        /* Note: the following is IPv4 only */
        if (VIR_SOCKET_ADDR_IS_FAMILY(&ipdef->address, AF_INET)) {
            if (ipdef->nranges || ipdef->nhosts) {
                virBufferAddLit(&configbuf, "dhcp-no-override\n");
                virBufferAddLit(&configbuf, "dhcp-authoritative\n");
            }

            if (ipdef->tftproot) {
                virBufferAddLit(&configbuf, "enable-tftp\n");
                virBufferAsprintf(&configbuf, "tftp-root=%s\n", ipdef->tftproot);
            }

            if (ipdef->bootfile) {
                if (VIR_SOCKET_ADDR_VALID(&ipdef->bootserver)) {
                    char *bootserver = virSocketAddrFormat(&ipdef->bootserver);

                    if (!bootserver)
                        goto cleanup;
                    virBufferAsprintf(&configbuf, "dhcp-boot=%s%s%s\n",
                                      ipdef->bootfile, ",,", bootserver);
                    VIR_FREE(bootserver);
                } else {
                    virBufferAsprintf(&configbuf, "dhcp-boot=%s\n", ipdef->bootfile);
                }
            }
        }
        ipdef = (ipdef == ipv6def) ? NULL : ipv6def;
    }

    if (nbleases > 0)
        virBufferAsprintf(&configbuf, "dhcp-lease-max=%d\n", nbleases);

    /* this is done once per interface */
    if (networkBuildDnsmasqHostsList(dctx, dns) < 0)
        goto cleanup;

    /* Even if there are currently no static hosts, if we're
     * listening for DHCP, we should write a 0-length hosts
     * file to allow for runtime additions.
     */
    if (ipv4def || ipv6def)
        virBufferAsprintf(&configbuf, "dhcp-hostsfile=%s\n",
                          dctx->hostsfile->path);

    /* Likewise, always create this file and put it on the
     * commandline, to allow for runtime additions.
     */
    if (wantDNS) {
        virBufferAsprintf(&configbuf, "addn-hosts=%s\n",
                          dctx->addnhostsfile->path);
    }

    /* Configure DHCP to tell clients about the MTU. */
    if (def->mtu > 0)
        virBufferAsprintf(&configbuf, "dhcp-option=option:mtu,%d\n", def->mtu);

    /* Are we doing RA instead of radvd? */
    if (DNSMASQ_RA_SUPPORT(caps)) {
        if (ipv6def) {
            virBufferAddLit(&configbuf, "enable-ra\n");
        } else {
            for (i = 0;
                 (ipdef = virNetworkDefGetIPByIndex(def, AF_INET6, i));
                 i++) {
                if (!(ipdef->nranges || ipdef->nhosts)) {
                    char *bridgeaddr = virSocketAddrFormat(&ipdef->address);
                    if (!bridgeaddr)
                        goto cleanup;
                    virBufferAsprintf(&configbuf,
                                      "dhcp-range=%s,ra-only\n", bridgeaddr);
                    VIR_FREE(bridgeaddr);
                }
            }
        }
    }

    if (def->namespaceData) {
        networkDnsmasqXmlNsDefPtr dnsmasqxmlns = def->namespaceData;
        for (i = 0; i < dnsmasqxmlns->noptions; i++)
            virBufferAsprintf(&configbuf, "%s\n", dnsmasqxmlns->options[i]);
    }

    if (!(*configstr = virBufferContentAndReset(&configbuf)))
        goto cleanup;

    ret = 0;

 cleanup:
    VIR_FREE(saddr);
    VIR_FREE(eaddr);
    virBufferFreeAndReset(&configbuf);
    return ret;
}


/* build the dnsmasq command line */
static int ATTRIBUTE_NONNULL(3)
networkBuildDhcpDaemonCommandLine(virNetworkDriverStatePtr driver,
                                  virNetworkObjPtr obj,
                                  virCommandPtr *cmdout,
                                  char *pidfile,
                                  dnsmasqContext *dctx)
{
    virNetworkDefPtr def = virNetworkObjGetDef(obj);
    dnsmasqCapsPtr dnsmasq_caps = networkGetDnsmasqCaps(driver);
    virCommandPtr cmd = NULL;
    int ret = -1;
    char *configfile = NULL;
    char *configstr = NULL;
    char *leaseshelper_path = NULL;

    virNetworkObjSetDnsmasqPid(obj, -1);

    if (networkDnsmasqConfContents(obj, pidfile, &configstr,
                                   dctx, dnsmasq_caps) < 0)
        goto cleanup;
    if (!configstr)
        goto cleanup;

    /* construct the filename */
    if (!(configfile = networkDnsmasqConfigFileName(driver, def->name)))
        goto cleanup;

    /* Write the file */
    if (virFileWriteStr(configfile, configstr, 0600) < 0) {
        virReportSystemError(errno,
                             _("couldn't write dnsmasq config file '%s'"),
                             configfile);
        goto cleanup;
    }

    /* This helper is used to create custom leases file for libvirt */
    if (!(leaseshelper_path = virFileFindResource("libvirt_leaseshelper",
                                                  abs_top_builddir "/src",
                                                  LIBEXECDIR)))
        goto cleanup;

    cmd = virCommandNew(dnsmasqCapsGetBinaryPath(dnsmasq_caps));
    virCommandAddArgFormat(cmd, "--conf-file=%s", configfile);
    /* Libvirt gains full control of leases database */
    virCommandAddArgFormat(cmd, "--leasefile-ro");
    virCommandAddArgFormat(cmd, "--dhcp-script=%s", leaseshelper_path);
    virCommandAddEnvPair(cmd, "VIR_BRIDGE_NAME", def->bridge);

    *cmdout = cmd;
    ret = 0;
 cleanup:
    virObjectUnref(dnsmasq_caps);
    VIR_FREE(configfile);
    VIR_FREE(configstr);
    VIR_FREE(leaseshelper_path);
    return ret;
}


static int
networkStartDhcpDaemon(virNetworkDriverStatePtr driver,
                       virNetworkObjPtr obj)
{
    virNetworkDefPtr def = virNetworkObjGetDef(obj);
    virNetworkIPDefPtr ipdef;
    size_t i;
    bool needDnsmasq = false;
    virCommandPtr cmd = NULL;
    char *pidfile = NULL;
    pid_t dnsmasqPid;
    int ret = -1;
    dnsmasqContext *dctx = NULL;

    /* see if there are any IP addresses that need a dhcp server */
    i = 0;
    while ((ipdef = virNetworkDefGetIPByIndex(def, AF_UNSPEC, i))) {
        i++;
        if (ipdef->nranges || ipdef->nhosts)
            needDnsmasq = true;
    }

    if (i == 0) {
        /* no IP addresses at all, so we don't need to run */
        ret = 0;
        goto cleanup;
    }

    if (!needDnsmasq && def->dns.enable == VIR_TRISTATE_BOOL_NO) {
        /* no DHCP services needed, and user disabled DNS service */
        ret = 0;
        goto cleanup;
    }

    if (virFileMakePath(driver->pidDir) < 0) {
        virReportSystemError(errno,
                             _("cannot create directory %s"),
                             driver->pidDir);
        goto cleanup;
    }

    if (!(pidfile = virPidFileBuildPath(driver->pidDir, def->name)))
        goto cleanup;

    if (virFileMakePath(driver->dnsmasqStateDir) < 0) {
        virReportSystemError(errno,
                             _("cannot create directory %s"),
                             driver->dnsmasqStateDir);
        goto cleanup;
    }

    dctx = dnsmasqContextNew(def->name, driver->dnsmasqStateDir);
    if (dctx == NULL)
        goto cleanup;

    if (networkDnsmasqCapsRefresh(driver) < 0)
        goto cleanup;

    ret = networkBuildDhcpDaemonCommandLine(driver, obj, &cmd, pidfile, dctx);
    if (ret < 0)
        goto cleanup;

    ret = dnsmasqSave(dctx);
    if (ret < 0)
        goto cleanup;

    ret = virCommandRun(cmd, NULL);
    if (ret < 0)
        goto cleanup;

    /*
     * There really is no race here - when dnsmasq daemonizes, its
     * leader process stays around until its child has actually
     * written its pidfile. So by time virCommandRun exits it has
     * waitpid'd and guaranteed the proess has started and written a
     * pid
     */

    ret = virPidFileRead(driver->pidDir, def->name, &dnsmasqPid);
    if (ret < 0)
        goto cleanup;
    virNetworkObjSetDnsmasqPid(obj, dnsmasqPid);

    ret = 0;
 cleanup:
    VIR_FREE(pidfile);
    virCommandFree(cmd);
    dnsmasqContextFree(dctx);
    return ret;
}


/* networkRefreshDhcpDaemon:
 *  Update dnsmasq config files, then send a SIGHUP so that it rereads
 *  them.   This only works for the dhcp-hostsfile and the
 *  addn-hosts file.
 *
 *  Returns 0 on success, -1 on failure.
 */
static int
networkRefreshDhcpDaemon(virNetworkDriverStatePtr driver,
                         virNetworkObjPtr obj)
{
    virNetworkDefPtr def = virNetworkObjGetDef(obj);
    int ret = -1;
    size_t i;
    pid_t dnsmasqPid;
    virNetworkIPDefPtr ipdef, ipv4def, ipv6def;
    dnsmasqContext *dctx = NULL;

    /* if no IP addresses specified, nothing to do */
    if (!virNetworkDefGetIPByIndex(def, AF_UNSPEC, 0))
        return 0;

    /* if there's no running dnsmasq, just start it */
    dnsmasqPid = virNetworkObjGetDnsmasqPid(obj);
    if (dnsmasqPid <= 0 || (kill(dnsmasqPid, 0) < 0))
        return networkStartDhcpDaemon(driver, obj);

    VIR_INFO("Refreshing dnsmasq for network %s", def->bridge);
    if (!(dctx = dnsmasqContextNew(def->name,
                                   driver->dnsmasqStateDir))) {
        goto cleanup;
    }

    /* Look for first IPv4 address that has dhcp defined.
     * We only support dhcp-host config on one IPv4 subnetwork
     * and on one IPv6 subnetwork.
     */
    ipv4def = NULL;
    for (i = 0;
         (ipdef = virNetworkDefGetIPByIndex(def, AF_INET, i));
         i++) {
        if (!ipv4def && (ipdef->nranges || ipdef->nhosts))
            ipv4def = ipdef;
    }

    ipv6def = NULL;
    for (i = 0;
         (ipdef = virNetworkDefGetIPByIndex(def, AF_INET6, i));
         i++) {
        if (!ipv6def && (ipdef->nranges || ipdef->nhosts))
            ipv6def = ipdef;
    }

    if (ipv4def && (networkBuildDnsmasqDhcpHostsList(dctx, ipv4def) < 0))
        goto cleanup;

    if (ipv6def && (networkBuildDnsmasqDhcpHostsList(dctx, ipv6def) < 0))
        goto cleanup;

    if (networkBuildDnsmasqHostsList(dctx, &def->dns) < 0)
        goto cleanup;

    if ((ret = dnsmasqSave(dctx)) < 0)
        goto cleanup;

    dnsmasqPid = virNetworkObjGetDnsmasqPid(obj);
    ret = kill(dnsmasqPid, SIGHUP);
 cleanup:
    dnsmasqContextFree(dctx);
    return ret;
}


/* networkRestartDhcpDaemon:
 *
 * kill and restart dnsmasq, in order to update any config that is on
 * the dnsmasq commandline (and any placed in separate config files).
 *
 *  Returns 0 on success, -1 on failure.
 */
static int
networkRestartDhcpDaemon(virNetworkDriverStatePtr driver,
                         virNetworkObjPtr obj)
{
    virNetworkDefPtr def = virNetworkObjGetDef(obj);
    pid_t dnsmasqPid = virNetworkObjGetDnsmasqPid(obj);

    /* if there is a running dnsmasq, kill it */
    if (dnsmasqPid > 0) {
        networkKillDaemon(dnsmasqPid, "dnsmasq", def->name);
        virNetworkObjSetDnsmasqPid(obj, -1);
    }
    /* now start dnsmasq if it should be started */
    return networkStartDhcpDaemon(driver, obj);
}


static char radvd1[] = "  AdvOtherConfigFlag off;\n\n";
static char radvd2[] = "    AdvAutonomous off;\n";
static char radvd3[] = "    AdvOnLink on;\n"
                       "    AdvAutonomous on;\n"
                       "    AdvRouterAddr off;\n";

static int
networkRadvdConfContents(virNetworkObjPtr obj,
                         char **configstr)
{
    virNetworkDefPtr def = virNetworkObjGetDef(obj);
    virBuffer configbuf = VIR_BUFFER_INITIALIZER;
    int ret = -1;
    size_t i;
    virNetworkIPDefPtr ipdef;
    bool v6present = false, dhcp6 = false;

    *configstr = NULL;

    /* Check if DHCPv6 is needed */
    for (i = 0; (ipdef = virNetworkDefGetIPByIndex(def, AF_INET6, i)); i++) {
        v6present = true;
        if (ipdef->nranges || ipdef->nhosts) {
            dhcp6 = true;
            break;
        }
    }

    /* If there are no IPv6 addresses, then we are done */
    if (!v6present) {
        ret = 0;
        goto cleanup;
    }

    /* create radvd config file appropriate for this network;
     * IgnoreIfMissing allows radvd to start even when the bridge is down
     */
    virBufferAsprintf(&configbuf, "interface %s\n"
                      "{\n"
                      "  AdvSendAdvert on;\n"
                      "  IgnoreIfMissing on;\n"
                      "  AdvManagedFlag %s;\n"
                      "%s",
                      def->bridge,
                      dhcp6 ? "on" : "off",
                      dhcp6 ? "\n" : radvd1);

    /* add a section for each IPv6 address in the config */
    for (i = 0; (ipdef = virNetworkDefGetIPByIndex(def, AF_INET6, i)); i++) {
        int prefix;
        char *netaddr;

        prefix = virNetworkIPDefPrefix(ipdef);
        if (prefix < 0) {
            virReportError(VIR_ERR_INTERNAL_ERROR,
                           _("bridge '%s' has an invalid prefix"),
                           def->bridge);
            goto cleanup;
        }
        if (!(netaddr = virSocketAddrFormat(&ipdef->address)))
            goto cleanup;
        virBufferAsprintf(&configbuf,
                          "  prefix %s/%d\n"
                          "  {\n%s  };\n",
                          netaddr, prefix,
                          dhcp6 ? radvd2 : radvd3);
        VIR_FREE(netaddr);
    }

    virBufferAddLit(&configbuf, "};\n");

    *configstr = virBufferContentAndReset(&configbuf);

    ret = 0;
 cleanup:
    virBufferFreeAndReset(&configbuf);
    return ret;
}


/* write file and return its name (which must be freed by caller) */
static int
networkRadvdConfWrite(virNetworkDriverStatePtr driver,
                      virNetworkObjPtr obj,
                      char **configFile)
{
    virNetworkDefPtr def = virNetworkObjGetDef(obj);
    int ret = -1;
    char *configStr = NULL;
    char *myConfigFile = NULL;

    if (!configFile)
        configFile = &myConfigFile;

    *configFile = NULL;

    if (networkRadvdConfContents(obj, &configStr) < 0)
        goto cleanup;

    if (!configStr) {
        ret = 0;
        goto cleanup;
    }

    /* construct the filename */
    if (!(*configFile = networkRadvdConfigFileName(driver, def->name)))
        goto cleanup;
    /* write the file */
    if (virFileWriteStr(*configFile, configStr, 0600) < 0) {
        virReportSystemError(errno,
                             _("couldn't write radvd config file '%s'"),
                             *configFile);
        goto cleanup;
    }

    ret = 0;
 cleanup:
    VIR_FREE(configStr);
    VIR_FREE(myConfigFile);
    return ret;
}


static int
networkStartRadvd(virNetworkDriverStatePtr driver,
                  virNetworkObjPtr obj)
{
    virNetworkDefPtr def = virNetworkObjGetDef(obj);
    dnsmasqCapsPtr dnsmasq_caps = networkGetDnsmasqCaps(driver);
    pid_t radvdPid;
    char *pidfile = NULL;
    char *radvdpidbase = NULL;
    char *configfile = NULL;
    virCommandPtr cmd = NULL;
    int ret = -1;

    virNetworkObjSetRadvdPid(obj, -1);

    /* Is dnsmasq handling RA? */
    if (DNSMASQ_RA_SUPPORT(dnsmasq_caps)) {
        ret = 0;
        goto cleanup;
    }

    if (!virNetworkDefGetIPByIndex(def, AF_INET6, 0)) {
        /* no IPv6 addresses, so we don't need to run radvd */
        ret = 0;
        goto cleanup;
    }

    if (!virFileIsExecutable(RADVD)) {
        virReportSystemError(errno,
                             _("Cannot find %s - "
                               "Possibly the package isn't installed"),
                             RADVD);
        goto cleanup;
    }

    if (virFileMakePath(driver->pidDir) < 0) {
        virReportSystemError(errno,
                             _("cannot create directory %s"),
                             driver->pidDir);
        goto cleanup;
    }
    if (virFileMakePath(driver->radvdStateDir) < 0) {
        virReportSystemError(errno,
                             _("cannot create directory %s"),
                             driver->radvdStateDir);
        goto cleanup;
    }

    /* construct pidfile name */
    if (!(radvdpidbase = networkRadvdPidfileBasename(def->name)))
        goto cleanup;
    if (!(pidfile = virPidFileBuildPath(driver->pidDir, radvdpidbase)))
        goto cleanup;

    if (networkRadvdConfWrite(driver, obj, &configfile) < 0)
        goto cleanup;

    /* prevent radvd from daemonizing itself with "--debug 1", and use
     * a dummy pidfile name - virCommand will create the pidfile we
     * want to use (this is necessary because radvd's internal
     * daemonization and pidfile creation causes a race, and the
     * virPidFileRead() below will fail if we use them).
     * Unfortunately, it isn't possible to tell radvd to not create
     * its own pidfile, so we just let it do so, with a slightly
     * different name. Unused, but harmless.
     */
    cmd = virCommandNewArgList(RADVD, "--debug", "1",
                               "--config", configfile,
                               "--pidfile", NULL);
    virCommandAddArgFormat(cmd, "%s-bin", pidfile);

    virCommandSetPidFile(cmd, pidfile);
    virCommandDaemonize(cmd);

    if (virCommandRun(cmd, NULL) < 0)
        goto cleanup;

    if (virPidFileRead(driver->pidDir, radvdpidbase, &radvdPid) < 0)
        goto cleanup;
    virNetworkObjSetRadvdPid(obj, radvdPid);

    ret = 0;
 cleanup:
    virObjectUnref(dnsmasq_caps);
    virCommandFree(cmd);
    VIR_FREE(configfile);
    VIR_FREE(radvdpidbase);
    VIR_FREE(pidfile);
    return ret;
}


static int
networkRefreshRadvd(virNetworkDriverStatePtr driver,
                    virNetworkObjPtr obj)
{
    virNetworkDefPtr def = virNetworkObjGetDef(obj);
    dnsmasqCapsPtr dnsmasq_caps = networkGetDnsmasqCaps(driver);
    char *radvdpidbase;
    pid_t radvdPid;

    /* Is dnsmasq handling RA? */
    if (DNSMASQ_RA_SUPPORT(dnsmasq_caps)) {
        virObjectUnref(dnsmasq_caps);
        radvdPid = virNetworkObjGetRadvdPid(obj);
        if (radvdPid <= 0)
            return 0;
        /* radvd should not be running but in case it is */
        if ((networkKillDaemon(radvdPid, "radvd", def->name) >= 0) &&
            ((radvdpidbase = networkRadvdPidfileBasename(def->name))
             != NULL)) {
            virPidFileDelete(driver->pidDir, radvdpidbase);
            VIR_FREE(radvdpidbase);
        }
        virNetworkObjSetRadvdPid(obj, -1);
        return 0;
    }
    virObjectUnref(dnsmasq_caps);

    /* if there's no running radvd, just start it */
    radvdPid = virNetworkObjGetRadvdPid(obj);
    if (radvdPid <= 0 || (kill(radvdPid, 0) < 0))
        return networkStartRadvd(driver, obj);

    if (!virNetworkDefGetIPByIndex(def, AF_INET6, 0)) {
        /* no IPv6 addresses, so we don't need to run radvd */
        return 0;
    }

    if (networkRadvdConfWrite(driver, obj, NULL) < 0)
        return -1;

    return kill(radvdPid, SIGHUP);
}


#if 0
/* currently unused, so it causes a build error unless we #if it out */
static int
networkRestartRadvd(virNetworkObjPtr obj)
{
    virNetworkDefPtr def = virNetworkObjGetDef(obj);
    char *radvdpidbase;
    pid_t radvdPid = virNeworkObjGetRadvdPid(obj);

    /* if there is a running radvd, kill it */
    if (radvdPid > 0) {
        /* essentially ignore errors from the following two functions,
         * since there's really no better recovery to be done than to
         * just push ahead (and that may be exactly what's needed).
         */
        if ((networkKillDaemon(radvdPid, "radvd", def->name) >= 0) &&
            ((radvdpidbase = networkRadvdPidfileBasename(def->name))
             != NULL)) {
            virPidFileDelete(driver->pidDir, radvdpidbase);
            VIR_FREE(radvdpidbase);
        }
        virNetworkObjSetRadvdPid(obj, -1);
    }
    /* now start radvd if it should be started */
    return networkStartRadvd(obj);
}
#endif /* #if 0 */


static int
networkRefreshDaemonsHelper(virNetworkObjPtr obj,
                            void *opaque)
{
    virNetworkDefPtr def;
    virNetworkDriverStatePtr driver = opaque;

    virObjectLock(obj);
    def = virNetworkObjGetDef(obj);
    if (virNetworkObjIsActive(obj)) {
        switch ((virNetworkForwardType) def->forward.type) {
        case VIR_NETWORK_FORWARD_NONE:
        case VIR_NETWORK_FORWARD_NAT:
        case VIR_NETWORK_FORWARD_ROUTE:
        case VIR_NETWORK_FORWARD_OPEN:
            /* Only the three L3 network types that are configured by
             * libvirt will have a dnsmasq or radvd daemon associated
             * with them.  Here we send a SIGHUP to an existing
             * dnsmasq and/or radvd, or restart them if they've
             * disappeared.
             */
            networkRefreshDhcpDaemon(driver, obj);
            networkRefreshRadvd(driver, obj);
            break;

        case VIR_NETWORK_FORWARD_BRIDGE:
        case VIR_NETWORK_FORWARD_PRIVATE:
        case VIR_NETWORK_FORWARD_VEPA:
        case VIR_NETWORK_FORWARD_PASSTHROUGH:
        case VIR_NETWORK_FORWARD_HOSTDEV:
            break;

        case VIR_NETWORK_FORWARD_LAST:
        default:
            virReportEnumRangeError(virNetworkForwardType, def->forward.type);
            goto cleanup;
        }
    }

 cleanup:
    virObjectUnlock(obj);
    return 0;
}


/* SIGHUP/restart any dnsmasq or radvd daemons.
 * This should be called when libvirtd is restarted.
 */
static void
networkRefreshDaemons(virNetworkDriverStatePtr driver)
{
    VIR_INFO("Refreshing network daemons");
    virNetworkObjListForEach(driver->networks,
                             networkRefreshDaemonsHelper,
                             driver);
}


static int
networkReloadFirewallRulesHelper(virNetworkObjPtr obj,
                                 void *opaque G_GNUC_UNUSED)
{
    virNetworkDefPtr def;

    virObjectLock(obj);
    def = virNetworkObjGetDef(obj);
    if (virNetworkObjIsActive(obj)) {
        switch ((virNetworkForwardType) def->forward.type) {
        case VIR_NETWORK_FORWARD_NONE:
        case VIR_NETWORK_FORWARD_NAT:
        case VIR_NETWORK_FORWARD_ROUTE:
            /* Only three of the L3 network types that are configured by
             * libvirt need to have iptables rules reloaded. The 4th L3
             * network type, forward='open', doesn't need this because it
             * has no iptables rules.
             */
            networkRemoveFirewallRules(def);
            ignore_value(networkAddFirewallRules(def));
            break;

        case VIR_NETWORK_FORWARD_OPEN:
        case VIR_NETWORK_FORWARD_BRIDGE:
        case VIR_NETWORK_FORWARD_PRIVATE:
        case VIR_NETWORK_FORWARD_VEPA:
        case VIR_NETWORK_FORWARD_PASSTHROUGH:
        case VIR_NETWORK_FORWARD_HOSTDEV:
            break;

        case VIR_NETWORK_FORWARD_LAST:
        default:
            virReportEnumRangeError(virNetworkForwardType, def->forward.type);
            goto cleanup;
        }
    }

 cleanup:
    virObjectUnlock(obj);
    return 0;
}


static void
networkReloadFirewallRules(virNetworkDriverStatePtr driver, bool startup)
{
    VIR_INFO("Reloading iptables rules");
    /* Ideally we'd not even register the driver when unprivilegd
     * but until we untangle the virt driver that's not viable */
    if (!driver->privileged)
        return;
    networkPreReloadFirewallRules(driver, startup);
    virNetworkObjListForEach(driver->networks,
                             networkReloadFirewallRulesHelper,
                             NULL);
    networkPostReloadFirewallRules(startup);
}


/* Enable IP Forwarding. Return 0 for success, -1 for failure. */
static int
networkEnableIPForwarding(bool enableIPv4,
                          bool enableIPv6)
{
    int ret = 0;
#ifdef HAVE_SYSCTLBYNAME
    int enabled = 1;
    if (enableIPv4)
        ret = sysctlbyname("net.inet.ip.forwarding", NULL, 0,
                           &enabled, sizeof(enabled));
    if (enableIPv6 && ret == 0)
        ret = sysctlbyname("net.inet6.ip6.forwarding", NULL, 0,
                           &enabled, sizeof(enabled));
#else
    if (enableIPv4)
        ret = virFileWriteStr(SYSCTL_PATH "/net/ipv4/ip_forward", "1\n", 0);
    if (enableIPv6 && ret == 0)
        ret = virFileWriteStr(SYSCTL_PATH "/net/ipv6/conf/all/forwarding", "1\n", 0);

#endif
    return ret;
}


static int
networkSetIPv6Sysctls(virNetworkObjPtr obj)
{
    virNetworkDefPtr def = virNetworkObjGetDef(obj);
    char *field = NULL;
    int ret = -1;
    bool enableIPv6 = !!virNetworkDefGetIPByIndex(def, AF_INET6, 0);

    /* set disable_ipv6 if there are no ipv6 addresses defined for the
     * network. But also unset it if there *are* ipv6 addresses, as we
     * can't be sure of its default value.
     */
    if (virAsprintf(&field, SYSCTL_PATH "/net/ipv6/conf/%s/disable_ipv6",
                    def->bridge) < 0)
       goto cleanup;

    if (access(field, W_OK) < 0 && errno == ENOENT) {
        if (!enableIPv6)
            VIR_DEBUG("ipv6 appears to already be disabled on %s",
                      def->bridge);
        ret = 0;
        goto cleanup;
    }

    if (virFileWriteStr(field, enableIPv6 ? "0" : "1", 0) < 0) {
        virReportSystemError(errno,
                             _("cannot write to %s to enable/disable IPv6 "
                               "on bridge %s"), field, def->bridge);
        goto cleanup;
    }
    VIR_FREE(field);

    /* The rest of the ipv6 sysctl tunables should always be set the
     * same, whether or not we're using ipv6 on this bridge.
     */

    /* Prevent guests from hijacking the host network by sending out
     * their own router advertisements.
     */
    if (virAsprintf(&field, SYSCTL_PATH "/net/ipv6/conf/%s/accept_ra",
                    def->bridge) < 0)
        goto cleanup;

    if (virFileWriteStr(field, "0", 0) < 0) {
        virReportSystemError(errno,
                             _("cannot disable %s"), field);
        goto cleanup;
    }
    VIR_FREE(field);

    /* All interfaces used as a gateway (which is what this is, by
     * definition), must always have autoconf=0.
     */
    if (virAsprintf(&field, SYSCTL_PATH "/net/ipv6/conf/%s/autoconf",
                    def->bridge) < 0)
        goto cleanup;

    if (virFileWriteStr(field, "0", 0) < 0) {
        virReportSystemError(errno,
                             _("cannot disable %s"), field);
        goto cleanup;
    }

    ret = 0;
 cleanup:
    VIR_FREE(field);
    return ret;
}


/* add an IP address to a bridge */
static int
networkAddAddrToBridge(virNetworkObjPtr obj,
                       virNetworkIPDefPtr ipdef)
{
    virNetworkDefPtr def = virNetworkObjGetDef(obj);
    int prefix = virNetworkIPDefPrefix(ipdef);

    if (prefix < 0) {
        virReportError(VIR_ERR_INTERNAL_ERROR,
                       _("bridge '%s' has an invalid netmask or IP address"),
                       def->bridge);
        return -1;
    }

    if (virNetDevIPAddrAdd(def->bridge, &ipdef->address, NULL, prefix) < 0)
        return -1;

    return 0;
}


static int
networkStartHandleMACTableManagerMode(virNetworkObjPtr obj,
                                      const char *macTapIfName)
{
    virNetworkDefPtr def = virNetworkObjGetDef(obj);
    const char *brname = def->bridge;

    if (brname &&
        def->macTableManager == VIR_NETWORK_BRIDGE_MAC_TABLE_MANAGER_LIBVIRT) {
        if (virNetDevBridgeSetVlanFiltering(brname, true) < 0)
            return -1;
        if (macTapIfName) {
            if (virNetDevBridgePortSetLearning(brname, macTapIfName, false) < 0)
                return -1;
            if (virNetDevBridgePortSetUnicastFlood(brname, macTapIfName, false) < 0)
                return -1;
        }
    }
    return 0;
}


/* add an IP (static) route to a bridge */
static int
networkAddRouteToBridge(virNetworkObjPtr obj,
                        virNetDevIPRoutePtr routedef)
{
    virNetworkDefPtr def = virNetworkObjGetDef(obj);
    int prefix = virNetDevIPRouteGetPrefix(routedef);
    unsigned int metric = virNetDevIPRouteGetMetric(routedef);
    virSocketAddrPtr addr = virNetDevIPRouteGetAddress(routedef);
    virSocketAddrPtr gateway = virNetDevIPRouteGetGateway(routedef);

    if (prefix < 0) {
        virReportError(VIR_ERR_INTERNAL_ERROR,
                       _("network '%s' has an invalid netmask "
                         "or IP address in route definition"),
                       def->name);
        return -1;
    }

    if (virNetDevIPRouteAdd(def->bridge, addr, prefix, gateway, metric) < 0)
        return -1;

    return 0;
}

static int
networkWaitDadFinish(virNetworkObjPtr obj)
{
    virNetworkDefPtr def = virNetworkObjGetDef(obj);
    virNetworkIPDefPtr ipdef;
    virSocketAddrPtr *addrs = NULL, addr = NULL;
    size_t naddrs = 0;
    int ret = -1;

    VIR_DEBUG("Begin waiting for IPv6 DAD on network %s", def->name);

    while ((ipdef = virNetworkDefGetIPByIndex(def, AF_INET6, naddrs))) {
        addr = &ipdef->address;
        if (VIR_APPEND_ELEMENT_COPY(addrs, naddrs, addr) < 0)
            goto cleanup;
    }

    ret = (naddrs == 0) ? 0 : virNetDevIPWaitDadFinish(addrs, naddrs);

 cleanup:
    VIR_FREE(addrs);
    VIR_DEBUG("Finished waiting for IPv6 DAD on network %s with status %d",
              def->name, ret);
    return ret;
}


static int
networkStartNetworkVirtual(virNetworkDriverStatePtr driver,
                           virNetworkObjPtr obj)
{
    virNetworkDefPtr def = virNetworkObjGetDef(obj);
    size_t i;
    bool v4present = false, v6present = false;
    virErrorPtr save_err = NULL;
    virNetworkIPDefPtr ipdef;
    virNetDevIPRoutePtr routedef;
    char *macTapIfName = NULL;
    virMacMapPtr macmap;
    char *macMapFile = NULL;
    int tapfd = -1;
    bool dnsmasqStarted = false;
    bool devOnline = false;
    bool firewalRulesAdded = false;

    /* Check to see if any network IP collides with an existing route */
    if (networkCheckRouteCollision(def) < 0)
        return -1;

    /* Create and configure the bridge device */
    if (!def->bridge) {
    		//桥名称未指定，报错
        /* bridge name can only be empty if the config files were
         * edited directly. Otherwise networkValidate() (called after
         * parsing the XML from networkCreateXML() and
         * networkDefine()) guarantees we will have a valid bridge
         * name before this point. Since hand editing of the config
         * files is explicitly prohibited we can, with clear
         * conscience, log an error and fail at this point.
         */
        virReportError(VIR_ERR_INTERNAL_ERROR,
                       _("network '%s' has no bridge name defined"),
                       def->name);
        return -1;
    }

    //创建桥
    if (virNetDevBridgeCreate(def->bridge) < 0)
        return -1;

    if (def->mac_specified) {
        /* To set a mac for the bridge, we need to define a dummy tap
         * device, set its mac, then attach it to the bridge. As long
         * as its mac address is lower than any other interface that
         * gets attached, the bridge will always maintain this mac
         * address.
         */
        macTapIfName = networkBridgeDummyNicName(def->bridge);
        if (!macTapIfName)
            goto error;
        /* Keep tun fd open and interface up to allow for IPv6 DAD to happen */
        if (virNetDevTapCreateInBridgePort(def->bridge,
                                           &macTapIfName, &def->mac,
                                           NULL, NULL, &tapfd, 1, NULL, NULL,
                                           NULL, def->mtu, NULL,
                                           VIR_NETDEV_TAP_CREATE_USE_MAC_FOR_BRIDGE |
                                           VIR_NETDEV_TAP_CREATE_IFUP |
                                           VIR_NETDEV_TAP_CREATE_PERSIST) < 0) {
            VIR_FREE(macTapIfName);
            goto error;
        }
    }

    if (!(macMapFile = virMacMapFileName(driver->dnsmasqStateDir,
                                         def->bridge)) ||
        !(macmap = virMacMapNew(macMapFile)))
        goto error;

    virNetworkObjSetMacMap(obj, macmap);
    macmap = NULL;

    /* Set bridge options */

    /* delay is configured in seconds, but virNetDevBridgeSetSTPDelay
     * expects milliseconds
     */
    if (virNetDevBridgeSetSTPDelay(def->bridge, def->delay * 1000) < 0)
        goto error;

    if (virNetDevBridgeSetSTP(def->bridge, def->stp ? true : false) < 0)
        goto error;

    /* Disable IPv6 on the bridge if there are no IPv6 addresses
     * defined, and set other IPv6 sysctl tunables appropriately.
     */
    if (networkSetIPv6Sysctls(obj) < 0)
        goto error;

    /* Add "once per network" rules */
    if (def->forward.type != VIR_NETWORK_FORWARD_OPEN &&
        networkAddFirewallRules(def) < 0)
        goto error;

    firewalRulesAdded = true;

    for (i = 0; (ipdef = virNetworkDefGetIPByIndex(def, AF_UNSPEC, i)); i++) {
        if (VIR_SOCKET_ADDR_IS_FAMILY(&ipdef->address, AF_INET))
            v4present = true;
        if (VIR_SOCKET_ADDR_IS_FAMILY(&ipdef->address, AF_INET6))
            v6present = true;

        /* Add the IP address/netmask to the bridge */
        if (networkAddAddrToBridge(obj, ipdef) < 0)
            goto error;
    }

    if (networkStartHandleMACTableManagerMode(obj, macTapIfName) < 0)
        goto error;

    /* Bring up the bridge interface */
    if (virNetDevSetOnline(def->bridge, 1) < 0)
        goto error;

    devOnline = true;

    for (i = 0; i < def->nroutes; i++) {
        virSocketAddrPtr gateway = NULL;

        routedef = def->routes[i];
        gateway = virNetDevIPRouteGetGateway(routedef);

        /* Add the IP route to the bridge */
        /* ignore errors, error msg will be generated */
        /* but libvirt will not know and net-destroy will work. */
        if (VIR_SOCKET_ADDR_VALID(gateway)) {
            if (networkAddRouteToBridge(obj, routedef) < 0) {
                /* an error occurred adding the static route */
                continue; /* for now, do nothing */
            }
        }
    }

    /* If forward.type != NONE, turn on global IP forwarding */
    if (def->forward.type != VIR_NETWORK_FORWARD_NONE) {
        if (v6present && !virNetDevIPCheckIPv6Forwarding())
            goto error; /* Precise error message already provided */

        if (networkEnableIPForwarding(v4present, v6present) < 0) {
            virReportSystemError(errno, "%s",
                                 _("failed to enable IP forwarding"));
            goto error;
        }
    }


    /* start dnsmasq if there are any IP addresses (v4 or v6) */
    if ((v4present || v6present) &&
        networkStartDhcpDaemon(driver, obj) < 0)
        goto error;

    dnsmasqStarted = true;

    /* start radvd if there are any ipv6 addresses */
    if (v6present && networkStartRadvd(driver, obj) < 0)
        goto error;

    /* dnsmasq does not wait for DAD to complete before daemonizing,
     * so we need to wait for it ourselves.
     */
    if (v6present && networkWaitDadFinish(obj) < 0)
        goto error;

    /* DAD has finished, dnsmasq is now bound to the
     * bridge's IPv6 address, so we can set the dummy tun down.
     */
    if (tapfd >= 0) {
        if (virNetDevSetOnline(macTapIfName, false) < 0)
            goto error;
        VIR_FORCE_CLOSE(tapfd);
    }

    if (virNetDevBandwidthSet(def->bridge, def->bandwidth, true, true) < 0)
        goto error;

    VIR_FREE(macTapIfName);
    VIR_FREE(macMapFile);

    return 0;

 error:
    virErrorPreserveLast(&save_err);
    if (def->bandwidth)
       virNetDevBandwidthClear(def->bridge);

    if (dnsmasqStarted) {
        pid_t dnsmasqPid = virNetworkObjGetDnsmasqPid(obj);
        kill(dnsmasqPid, SIGTERM);
        virNetworkObjSetDnsmasqPid(obj, -1);
    }

    if (devOnline)
        ignore_value(virNetDevSetOnline(def->bridge, 0));

    if (firewalRulesAdded &&
        def->forward.type != VIR_NETWORK_FORWARD_OPEN)
        networkRemoveFirewallRules(def);

    if (macTapIfName) {
        VIR_FORCE_CLOSE(tapfd);
        ignore_value(virNetDevTapDelete(macTapIfName, NULL));
        VIR_FREE(macTapIfName);
    }
    virNetworkObjUnrefMacMap(obj);
    VIR_FREE(macMapFile);

    ignore_value(virNetDevBridgeDelete(def->bridge));

    virErrorRestore(&save_err);
    /* coverity[leaked_handle] - 'tapfd' is not leaked */
    return -1;
}


static int
networkShutdownNetworkVirtual(virNetworkDriverStatePtr driver,
                              virNetworkObjPtr obj)
{
    virNetworkDefPtr def = virNetworkObjGetDef(obj);
    pid_t radvdPid;
    pid_t dnsmasqPid;

    if (def->bandwidth)
        virNetDevBandwidthClear(def->bridge);

    virNetworkObjUnrefMacMap(obj);

    radvdPid = virNetworkObjGetRadvdPid(obj);
    if (radvdPid > 0) {
        char *radvdpidbase;

        kill(radvdPid, SIGTERM);
        /* attempt to delete the pidfile we created */
        if ((radvdpidbase = networkRadvdPidfileBasename(def->name))) {
            virPidFileDelete(driver->pidDir, radvdpidbase);
            VIR_FREE(radvdpidbase);
        }
    }

    dnsmasqPid = virNetworkObjGetDnsmasqPid(obj);
    if (dnsmasqPid > 0)
        kill(dnsmasqPid, SIGTERM);

    if (def->mac_specified) {
        char *macTapIfName = networkBridgeDummyNicName(def->bridge);
        if (macTapIfName) {
            ignore_value(virNetDevTapDelete(macTapIfName, NULL));
            VIR_FREE(macTapIfName);
        }
    }

    ignore_value(virNetDevSetOnline(def->bridge, 0));

    if (def->forward.type != VIR_NETWORK_FORWARD_OPEN)
        networkRemoveFirewallRules(def);

    ignore_value(virNetDevBridgeDelete(def->bridge));

    /* See if its still alive and really really kill it */
    dnsmasqPid = virNetworkObjGetDnsmasqPid(obj);
    if (dnsmasqPid > 0 &&
        (kill(dnsmasqPid, 0) == 0))
        kill(dnsmasqPid, SIGKILL);
    virNetworkObjSetDnsmasqPid(obj, -1);

    radvdPid = virNetworkObjGetRadvdPid(obj);
    if (radvdPid > 0 &&
        (kill(radvdPid, 0) == 0))
        kill(radvdPid, SIGKILL);
    virNetworkObjSetRadvdPid(obj, -1);

    return 0;
}


static int
networkStartNetworkBridge(virNetworkObjPtr obj)
{
    virNetworkDefPtr def = virNetworkObjGetDef(obj);

    /* put anything here that needs to be done each time a network of
     * type BRIDGE, is started. On failure, undo anything you've done,
     * and return -1. On success return 0.
     */
    //配置bandwidth
    if (virNetDevBandwidthSet(def->bridge, def->bandwidth, true, true) < 0)
        goto error;

    if (networkStartHandleMACTableManagerMode(obj, NULL) < 0)
        goto error;

    return 0;

 error:
    if (def->bandwidth)
       virNetDevBandwidthClear(def->bridge);
    return -1;
}


static int
networkShutdownNetworkBridge(virNetworkObjPtr obj G_GNUC_UNUSED)
{
    virNetworkDefPtr def = virNetworkObjGetDef(obj);

    /* put anything here that needs to be done each time a network of
     * type BRIDGE is shutdown. On failure, undo anything you've done,
     * and return -1. On success return 0.
     */
    if (def->bandwidth)
       virNetDevBandwidthClear(def->bridge);

    return 0;
}


/* networkCreateInterfacePool:
 * @netdef: the original NetDef from the network
 *
 * Creates an implicit interface pool of VF's when a PF dev is given
 */
static int
networkCreateInterfacePool(virNetworkDefPtr netdef)
{
    size_t numVirtFns = 0;
    unsigned int maxVirtFns = 0;
    char **vfNames = NULL;
    virPCIDeviceAddressPtr *virtFns;

    int ret = -1;
    size_t i;

    if (netdef->forward.npfs == 0 || netdef->forward.nifs > 0)
       return 0;

    if ((virNetDevGetVirtualFunctions(netdef->forward.pfs->dev, &vfNames,
                                      &virtFns, &numVirtFns, &maxVirtFns)) < 0) {
        virReportError(VIR_ERR_INTERNAL_ERROR,
                       _("Could not get Virtual functions on %s"),
                       netdef->forward.pfs->dev);
        goto cleanup;
    }

    if (VIR_ALLOC_N(netdef->forward.ifs, numVirtFns) < 0)
        goto cleanup;

    for (i = 0; i < numVirtFns; i++) {
        virPCIDeviceAddressPtr thisVirtFn = virtFns[i];
        const char *thisName = vfNames[i];
        virNetworkForwardIfDefPtr thisIf
            = &netdef->forward.ifs[netdef->forward.nifs];

        switch ((virNetworkForwardType) netdef->forward.type) {
        case VIR_NETWORK_FORWARD_BRIDGE:
        case VIR_NETWORK_FORWARD_PRIVATE:
        case VIR_NETWORK_FORWARD_VEPA:
        case VIR_NETWORK_FORWARD_PASSTHROUGH:
            if (thisName) {
                thisIf->device.dev = g_strdup(thisName);
                thisIf->type = VIR_NETWORK_FORWARD_HOSTDEV_DEVICE_NETDEV;
                netdef->forward.nifs++;
            } else {
                VIR_WARN("VF %zu of SRIOV PF %s couldn't be added to the "
                         "interface pool because it isn't bound "
                         "to a network driver - possibly in use elsewhere",
                         i, netdef->forward.pfs->dev);
            }
            break;

        case VIR_NETWORK_FORWARD_HOSTDEV:
            /* VF's are always PCI devices */
            thisIf->type = VIR_NETWORK_FORWARD_HOSTDEV_DEVICE_PCI;
            thisIf->device.pci.domain = thisVirtFn->domain;
            thisIf->device.pci.bus = thisVirtFn->bus;
            thisIf->device.pci.slot = thisVirtFn->slot;
            thisIf->device.pci.function = thisVirtFn->function;
            netdef->forward.nifs++;
            break;

        case VIR_NETWORK_FORWARD_NONE:
        case VIR_NETWORK_FORWARD_NAT:
        case VIR_NETWORK_FORWARD_ROUTE:
        case VIR_NETWORK_FORWARD_OPEN:
            /* by definition these will never be encountered here */
            break;

        case VIR_NETWORK_FORWARD_LAST:
        default:
            virReportEnumRangeError(virNetworkForwardType, netdef->forward.type);
            goto cleanup;
        }
    }

    if (netdef->forward.nifs == 0) {
        /* If we don't get at least one interface in the pool, declare
         * failure
         */
        virReportError(VIR_ERR_INTERNAL_ERROR,
                       _("No usable Vf's present on SRIOV PF %s"),
                       netdef->forward.pfs->dev);
        goto cleanup;
    }

    ret = 0;
 cleanup:
    if (ret < 0) {
        /* free all the entries made before error */
        for (i = 0; i < netdef->forward.nifs; i++) {
            if (netdef->forward.ifs[i].type
                == VIR_NETWORK_FORWARD_HOSTDEV_DEVICE_NETDEV)
                VIR_FREE(netdef->forward.ifs[i].device.dev);
        }
        netdef->forward.nifs = 0;
    }
    if (netdef->forward.nifs == 0)
        VIR_FREE(netdef->forward.ifs);

    for (i = 0; i < numVirtFns; i++) {
        VIR_FREE(vfNames[i]);
        VIR_FREE(virtFns[i]);
    }
    VIR_FREE(vfNames);
    VIR_FREE(virtFns);
    return ret;
}


static int
networkStartNetworkExternal(virNetworkObjPtr obj)
{
    /* put anything here that needs to be done each time a network of
     * type BRIDGE, PRIVATE, VEPA, HOSTDEV or PASSTHROUGH is started. On
     * failure, undo anything you've done, and return -1. On success
     * return 0.
     */
    return networkCreateInterfacePool(virNetworkObjGetDef(obj));
}


static int
networkShutdownNetworkExternal(virNetworkObjPtr obj G_GNUC_UNUSED)
{
    /* put anything here that needs to be done each time a network of
     * type BRIDGE, PRIVATE, VEPA, HOSTDEV or PASSTHROUGH is shutdown. On
     * failure, undo anything you've done, and return -1. On success
     * return 0.
     */
    return 0;
}


static int
networkStartNetwork(virNetworkDriverStatePtr driver,
                    virNetworkObjPtr obj)
{
    virNetworkDefPtr def = virNetworkObjGetDef(obj);
    int ret = -1;

    VIR_DEBUG("driver=%p, network=%p", driver, obj);

    if (virNetworkObjIsActive(obj)) {
        virReportError(VIR_ERR_OPERATION_INVALID,
                       "%s", _("network is already active"));
        return ret;
    }

    VIR_DEBUG("Beginning network startup process");

    virNetworkObjDeleteAllPorts(obj, driver->stateDir);

    VIR_DEBUG("Setting current network def as transient");
    if (virNetworkObjSetDefTransient(obj, true, network_driver->xmlopt) < 0)
        goto cleanup;

    /* Run an early hook to set-up missing devices.
     * If the script raised an error abort the launch. */
    //运行network hook "op_start"
    if (networkRunHook(obj, NULL,
                       VIR_HOOK_NETWORK_OP_START,
                       VIR_HOOK_SUBOP_BEGIN) < 0)
        goto cleanup;

    switch ((virNetworkForwardType) def->forward.type) {

    case VIR_NETWORK_FORWARD_NONE:
    case VIR_NETWORK_FORWARD_NAT:
    case VIR_NETWORK_FORWARD_ROUTE:
    case VIR_NETWORK_FORWARD_OPEN:
        if (networkStartNetworkVirtual(driver, obj) < 0)
            goto cleanup;
        break;

    case VIR_NETWORK_FORWARD_BRIDGE:
    		//按桥模式转发，创建相应的桥
        if (def->bridge) {
            if (networkStartNetworkBridge(obj) < 0)
                goto cleanup;
            break;
        }
        /* intentionally fall through to the macvtap/direct case for
         * VIR_NETWORK_FORWARD_BRIDGE with no bridge device defined
         * (since that is macvtap bridge mode).
         */
        G_GNUC_FALLTHROUGH;

    case VIR_NETWORK_FORWARD_PRIVATE:
    case VIR_NETWORK_FORWARD_VEPA:
    case VIR_NETWORK_FORWARD_PASSTHROUGH:
    case VIR_NETWORK_FORWARD_HOSTDEV:
        if (networkStartNetworkExternal(obj) < 0)
            goto cleanup;
        break;

    case VIR_NETWORK_FORWARD_LAST:
    default:
        virReportEnumRangeError(virNetworkForwardType, def->forward.type);
        goto cleanup;
    }

    virNetworkObjSetFloorSum(obj, 0);

    /* finally we can call the 'started' hook script if any */
    if (networkRunHook(obj, NULL,
                       VIR_HOOK_NETWORK_OP_STARTED,
                       VIR_HOOK_SUBOP_BEGIN) < 0)
        goto cleanup;

    /* Persist the live configuration now that anything autogenerated
     * is setup.
     */
    VIR_DEBUG("Writing network status to disk");
    if (virNetworkObjSaveStatus(driver->stateDir,
                                obj, network_driver->xmlopt) < 0)
        goto cleanup;

    virNetworkObjSetActive(obj, true);
    VIR_INFO("Network '%s' started up", def->name);
    ret = 0;

 cleanup:
    if (ret < 0) {
        virErrorPtr save_err;

        virErrorPreserveLast(&save_err);
        virNetworkObjUnsetDefTransient(obj);
        networkShutdownNetwork(driver, obj);
        virErrorRestore(&save_err);
    }
    return ret;
}


static int
networkShutdownNetwork(virNetworkDriverStatePtr driver,
                       virNetworkObjPtr obj)
{
    virNetworkDefPtr def = virNetworkObjGetDef(obj);
    int ret = 0;
    char *stateFile;

    VIR_INFO("Shutting down network '%s'", def->name);

    if (!virNetworkObjIsActive(obj))
        return 0;

    stateFile = virNetworkConfigFile(driver->stateDir, def->name);
    if (!stateFile)
        return -1;

    unlink(stateFile);
    VIR_FREE(stateFile);

    switch ((virNetworkForwardType) def->forward.type) {

    case VIR_NETWORK_FORWARD_NONE:
    case VIR_NETWORK_FORWARD_NAT:
    case VIR_NETWORK_FORWARD_ROUTE:
    case VIR_NETWORK_FORWARD_OPEN:
        ret = networkShutdownNetworkVirtual(driver, obj);
        break;

    case VIR_NETWORK_FORWARD_BRIDGE:
        if (def->bridge) {
            ret = networkShutdownNetworkBridge(obj);
            break;
        }
        /* intentionally fall through to the macvtap/direct case for
         * VIR_NETWORK_FORWARD_BRIDGE with no bridge device defined
         * (since that is macvtap bridge mode).
         */
        G_GNUC_FALLTHROUGH;

    case VIR_NETWORK_FORWARD_PRIVATE:
    case VIR_NETWORK_FORWARD_VEPA:
    case VIR_NETWORK_FORWARD_PASSTHROUGH:
    case VIR_NETWORK_FORWARD_HOSTDEV:
        ret = networkShutdownNetworkExternal(obj);
        break;

    case VIR_NETWORK_FORWARD_LAST:
    default:
        virReportEnumRangeError(virNetworkForwardType, def->forward.type);
        return -1;
    }

    /* now that we know it's stopped call the hook if present */
    networkRunHook(obj, NULL, VIR_HOOK_NETWORK_OP_STOPPED,
                   VIR_HOOK_SUBOP_END);

    virNetworkObjSetActive(obj, false);
    virNetworkObjUnsetDefTransient(obj);
    return ret;
}


static virNetworkPtr
networkLookupByUUID(virConnectPtr conn,
                    const unsigned char *uuid)
{
    virNetworkDriverStatePtr driver = networkGetDriver();
    virNetworkObjPtr obj;
    virNetworkDefPtr def;
    virNetworkPtr net = NULL;

    obj = virNetworkObjFindByUUID(driver->networks, uuid);
    if (!obj) {
        char uuidstr[VIR_UUID_STRING_BUFLEN];
        virUUIDFormat(uuid, uuidstr);
        virReportError(VIR_ERR_NO_NETWORK,
                       _("no network with matching uuid '%s'"),
                       uuidstr);
        goto cleanup;
    }
    def = virNetworkObjGetDef(obj);

    if (virNetworkLookupByUUIDEnsureACL(conn, def) < 0)
        goto cleanup;

    net = virGetNetwork(conn, def->name, def->uuid);

 cleanup:
    virNetworkObjEndAPI(&obj);
    return net;
}


static virNetworkPtr
networkLookupByName(virConnectPtr conn,
                    const char *name)
{
    virNetworkDriverStatePtr driver = networkGetDriver();
    virNetworkObjPtr obj;
    virNetworkDefPtr def;
    virNetworkPtr net = NULL;

    obj = virNetworkObjFindByName(driver->networks, name);
    if (!obj) {
        virReportError(VIR_ERR_NO_NETWORK,
                       _("no network with matching name '%s'"), name);
        goto cleanup;
    }
    def = virNetworkObjGetDef(obj);

    if (virNetworkLookupByNameEnsureACL(conn, def) < 0)
        goto cleanup;

    net = virGetNetwork(conn, def->name, def->uuid);

 cleanup:
    virNetworkObjEndAPI(&obj);
    return net;
}


static int
networkConnectNumOfNetworks(virConnectPtr conn)
{
    virNetworkDriverStatePtr driver = networkGetDriver();

    if (virConnectNumOfNetworksEnsureACL(conn) < 0)
        return -1;

    return virNetworkObjListNumOfNetworks(driver->networks, true,
                                          virConnectNumOfNetworksCheckACL,
                                          conn);
}


static int
networkConnectListNetworks(virConnectPtr conn,
                           char **const names,
                           int maxnames)
{
    virNetworkDriverStatePtr driver = networkGetDriver();

    if (virConnectListNetworksEnsureACL(conn) < 0)
        return -1;

    return virNetworkObjListGetNames(driver->networks, true, names, maxnames,
                                     virConnectListNetworksCheckACL, conn);
}


static int
networkConnectNumOfDefinedNetworks(virConnectPtr conn)
{
    virNetworkDriverStatePtr driver = networkGetDriver();

    if (virConnectNumOfDefinedNetworksEnsureACL(conn) < 0)
        return -1;

    return virNetworkObjListNumOfNetworks(driver->networks, false,
                                          virConnectNumOfDefinedNetworksCheckACL,
                                          conn);
}


static int
networkConnectListDefinedNetworks(virConnectPtr conn,
                                  char **const names,
                                  int maxnames)
{
    virNetworkDriverStatePtr driver = networkGetDriver();

    if (virConnectListDefinedNetworksEnsureACL(conn) < 0)
        return -1;

    return virNetworkObjListGetNames(driver->networks, false, names, maxnames,
                                     virConnectListDefinedNetworksCheckACL,
                                     conn);
}


static int
networkConnectListAllNetworks(virConnectPtr conn,
                              virNetworkPtr **nets,
                              unsigned int flags)
{
    virNetworkDriverStatePtr driver = networkGetDriver();
    int ret = -1;

    virCheckFlags(VIR_CONNECT_LIST_NETWORKS_FILTERS_ALL, -1);

    if (virConnectListAllNetworksEnsureACL(conn) < 0)
        goto cleanup;

    ret = virNetworkObjListExport(conn, driver->networks, nets,
                                  virConnectListAllNetworksCheckACL,
                                  flags);

 cleanup:
    return ret;
}


static int
networkConnectNetworkEventRegisterAny(virConnectPtr conn,
                                      virNetworkPtr net,
                                      int eventID,
                                      virConnectNetworkEventGenericCallback callback,
                                      void *opaque,
                                      virFreeCallback freecb)
{
    virNetworkDriverStatePtr driver = networkGetDriver();
    int ret = -1;

    if (virConnectNetworkEventRegisterAnyEnsureACL(conn) < 0)
        goto cleanup;

    if (virNetworkEventStateRegisterID(conn, driver->networkEventState,
                                       net, eventID, callback,
                                       opaque, freecb, &ret) < 0)
        ret = -1;

 cleanup:
    return ret;
}


static int
networkConnectNetworkEventDeregisterAny(virConnectPtr conn,
                                        int callbackID)
{
    virNetworkDriverStatePtr driver = networkGetDriver();
    int ret = -1;

    if (virConnectNetworkEventDeregisterAnyEnsureACL(conn) < 0)
        goto cleanup;

    if (virObjectEventStateDeregisterID(conn,
                                        driver->networkEventState,
                                        callbackID, true) < 0)
        goto cleanup;

    ret = 0;

 cleanup:
    return ret;
}


static int
networkIsActive(virNetworkPtr net)
{
    virNetworkObjPtr obj;
    int ret = -1;

    if (!(obj = networkObjFromNetwork(net)))
        return ret;

    if (virNetworkIsActiveEnsureACL(net->conn, virNetworkObjGetDef(obj)) < 0)
        goto cleanup;

    ret = virNetworkObjIsActive(obj);

 cleanup:
    virNetworkObjEndAPI(&obj);
    return ret;
}


static int
networkIsPersistent(virNetworkPtr net)
{
    virNetworkObjPtr obj;
    int ret = -1;

    if (!(obj = networkObjFromNetwork(net)))
        return ret;

    if (virNetworkIsPersistentEnsureACL(net->conn, virNetworkObjGetDef(obj)) < 0)
        goto cleanup;

    ret = virNetworkObjIsPersistent(obj);

 cleanup:
    virNetworkObjEndAPI(&obj);
    return ret;
}


/*
 * networkFindUnusedBridgeName() - try to find a bridge name that is
 * unused by the currently configured libvirt networks, as well as by
 * the host system itself (possibly created by someone/something other
 * than libvirt). Set this network's name to that new name.
 */
static int
networkFindUnusedBridgeName(virNetworkObjListPtr nets,
                            virNetworkDefPtr def)
{
    int ret = -1, id = 0;
    char *newname = NULL;
    const char *templ = "virbr%d";
    const char *p;

    if (def->bridge &&
        (p = strchr(def->bridge, '%')) == strrchr(def->bridge, '%') &&
        p && p[1] == 'd')
        templ = def->bridge;

    do {
        if (virAsprintf(&newname, templ, id) < 0)
            goto cleanup;
        /* check if this name is used in another libvirt network or
         * there is an existing device with that name. ignore errors
         * from virNetDevExists(), just in case it isn't implemented
         * on this platform (probably impossible).
         */
        if (!(virNetworkObjBridgeInUse(nets, newname, def->name) ||
              virNetDevExists(newname) == 1)) {
            VIR_FREE(def->bridge); /*could contain template */
            def->bridge = newname;
            ret = 0;
            goto cleanup;
        }
        VIR_FREE(newname);
    } while (++id <= MAX_BRIDGE_ID);

    virReportError(VIR_ERR_INTERNAL_ERROR,
                   _("Bridge generation exceeded max id %d"),
                   MAX_BRIDGE_ID);
    ret = 0;
 cleanup:
    if (ret < 0)
        VIR_FREE(newname);
    return ret;
}


/*
 * networkValidateBridgeName() - if no bridge name is set, or if the
 * bridge name contains a %d (indicating that this is a template for
 * the actual name) try to set an appropriate bridge name.  If a
 * bridge name *is* set, make sure it doesn't conflict with any other
 * network's bridge name.
 */
static int
networkBridgeNameValidate(virNetworkObjListPtr nets,
                          virNetworkDefPtr def)
{
    int ret = -1;

    if (def->bridge && !strstr(def->bridge, "%d")) {
        if (virNetworkObjBridgeInUse(nets, def->bridge, def->name)) {
            virReportError(VIR_ERR_INTERNAL_ERROR,
                           _("bridge name '%s' already in use."),
                           def->bridge);
            goto cleanup;
        }
    } else {
        /* Allocate a bridge name */
        if (networkFindUnusedBridgeName(nets, def) < 0)
            goto cleanup;
    }

    ret = 0;
 cleanup:
    return ret;
}


static int
networkValidate(virNetworkDriverStatePtr driver,
                virNetworkDefPtr def)
{
    size_t i, j;
    bool vlanUsed, vlanAllowed, badVlanUse = false;
    virPortGroupDefPtr defaultPortGroup = NULL;
    virNetworkIPDefPtr ipdef;
    bool ipv4def = false, ipv6def = false;
    bool bandwidthAllowed = false;
    bool usesInterface = false, usesAddress = false;

    if (virXMLCheckIllegalChars("name", def->name, "\n") < 0)
        return -1;

    /* Only the three L3 network types that are configured by libvirt
     * need to have a bridge device name / mac address provided
     */
    switch ((virNetworkForwardType) def->forward.type) {
    case VIR_NETWORK_FORWARD_NONE:
    case VIR_NETWORK_FORWARD_NAT:
    case VIR_NETWORK_FORWARD_ROUTE:
    case VIR_NETWORK_FORWARD_OPEN:
        /* if no bridge name was given in the config, find a name
         * unused by any other libvirt networks and assign it.
         */
        if (networkBridgeNameValidate(driver->networks, def) < 0)
            return -1;

        virNetworkSetBridgeMacAddr(def);
        bandwidthAllowed = true;
        break;

    case VIR_NETWORK_FORWARD_BRIDGE:
        if (def->bridge != NULL)
            bandwidthAllowed = true;

        G_GNUC_FALLTHROUGH;

    case VIR_NETWORK_FORWARD_PRIVATE:
    case VIR_NETWORK_FORWARD_VEPA:
    case VIR_NETWORK_FORWARD_PASSTHROUGH:
    case VIR_NETWORK_FORWARD_HOSTDEV:
        /* They are also the only types that currently support setting
         * a MAC or IP address for the host-side device (bridge), DNS
         * configuration, or network-wide bandwidth limits.
         */
        if (def->mac_specified) {
            virReportError(VIR_ERR_CONFIG_UNSUPPORTED,
                           _("Unsupported <mac> element in network %s "
                             "with forward mode='%s'"),
                           def->name,
                           virNetworkForwardTypeToString(def->forward.type));
            return -1;
        }
        if (virNetworkDefGetIPByIndex(def, AF_UNSPEC, 0)) {
            virReportError(VIR_ERR_CONFIG_UNSUPPORTED,
                           _("Unsupported <ip> element in network %s "
                             "with forward mode='%s'"),
                           def->name,
                           virNetworkForwardTypeToString(def->forward.type));
            return -1;
        }
        if (def->dns.ntxts || def->dns.nhosts || def->dns.nsrvs) {
            virReportError(VIR_ERR_CONFIG_UNSUPPORTED,
                           _("Unsupported <dns> element in network %s "
                             "with forward mode='%s'"),
                           def->name,
                           virNetworkForwardTypeToString(def->forward.type));
            return -1;
        }
        if (def->domain) {
            virReportError(VIR_ERR_CONFIG_UNSUPPORTED,
                           _("Unsupported <domain> element in network %s "
                             "with forward mode='%s'"),
                           def->name,
                           virNetworkForwardTypeToString(def->forward.type));
            return -1;
        }
        break;

    case VIR_NETWORK_FORWARD_LAST:
    default:
        virReportEnumRangeError(virNetworkForwardType, def->forward.type);
        return -1;
    }

    if (def->bandwidth &&
        !bandwidthAllowed) {
        virReportError(VIR_ERR_CONFIG_UNSUPPORTED,
                       _("Unsupported network-wide <bandwidth> element "
                         "in network %s with forward mode='%s'"),
                       def->name,
                       virNetworkForwardTypeToString(def->forward.type));
        return -1;
    }

    /* we support configs with a single PF defined:
     *   <pf dev='eth0'/>
     * or with a list of netdev names:
     *   <interface dev='eth9'/>
     * OR a list of PCI addresses
     *   <address type='pci' domain='0' bus='4' slot='0' function='1'/>
     * but not any combination of those.
     *
     * Since <interface> and <address> are for some strange reason
     * stored in the same array, we need to cycle through it and check
     * the type of each.
     */
    for (i = 0; i < def->forward.nifs; i++) {
        virNetworkForwardIfDefPtr iface = &def->forward.ifs[i];
        char *sysfs_path = NULL;

        switch ((virNetworkForwardHostdevDeviceType)iface->type) {
        case VIR_NETWORK_FORWARD_HOSTDEV_DEVICE_NETDEV:
            usesInterface = true;

            if (def->forward.type == VIR_NETWORK_FORWARD_HOSTDEV) {
                virReportError(VIR_ERR_CONFIG_UNSUPPORTED,
                               _("hostdev network '%s' lists '%s' "
                                 "in the device pool, but hostdev "
                                 "networks require all devices to "
                                 "be listed by PCI address, not "
                                 "network device name"),
                               def->name, iface->device.dev);
                return -1;
            }
            break;

        case VIR_NETWORK_FORWARD_HOSTDEV_DEVICE_PCI: {
            usesAddress = true;

            if (def->forward.type != VIR_NETWORK_FORWARD_HOSTDEV) {
                virReportError(VIR_ERR_CONFIG_UNSUPPORTED,
                               _("network '%s' has forward mode '%s' "
                                 " but lists a device by PCI address "
                                 "in the device pool. This is only "
                                 "supported for networks with forward "
                                 "mode 'hostdev'"),
                               def->name,
                               virNetworkForwardTypeToString(def->forward.type));
                return -1;
            }

            if (virPCIDeviceAddressGetSysfsFile(&iface->device.pci, &sysfs_path) < 0)
                return -1;

            if (!virPCIIsVirtualFunction(sysfs_path)) {
                virReportError(VIR_ERR_CONFIG_UNSUPPORTED,
                               _("device '%s' in network '%s' is not "
                                 "an SR-IOV Virtual Function"),
                               sysfs_path, def->name);
                VIR_FREE(sysfs_path);
                return -1;
            }
            VIR_FREE(sysfs_path);
            break;
        }

        case VIR_NETWORK_FORWARD_HOSTDEV_DEVICE_NONE:
        case VIR_NETWORK_FORWARD_HOSTDEV_DEVICE_LAST:
            break;
        }
    }
    if ((def->forward.npfs > 0) + usesInterface + usesAddress > 1) {
        virReportError(VIR_ERR_CONFIG_UNSUPPORTED,
                       _("<address>, <interface>, and <pf> elements of "
                         "<forward> in network %s are mutually exclusive"),
                       def->name);
        return -1;
    }

    /* We only support dhcp on one IPv4 address and
     * on one IPv6 address per defined network
     */
    for (i = 0;
         (ipdef = virNetworkDefGetIPByIndex(def, AF_UNSPEC, i));
         i++) {
        if (VIR_SOCKET_ADDR_IS_FAMILY(&ipdef->address, AF_INET)) {
            if (ipdef->nranges || ipdef->nhosts) {
                if (ipv4def) {
                    virReportError(VIR_ERR_CONFIG_UNSUPPORTED, "%s",
                               _("Multiple IPv4 dhcp sections found -- "
                                 "dhcp is supported only for a "
                                 "single IPv4 address on each network"));
                    return -1;
                } else {
                    ipv4def = true;
                }
            }
        }
        if (VIR_SOCKET_ADDR_IS_FAMILY(&ipdef->address, AF_INET6)) {
            if (ipdef->nranges || ipdef->nhosts) {
                if (ipv6def) {
                    virReportError(VIR_ERR_CONFIG_UNSUPPORTED, "%s",
                               _("Multiple IPv6 dhcp sections found -- "
                                 "dhcp is supported only for a "
                                 "single IPv6 address on each network"));
                    return -1;
                } else {
                    ipv6def = true;
                }
            }
        }
    }

    /* The only type of networks that currently support transparent
     * vlan configuration are those using hostdev sr-iov devices from
     * a pool, and those using an Open vSwitch bridge.
     */

    vlanAllowed = (def->forward.type == VIR_NETWORK_FORWARD_HOSTDEV ||
                   def->forward.type == VIR_NETWORK_FORWARD_PASSTHROUGH ||
                   (def->forward.type == VIR_NETWORK_FORWARD_BRIDGE &&
                    def->virtPortProfile &&
                    def->virtPortProfile->virtPortType
                    == VIR_NETDEV_VPORT_PROFILE_OPENVSWITCH));

    vlanUsed = def->vlan.nTags > 0;
    for (i = 0; i < def->nPortGroups; i++) {
        if (vlanUsed || def->portGroups[i].vlan.nTags > 0) {
            /* anyone using this portgroup will get a vlan tag. Verify
             * that they will also be using an openvswitch connection,
             * as that is the only type of network that currently
             * supports a vlan tag.
             */
            if (def->portGroups[i].virtPortProfile) {
                if (def->forward.type != VIR_NETWORK_FORWARD_BRIDGE ||
                    def->portGroups[i].virtPortProfile->virtPortType
                    != VIR_NETDEV_VPORT_PROFILE_OPENVSWITCH) {
                    badVlanUse = true;
                }
            } else if (!vlanAllowed) {
                /* virtualport taken from base network definition */
                badVlanUse = true;
            }
        }
        if (def->portGroups[i].isDefault) {
            if (defaultPortGroup) {
                virReportError(VIR_ERR_CONFIG_UNSUPPORTED,
                               _("network '%s' has multiple default "
                                 "<portgroup> elements (%s and %s), "
                                 "but only one default is allowed"),
                               def->name, defaultPortGroup->name,
                               def->portGroups[i].name);
                return -1;
            }
            defaultPortGroup = &def->portGroups[i];
        }
        for (j = i + 1; j < def->nPortGroups; j++) {
            if (STREQ(def->portGroups[i].name, def->portGroups[j].name)) {
                virReportError(VIR_ERR_CONFIG_UNSUPPORTED,
                               _("multiple <portgroup> elements with the "
                                 "same name (%s) in network '%s'"),
                               def->portGroups[i].name, def->name);
                return -1;
            }
        }
        if (def->portGroups[i].bandwidth && !bandwidthAllowed) {
            virReportError(VIR_ERR_CONFIG_UNSUPPORTED,
                           _("Unsupported <bandwidth> element in network '%s' "
                             "in portgroup '%s' with forward mode='%s'"),
                           def->name, def->portGroups[i].name,
                           virNetworkForwardTypeToString(def->forward.type));
            return -1;
        }
    }
    if (badVlanUse ||
        (vlanUsed && !vlanAllowed && !defaultPortGroup)) {
        /* NB: if defaultPortGroup is set, we don't directly look at
         * vlanUsed && !vlanAllowed, because the network will never be
         * used without having a portgroup added in, so all necessary
         * checks were done in the loop above.
         */
        virReportError(VIR_ERR_CONFIG_UNSUPPORTED,
                       _("<vlan> element specified for network %s, "
                         "whose type doesn't support vlan configuration"),
                       def->name);
        return -1;
    }

    if (def->forward.type == VIR_NETWORK_FORWARD_HOSTDEV) {
        for (i = 0; i < def->nPortGroups; i++) {
            if (def->portGroups[i].bandwidth) {
                virReportError(VIR_ERR_CONFIG_UNSUPPORTED,
                               _("unsupported <bandwidth> element "
                                 "in <portgroup name='%s'> of "
                                 "network '%s' with forward mode='%s'"),
                               def->portGroups[i].name, def->name,
                               virNetworkForwardTypeToString(def->forward.type));
                return -1;
            }
        }
    }
    return 0;
}


static virNetworkPtr
networkCreateXML(virConnectPtr conn,
                 const char *xml)
{
    virNetworkDriverStatePtr driver = networkGetDriver();
    virNetworkDefPtr newDef;
    virNetworkObjPtr obj = NULL;
    virNetworkDefPtr def;
    virNetworkPtr net = NULL;
    virObjectEventPtr event = NULL;

    if (!(newDef = virNetworkDefParseString(xml, network_driver->xmlopt)))
        goto cleanup;

    if (virNetworkCreateXMLEnsureACL(conn, newDef) < 0)
        goto cleanup;

    if (networkValidate(driver, newDef) < 0)
        goto cleanup;

    /* NB: even though this transient network hasn't yet been started,
     * we assign the def with live = true in anticipation that it will
     * be started momentarily.
     */
    if (!(obj = virNetworkObjAssignDef(driver->networks, newDef,
                                       VIR_NETWORK_OBJ_LIST_ADD_LIVE |
                                       VIR_NETWORK_OBJ_LIST_ADD_CHECK_LIVE)))
        goto cleanup;
    newDef = NULL;
    def = virNetworkObjGetDef(obj);

    if (networkStartNetwork(driver, obj) < 0) {
        virNetworkObjRemoveInactive(driver->networks, obj);
        goto cleanup;
    }

    event = virNetworkEventLifecycleNew(def->name,
                                        def->uuid,
                                        VIR_NETWORK_EVENT_STARTED,
                                        0);

    VIR_INFO("Creating network '%s'", def->name);
    net = virGetNetwork(conn, def->name, def->uuid);

 cleanup:
    virNetworkDefFree(newDef);
    virObjectEventStateQueue(driver->networkEventState, event);
    virNetworkObjEndAPI(&obj);
    return net;
}


static virNetworkPtr
networkDefineXML(virConnectPtr conn,
                 const char *xml)
{
    virNetworkDriverStatePtr driver = networkGetDriver();
    virNetworkDefPtr def = NULL;
    bool freeDef = true;
    virNetworkObjPtr obj = NULL;
    virNetworkPtr net = NULL;
    virObjectEventPtr event = NULL;

    if (!(def = virNetworkDefParseString(xml, network_driver->xmlopt)))
        goto cleanup;

    if (virNetworkDefineXMLEnsureACL(conn, def) < 0)
        goto cleanup;

    if (networkValidate(driver, def) < 0)
        goto cleanup;

    if (!(obj = virNetworkObjAssignDef(driver->networks, def, 0)))
        goto cleanup;

    /* def was assigned to network object */
    freeDef = false;

    if (virNetworkSaveConfig(driver->networkConfigDir,
                             def, network_driver->xmlopt) < 0) {
        if (!virNetworkObjIsActive(obj)) {
            virNetworkObjRemoveInactive(driver->networks, obj);
            goto cleanup;
        }
        /* if network was active already, just undo new persistent
         * definition by making it transient.
         * XXX - this isn't necessarily the correct thing to do.
         */
        virNetworkObjUpdateAssignDef(obj, NULL, false);
        goto cleanup;
    }

    event = virNetworkEventLifecycleNew(def->name, def->uuid,
                                        VIR_NETWORK_EVENT_DEFINED,
                                        0);

    VIR_INFO("Defining network '%s'", def->name);
    net = virGetNetwork(conn, def->name, def->uuid);

 cleanup:
    virObjectEventStateQueue(driver->networkEventState, event);
    if (freeDef)
        virNetworkDefFree(def);
    virNetworkObjEndAPI(&obj);
    return net;
}


static int
networkUndefine(virNetworkPtr net)
{
    virNetworkDriverStatePtr driver = networkGetDriver();
    virNetworkObjPtr obj;
    virNetworkDefPtr def;
    int ret = -1;
    bool active = false;
    virObjectEventPtr event = NULL;

    if (!(obj = networkObjFromNetwork(net)))
        goto cleanup;
    def = virNetworkObjGetDef(obj);

    if (virNetworkUndefineEnsureACL(net->conn, def) < 0)
        goto cleanup;

    if (virNetworkObjIsActive(obj))
        active = true;

    if (!virNetworkObjIsPersistent(obj)) {
        virReportError(VIR_ERR_OPERATION_INVALID, "%s",
                       _("can't undefine transient network"));
        goto cleanup;
    }

    /* remove autostart link */
    if (virNetworkObjDeleteConfig(driver->networkConfigDir,
                                  driver->networkAutostartDir,
                                  obj) < 0)
        goto cleanup;

    event = virNetworkEventLifecycleNew(def->name,
                                        def->uuid,
                                        VIR_NETWORK_EVENT_UNDEFINED,
                                        0);

    VIR_INFO("Undefining network '%s'", def->name);
    if (!active) {
        if (networkRemoveInactive(driver, obj) < 0)
            goto cleanup;
    } else {

        /* if the network still exists, it was active, and we need to make
         * it transient (by deleting the persistent def)
         */
        virNetworkObjUpdateAssignDef(obj, NULL, false);
    }

    ret = 0;

 cleanup:
    virObjectEventStateQueue(driver->networkEventState, event);
    virNetworkObjEndAPI(&obj);
    return ret;
}


static int
networkUpdate(virNetworkPtr net,
              unsigned int command,
              unsigned int section,
              int parentIndex,
              const char *xml,
              unsigned int flags)
{
    virNetworkDriverStatePtr driver = networkGetDriver();
    virNetworkObjPtr obj = NULL;
    virNetworkDefPtr def;
    int isActive, ret = -1;
    size_t i;
    virNetworkIPDefPtr ipdef;
    bool oldDhcpActive = false;
    bool needFirewallRefresh = false;


    virCheckFlags(VIR_NETWORK_UPDATE_AFFECT_LIVE |
                  VIR_NETWORK_UPDATE_AFFECT_CONFIG,
                  -1);

    if (!(obj = networkObjFromNetwork(net)))
        goto cleanup;
    def = virNetworkObjGetDef(obj);

    if (virNetworkUpdateEnsureACL(net->conn, def, flags) < 0)
        goto cleanup;

    /* see if we are listening for dhcp pre-modification */
    for (i = 0;
         (ipdef = virNetworkDefGetIPByIndex(def, AF_INET, i));
         i++) {
        if (ipdef->nranges || ipdef->nhosts) {
            oldDhcpActive = true;
            break;
        }
    }

    /* VIR_NETWORK_UPDATE_AFFECT_CURRENT means "change LIVE if network
     * is active, else change CONFIG
     */
    isActive = virNetworkObjIsActive(obj);
    if ((flags & (VIR_NETWORK_UPDATE_AFFECT_LIVE |
                  VIR_NETWORK_UPDATE_AFFECT_CONFIG)) ==
        VIR_NETWORK_UPDATE_AFFECT_CURRENT) {
        if (isActive)
            flags |= VIR_NETWORK_UPDATE_AFFECT_LIVE;
        else
            flags |= VIR_NETWORK_UPDATE_AFFECT_CONFIG;
    }

    if (isActive && (flags & VIR_NETWORK_UPDATE_AFFECT_LIVE)) {
        /* Take care of anything that must be done before updating the
         * live NetworkDef.
         */
        switch ((virNetworkForwardType) def->forward.type) {
        case VIR_NETWORK_FORWARD_NONE:
        case VIR_NETWORK_FORWARD_NAT:
        case VIR_NETWORK_FORWARD_ROUTE:
            switch (section) {
            case VIR_NETWORK_SECTION_FORWARD:
            case VIR_NETWORK_SECTION_FORWARD_INTERFACE:
            case VIR_NETWORK_SECTION_IP:
            case VIR_NETWORK_SECTION_IP_DHCP_RANGE:
            case VIR_NETWORK_SECTION_IP_DHCP_HOST:
                /* these could affect the firewall rules, so remove the
                 * old rules (and remember to load new ones after the
                 * update).
                 */
                networkRemoveFirewallRules(def);
                needFirewallRefresh = true;
                break;
            default:
                break;
            }
            break;

        case VIR_NETWORK_FORWARD_OPEN:
        case VIR_NETWORK_FORWARD_BRIDGE:
        case VIR_NETWORK_FORWARD_PRIVATE:
        case VIR_NETWORK_FORWARD_VEPA:
        case VIR_NETWORK_FORWARD_PASSTHROUGH:
        case VIR_NETWORK_FORWARD_HOSTDEV:
            break;

        case VIR_NETWORK_FORWARD_LAST:
        default:
            virReportEnumRangeError(virNetworkForwardType, def->forward.type);
            goto cleanup;
        }
    }

    /* update the network config in memory/on disk */
    if (virNetworkObjUpdate(obj, command, section,
                            parentIndex, xml,
                            network_driver->xmlopt, flags) < 0) {
        if (needFirewallRefresh)
            ignore_value(networkAddFirewallRules(def));
        goto cleanup;
    }

    /* @def is replaced */
    def = virNetworkObjGetDef(obj);

    if (needFirewallRefresh && networkAddFirewallRules(def) < 0)
        goto cleanup;

    if (flags & VIR_NETWORK_UPDATE_AFFECT_CONFIG) {
        /* save updated persistent config to disk */
        if (virNetworkSaveConfig(driver->networkConfigDir,
                                 virNetworkObjGetPersistentDef(obj),
                                 network_driver->xmlopt) < 0) {
            goto cleanup;
        }
    }

    if (isActive && (flags & VIR_NETWORK_UPDATE_AFFECT_LIVE)) {
        /* rewrite dnsmasq host files, restart dnsmasq, update iptables
         * rules, etc, according to which section was modified. Note that
         * some sections require multiple actions, so a single switch
         * statement is inadequate.
         */
        if (section == VIR_NETWORK_SECTION_BRIDGE ||
            section == VIR_NETWORK_SECTION_DOMAIN ||
            section == VIR_NETWORK_SECTION_IP ||
            section == VIR_NETWORK_SECTION_IP_DHCP_RANGE ||
            section == VIR_NETWORK_SECTION_DNS_TXT ||
            section == VIR_NETWORK_SECTION_DNS_SRV) {
            /* these sections all change things on the dnsmasq
             * commandline (i.e. in the .conf file), so we need to
             * kill and restart dnsmasq, because dnsmasq sets its uid
             * to "nobody" after it starts, and is unable to re-read
             * the conf file (owned by root, mode 600)
             */
            if (networkRestartDhcpDaemon(driver, obj) < 0)
                goto cleanup;

        } else if (section == VIR_NETWORK_SECTION_IP_DHCP_HOST) {
            /* if we previously weren't listening for dhcp and now we
             * are (or vice-versa) then we need to do a restart,
             * otherwise we just need to do a refresh (redo the config
             * files and send SIGHUP)
             */
            bool newDhcpActive = false;

            for (i = 0; (ipdef = virNetworkDefGetIPByIndex(def, AF_INET, i));
                 i++) {
                if (ipdef->nranges || ipdef->nhosts) {
                    newDhcpActive = true;
                    break;
                }
            }

            if ((newDhcpActive != oldDhcpActive &&
                 networkRestartDhcpDaemon(driver, obj) < 0) ||
                networkRefreshDhcpDaemon(driver, obj) < 0) {
                goto cleanup;
            }

        } else if (section == VIR_NETWORK_SECTION_DNS_HOST) {
            /* this section only changes data in an external file
             * (not the .conf file) so we can just update the config
             * files and send SIGHUP to dnsmasq.
             */
            if (networkRefreshDhcpDaemon(driver, obj) < 0)
                goto cleanup;

        }

        if (section == VIR_NETWORK_SECTION_IP) {
            /* only a change in IP addresses will affect radvd, and all of radvd's
             * config is stored in the conf file which will be re-read with a SIGHUP.
             */
            if (networkRefreshRadvd(driver, obj) < 0)
                goto cleanup;
        }

        /* save current network state to disk */
        if ((ret = virNetworkObjSaveStatus(driver->stateDir,
                                           obj, network_driver->xmlopt)) < 0)
            goto cleanup;
    }

    /* call the 'updated' network hook script */
    if (networkRunHook(obj, NULL, VIR_HOOK_NETWORK_OP_UPDATED,
                       VIR_HOOK_SUBOP_BEGIN) < 0)
        goto cleanup;

    ret = 0;
 cleanup:
    virNetworkObjEndAPI(&obj);
    return ret;
}


static int
networkCreate(virNetworkPtr net)
{
    virNetworkDriverStatePtr driver = networkGetDriver();
    virNetworkObjPtr obj;
    virNetworkDefPtr def;
    int ret = -1;
    virObjectEventPtr event = NULL;

    if (!(obj = networkObjFromNetwork(net)))
        goto cleanup;
    def = virNetworkObjGetDef(obj);

    if (virNetworkCreateEnsureACL(net->conn, def) < 0)
        goto cleanup;

    if ((ret = networkStartNetwork(driver, obj)) < 0)
        goto cleanup;

    event = virNetworkEventLifecycleNew(def->name,
                                        def->uuid,
                                        VIR_NETWORK_EVENT_STARTED,
                                        0);

 cleanup:
    virObjectEventStateQueue(driver->networkEventState, event);
    virNetworkObjEndAPI(&obj);
    return ret;
}


static int
networkDestroy(virNetworkPtr net)
{
    virNetworkDriverStatePtr driver = networkGetDriver();
    virNetworkObjPtr obj;
    virNetworkDefPtr def;
    int ret = -1;
    virObjectEventPtr event = NULL;

    if (!(obj = networkObjFromNetwork(net)))
        goto cleanup;
    def = virNetworkObjGetDef(obj);

    if (virNetworkDestroyEnsureACL(net->conn, def) < 0)
        goto cleanup;

    if (!virNetworkObjIsActive(obj)) {
        virReportError(VIR_ERR_OPERATION_INVALID,
                       _("network '%s' is not active"),
                       def->name);
        goto cleanup;
    }

    if ((ret = networkShutdownNetwork(driver, obj)) < 0)
        goto cleanup;

    virNetworkObjDeleteAllPorts(obj, driver->stateDir);

    /* @def replaced in virNetworkObjUnsetDefTransient*/
    def = virNetworkObjGetDef(obj);

    event = virNetworkEventLifecycleNew(def->name,
                                        def->uuid,
                                        VIR_NETWORK_EVENT_STOPPED,
                                        0);

    if (!virNetworkObjIsPersistent(obj) &&
        networkRemoveInactive(driver, obj) < 0) {
        ret = -1;
        goto cleanup;
    }

 cleanup:
    virObjectEventStateQueue(driver->networkEventState, event);
    virNetworkObjEndAPI(&obj);
    return ret;
}


static char *
networkGetXMLDesc(virNetworkPtr net,
                  unsigned int flags)
{
    virNetworkObjPtr obj;
    virNetworkDefPtr curDef;
    virNetworkDefPtr def;
    virNetworkDefPtr newDef;
    char *ret = NULL;

    virCheckFlags(VIR_NETWORK_XML_INACTIVE, NULL);

    if (!(obj = networkObjFromNetwork(net)))
        return ret;
    def = virNetworkObjGetDef(obj);
    newDef = virNetworkObjGetNewDef(obj);

    if (virNetworkGetXMLDescEnsureACL(net->conn, def) < 0)
        goto cleanup;

    if ((flags & VIR_NETWORK_XML_INACTIVE) && newDef)
        curDef = newDef;
    else
        curDef = def;

    ret = virNetworkDefFormat(curDef, network_driver->xmlopt, flags);

 cleanup:
    virNetworkObjEndAPI(&obj);
    return ret;
}


static char *
networkGetBridgeName(virNetworkPtr net)
{
    virNetworkObjPtr obj;
    virNetworkDefPtr def;
    char *bridge = NULL;

    if (!(obj = networkObjFromNetwork(net)))
        return bridge;
    def = virNetworkObjGetDef(obj);

    if (virNetworkGetBridgeNameEnsureACL(net->conn, def) < 0)
        goto cleanup;

    if (!(def->bridge)) {
        virReportError(VIR_ERR_INTERNAL_ERROR,
                       _("network '%s' does not have a bridge name."),
                       def->name);
        goto cleanup;
    }

    bridge = g_strdup(def->bridge);

 cleanup:
    virNetworkObjEndAPI(&obj);
    return bridge;
}


static int
networkGetAutostart(virNetworkPtr net,
                    int *autostart)
{
    virNetworkObjPtr obj;
    int ret = -1;

    if (!(obj = networkObjFromNetwork(net)))
        return ret;

    if (virNetworkGetAutostartEnsureACL(net->conn, virNetworkObjGetDef(obj)) < 0)
        goto cleanup;

    *autostart = virNetworkObjIsAutostart(obj) ? 1 : 0;
    ret = 0;

 cleanup:
    virNetworkObjEndAPI(&obj);
    return ret;
}


static int
networkSetAutostart(virNetworkPtr net,
                    int autostart)
{
    virNetworkDriverStatePtr driver = networkGetDriver();
    virNetworkObjPtr obj;
    virNetworkDefPtr def;
    char *configFile = NULL, *autostartLink = NULL;
    bool new_autostart;
    bool cur_autostart;
    int ret = -1;

    if (!(obj = networkObjFromNetwork(net)))
        goto cleanup;
    def = virNetworkObjGetDef(obj);

    if (virNetworkSetAutostartEnsureACL(net->conn, def) < 0)
        goto cleanup;

    if (!virNetworkObjIsPersistent(obj)) {
        virReportError(VIR_ERR_OPERATION_INVALID,
                       "%s", _("cannot set autostart for transient network"));
        goto cleanup;
    }

    new_autostart = (autostart != 0);
    cur_autostart = virNetworkObjIsAutostart(obj);
    if (cur_autostart != new_autostart) {
        if ((configFile = virNetworkConfigFile(driver->networkConfigDir,
                                               def->name)) == NULL)
            goto cleanup;
        if ((autostartLink = virNetworkConfigFile(driver->networkAutostartDir,
                                                  def->name)) == NULL)
            goto cleanup;

        if (new_autostart) {
            if (virFileMakePath(driver->networkAutostartDir) < 0) {
                virReportSystemError(errno,
                                     _("cannot create autostart directory '%s'"),
                                     driver->networkAutostartDir);
                goto cleanup;
            }

            if (symlink(configFile, autostartLink) < 0) {
                virReportSystemError(errno,
                                     _("Failed to create symlink '%s' to '%s'"),
                                     autostartLink, configFile);
                goto cleanup;
            }
        } else {
            if (unlink(autostartLink) < 0 && errno != ENOENT && errno != ENOTDIR) {
                virReportSystemError(errno,
                                     _("Failed to delete symlink '%s'"),
                                     autostartLink);
                goto cleanup;
            }
        }

        virNetworkObjSetAutostart(obj, new_autostart);
    }

    ret = 0;

 cleanup:
    VIR_FREE(configFile);
    VIR_FREE(autostartLink);
    virNetworkObjEndAPI(&obj);
    return ret;
}


static int
networkGetDHCPLeases(virNetworkPtr net,
                     const char *mac,
                     virNetworkDHCPLeasePtr **leases,
                     unsigned int flags)
{
    virNetworkDriverStatePtr driver = networkGetDriver();
    size_t i, j;
    size_t nleases = 0;
    int rv = -1;
    size_t size = 0;
    int custom_lease_file_len = 0;
    bool need_results = !!leases;
    long long currtime = 0;
    long long expirytime_tmp = -1;
    bool ipv6 = false;
    char *lease_entries = NULL;
    char *custom_lease_file = NULL;
    const char *ip_tmp = NULL;
    const char *mac_tmp = NULL;
    virJSONValuePtr lease_tmp = NULL;
    virJSONValuePtr leases_array = NULL;
    virNetworkIPDefPtr ipdef_tmp = NULL;
    virNetworkDHCPLeasePtr lease = NULL;
    virNetworkDHCPLeasePtr *leases_ret = NULL;
    virNetworkObjPtr obj;
    virNetworkDefPtr def;
    virMacAddr mac_addr;

    virCheckFlags(0, -1);

    /* only to check if the MAC is valid */
    if (mac && virMacAddrParse(mac, &mac_addr) < 0) {
        virReportError(VIR_ERR_INVALID_MAC, "%s", mac);
        return -1;
    }

    if (!(obj = networkObjFromNetwork(net)))
        return -1;
    def = virNetworkObjGetDef(obj);

    if (virNetworkGetDHCPLeasesEnsureACL(net->conn, def) < 0)
        goto cleanup;

    /* Retrieve custom leases file location */
    custom_lease_file = networkDnsmasqLeaseFileNameCustom(driver, def->bridge);

    /* Read entire contents */
    if ((custom_lease_file_len = virFileReadAllQuiet(custom_lease_file,
                                                     VIR_NETWORK_DHCP_LEASE_FILE_SIZE_MAX,
                                                     &lease_entries)) < 0) {
        /* Not all networks are guaranteed to have leases file.
         * Only those which run dnsmasq. Therefore, if we failed
         * to read the leases file, don't report error. Return 0
         * leases instead. */
        if (errno == ENOENT) {
            rv = 0;
        } else {
            virReportSystemError(errno,
                                 _("Unable to read leases file: %s"),
                                 custom_lease_file);
        }
        goto error;
    }

    if (custom_lease_file_len) {
        if (!(leases_array = virJSONValueFromString(lease_entries))) {
            virReportError(VIR_ERR_INTERNAL_ERROR,
                           _("invalid json in file: %s"), custom_lease_file);
            goto error;
        }

        if (!virJSONValueIsArray(leases_array)) {
            virReportError(VIR_ERR_INTERNAL_ERROR, "%s",
                           _("Malformed lease_entries array"));
            goto error;
        }
        size = virJSONValueArraySize(leases_array);
    }

    currtime = (long long)time(NULL);

    for (i = 0; i < size; i++) {
        if (!(lease_tmp = virJSONValueArrayGet(leases_array, i))) {
            virReportError(VIR_ERR_INTERNAL_ERROR, "%s",
                           _("failed to parse json"));
            goto error;
        }

        if (!(mac_tmp = virJSONValueObjectGetString(lease_tmp, "mac-address"))) {
            /* leaseshelper program guarantees that lease will be stored only if
             * mac-address is known otherwise not */
            virReportError(VIR_ERR_INTERNAL_ERROR, "%s",
                           _("found lease without mac-address"));
            goto error;
        }

        if (mac && virMacAddrCompare(mac, mac_tmp))
            continue;

        if (virJSONValueObjectGetNumberLong(lease_tmp, "expiry-time", &expirytime_tmp) < 0) {
            /* A lease cannot be present without expiry-time */
            virReportError(VIR_ERR_INTERNAL_ERROR, "%s",
                           _("found lease without expiry-time"));
            goto error;
        }

        /* Do not report expired lease */
        if (expirytime_tmp < currtime)
            continue;

        if (need_results) {
            if (VIR_ALLOC(lease) < 0)
                goto error;

            lease->expirytime = expirytime_tmp;

            if (!(ip_tmp = virJSONValueObjectGetString(lease_tmp, "ip-address"))) {
                /* A lease without ip-address makes no sense */
                virReportError(VIR_ERR_INTERNAL_ERROR, "%s",
                               _("found lease without ip-address"));
                goto error;
            }

            /* Unlike IPv4, IPv6 uses ':' instead of '.' as separator */
            ipv6 = strchr(ip_tmp, ':') ? true : false;
            lease->type = ipv6 ? VIR_IP_ADDR_TYPE_IPV6 : VIR_IP_ADDR_TYPE_IPV4;

            /* Obtain prefix */
            for (j = 0; j < def->nips; j++) {
                ipdef_tmp = &def->ips[j];

                if (ipv6 && VIR_SOCKET_ADDR_IS_FAMILY(&ipdef_tmp->address,
                                                      AF_INET6)) {
                    lease->prefix = ipdef_tmp->prefix;
                    break;
                }
                if (!ipv6 && VIR_SOCKET_ADDR_IS_FAMILY(&ipdef_tmp->address,
                                                      AF_INET)) {
                    lease->prefix = virSocketAddrGetIPPrefix(&ipdef_tmp->address,
                                                             &ipdef_tmp->netmask,
                                                             ipdef_tmp->prefix);
                    break;
                }
            }

            lease->mac = g_strdup(mac_tmp);
            lease->ipaddr = g_strdup(ip_tmp);
            lease->iface = g_strdup(def->bridge);

            /* Fields that can be NULL */
            lease->iaid = g_strdup(virJSONValueObjectGetString(lease_tmp, "iaid"));
            lease->clientid = g_strdup(virJSONValueObjectGetString(lease_tmp, "client-id"));
            lease->hostname = g_strdup(virJSONValueObjectGetString(lease_tmp, "hostname"));

            if (VIR_INSERT_ELEMENT(leases_ret, nleases, nleases, lease) < 0)
                goto error;

        } else {
            nleases++;
        }

        VIR_FREE(lease);
    }

    if (leases_ret) {
        /* NULL terminated array */
        ignore_value(VIR_REALLOC_N(leases_ret, nleases + 1));
        *leases = leases_ret;
        leases_ret = NULL;
    }

    rv = nleases;

 cleanup:
    VIR_FREE(lease);
    VIR_FREE(lease_entries);
    VIR_FREE(custom_lease_file);
    virJSONValueFree(leases_array);

    virNetworkObjEndAPI(&obj);

    return rv;

 error:
    if (leases_ret) {
        for (i = 0; i < nleases; i++)
            virNetworkDHCPLeaseFree(leases_ret[i]);
        VIR_FREE(leases_ret);
    }
    goto cleanup;
}


/* A unified function to log network connections and disconnections */

static void
networkLogAllocation(virNetworkDefPtr netdef,
                     virNetworkForwardIfDefPtr dev,
                     virMacAddrPtr mac,
                     bool inUse)
{
    char macStr[VIR_MAC_STRING_BUFLEN];
    const char *verb = inUse ? "using" : "releasing";

    virMacAddrFormat(mac, macStr);
    if (!dev) {
        VIR_INFO("MAC %s %s network %s (%d connections)",
                 macStr, verb, netdef->name, netdef->connections);
    } else {
        if (dev->type == VIR_NETWORK_FORWARD_HOSTDEV_DEVICE_PCI) {
            VIR_INFO("MAC %s %s network %s (%d connections) "
                     "physical device %04x:%02x:%02x.%x (%d connections)",
                     macStr, verb, netdef->name, netdef->connections,
                     dev->device.pci.domain, dev->device.pci.bus,
                     dev->device.pci.slot, dev->device.pci.function,
                     dev->connections);
        } else {
            VIR_INFO("MAC %s %s network %s (%d connections) "
                     "physical device %s (%d connections)",
                     macStr, verb, netdef->name, netdef->connections,
                     dev->device.dev, dev->connections);
        }
    }
}


/* Private API to deal with logical switch capabilities.
 * These functions are exported so that other parts of libvirt can
 * call them, but are not part of the public API and not in the
 * driver's function table. If we ever have more than one network
 * driver, we will need to present these functions via a second
 * "backend" function table.
 */

/* networkAllocatePort:
 * @obj: the network to allocate from
 * @port: the port definition to allocate
 *
 * Looks up the network reference by port, allocates a physical
 * device from that network (if appropriate), and returns with the
 * port configuration filled in accordingly.
 *
 * Returns 0 on success, -1 on failure.
 */
static int
networkAllocatePort(virNetworkObjPtr obj,
                    virNetworkPortDefPtr port)
{
    virNetworkDriverStatePtr driver = networkGetDriver();
    virNetworkDefPtr netdef = NULL;
    virPortGroupDefPtr portgroup = NULL;
    virNetworkForwardIfDefPtr dev = NULL;
    size_t i;
    int ret = -1;
    virNetDevVPortProfilePtr portprofile = NULL;

    netdef = virNetworkObjGetDef(obj);
    VIR_DEBUG("Allocating port from net %s", netdef->name);

    if (!virNetworkObjIsActive(obj)) {
        virReportError(VIR_ERR_OPERATION_INVALID,
                       _("network '%s' is not active"),
                       netdef->name);
        goto cleanup;
    }

    VIR_DEBUG("Interface port group %s", port->group);
    /* portgroup can be present for any type of network, in particular
     * for bandwidth information, so we need to check for that and
     * fill it in appropriately for all forward types.
     */
    portgroup = virPortGroupFindByName(netdef, port->group);

    if (!port->bandwidth) {
        if (portgroup && portgroup->bandwidth &&
            virNetDevBandwidthCopy(&port->bandwidth,
                                   portgroup->bandwidth) < 0)
            goto cleanup;
    }

    if (port->vlan.nTags == 0) {
        virNetDevVlanPtr vlan = NULL;
        if (portgroup && portgroup->vlan.nTags > 0)
            vlan = &portgroup->vlan;
        else if (netdef->vlan.nTags > 0)
            vlan = &netdef->vlan;

        if (vlan && virNetDevVlanCopy(&port->vlan, vlan) < 0)
            goto cleanup;
    }

    if (!port->trustGuestRxFilters) {
        if (portgroup && portgroup->trustGuestRxFilters)
            port->trustGuestRxFilters = portgroup->trustGuestRxFilters;
        else if (netdef->trustGuestRxFilters)
            port->trustGuestRxFilters = netdef->trustGuestRxFilters;
    }

    /* merge virtualports from interface, network, and portgroup to
     * arrive at actual virtualport to use
     */
    if (virNetDevVPortProfileMerge3(&portprofile,
                                    port->virtPortProfile,
                                    netdef->virtPortProfile,
                                    portgroup
                                    ? portgroup->virtPortProfile : NULL) < 0) {
                goto cleanup;
    }
    if (portprofile) {
        VIR_FREE(port->virtPortProfile);
        port->virtPortProfile = portprofile;
    }

    VIR_DEBUG("Processing forward type %d", netdef->forward.type);
    switch ((virNetworkForwardType) netdef->forward.type) {
    case VIR_NETWORK_FORWARD_NONE:
    case VIR_NETWORK_FORWARD_NAT:
    case VIR_NETWORK_FORWARD_ROUTE:
    case VIR_NETWORK_FORWARD_OPEN:
        /* for these forward types, the actual net type really *is*
         * NETWORK; we just keep the info from the portgroup in
         * iface->data.network.actual
         */
        port->plugtype = VIR_NETWORK_PORT_PLUG_TYPE_NETWORK;

        port->plug.bridge.brname = g_strdup(netdef->bridge);
        port->plug.bridge.macTableManager = netdef->macTableManager;

        if (port->virtPortProfile) {
            virReportError(VIR_ERR_CONFIG_UNSUPPORTED,
                           _("<virtualport type='%s'> not supported for network "
                             "'%s' which uses IP forwarding"),
                           virNetDevVPortTypeToString(port->virtPortProfile->virtPortType),
                           netdef->name);
            goto cleanup;
        }

        if (networkPlugBandwidth(obj, &port->mac, port->bandwidth, &port->class_id) < 0)
            goto cleanup;
        break;

    case VIR_NETWORK_FORWARD_HOSTDEV: {
        port->plugtype = VIR_NETWORK_PORT_PLUG_TYPE_HOSTDEV_PCI;

        if (networkCreateInterfacePool(netdef) < 0)
            goto cleanup;

        /* pick first dev with 0 connections */
        for (i = 0; i < netdef->forward.nifs; i++) {
            if (netdef->forward.ifs[i].connections == 0) {
                dev = &netdef->forward.ifs[i];
                break;
            }
        }
        if (!dev) {
            virReportError(VIR_ERR_INTERNAL_ERROR,
                           _("network '%s' requires exclusive access "
                             "to interfaces, but none are available"),
                           netdef->name);
            goto cleanup;
        }
        port->plug.hostdevpci.addr = dev->device.pci;
        port->plug.hostdevpci.driver = netdef->forward.driverName;
        port->plug.hostdevpci.managed = netdef->forward.managed;

        if (port->virtPortProfile) {
            /* make sure type is supported for hostdev connections */
            if (port->virtPortProfile->virtPortType != VIR_NETDEV_VPORT_PROFILE_8021QBG &&
                port->virtPortProfile->virtPortType != VIR_NETDEV_VPORT_PROFILE_8021QBH) {
                virReportError(VIR_ERR_CONFIG_UNSUPPORTED,
                               _("<virtualport type='%s'> not supported for network "
                                 "'%s' which uses an SR-IOV Virtual Function "
                                 "via PCI passthrough"),
                               virNetDevVPortTypeToString(port->virtPortProfile->virtPortType),
                               netdef->name);
                goto cleanup;
            }
        }
        break;
    }

    case VIR_NETWORK_FORWARD_BRIDGE:
        if (netdef->bridge) {
            /* <forward type='bridge'/> <bridge name='xxx'/>
             * is VIR_DOMAIN_NET_TYPE_BRIDGE
             */

            port->plugtype = VIR_NETWORK_PORT_PLUG_TYPE_BRIDGE;
            port->plug.bridge.brname = g_strdup(netdef->bridge);
            port->plug.bridge.macTableManager = netdef->macTableManager;

            if (port->virtPortProfile) {
                /* only type='openvswitch' is allowed for bridges */
                if (port->virtPortProfile->virtPortType != VIR_NETDEV_VPORT_PROFILE_OPENVSWITCH) {
                    virReportError(VIR_ERR_CONFIG_UNSUPPORTED,
                                   _("<virtualport type='%s'> not supported for network "
                                     "'%s' which uses a bridge device"),
                                   virNetDevVPortTypeToString(port->virtPortProfile->virtPortType),
                                   netdef->name);
                    goto cleanup;
                }
            }

            if (networkPlugBandwidth(obj, &port->mac, port->bandwidth, &port->class_id) < 0)
                goto cleanup;
            break;
        }

        /* intentionally fall through to the direct case for
         * VIR_NETWORK_FORWARD_BRIDGE with no bridge device defined
         */
        G_GNUC_FALLTHROUGH;

    case VIR_NETWORK_FORWARD_PRIVATE:
    case VIR_NETWORK_FORWARD_VEPA:
    case VIR_NETWORK_FORWARD_PASSTHROUGH:
        /* <forward type='bridge|private|vepa|passthrough'> are all
         * VIR_DOMAIN_NET_TYPE_DIRECT.
         */

        /* Set type=direct and appropriate <source mode='xxx'/> */
        port->plugtype = VIR_NETWORK_PORT_PLUG_TYPE_DIRECT;

        /* NO need to check the value returned from virNetDevMacVLanModeTypeFromString
         * it must be valid for these forward type(bridge|private|vepa|passthrough)
         */
        port->plug.direct.mode =
            virNetDevMacVLanModeTypeFromString(virNetworkForwardTypeToString(netdef->forward.type));

        if (port->virtPortProfile) {
            /* make sure type is supported for macvtap connections */
            if (port->virtPortProfile->virtPortType != VIR_NETDEV_VPORT_PROFILE_8021QBG &&
                port->virtPortProfile->virtPortType != VIR_NETDEV_VPORT_PROFILE_8021QBH) {
                virReportError(VIR_ERR_CONFIG_UNSUPPORTED,
                               _("<virtualport type='%s'> not supported for network "
                                 "'%s' which uses a macvtap device"),
                               virNetDevVPortTypeToString(port->virtPortProfile->virtPortType),
                               netdef->name);
                goto cleanup;
            }
        }

        /* If there is only a single device, just return it (caller will detect
         * any error if exclusive use is required but could not be acquired).
         */
        if ((netdef->forward.nifs <= 0) && (netdef->forward.npfs <= 0)) {
            virReportError(VIR_ERR_INTERNAL_ERROR,
                           _("network '%s' uses a direct mode, but "
                             "has no forward dev and no interface pool"),
                           netdef->name);
            goto cleanup;
        } else {
            /* pick an interface from the pool */

            if (networkCreateInterfacePool(netdef) < 0)
                goto cleanup;

            /* PASSTHROUGH mode, and PRIVATE Mode + 802.1Qbh both
             * require exclusive access to a device, so current
             * connections count must be 0.  Other modes can share, so
             * just search for the one with the lowest number of
             * connections.
             */
            if ((netdef->forward.type == VIR_NETWORK_FORWARD_PASSTHROUGH) ||
                ((netdef->forward.type == VIR_NETWORK_FORWARD_PRIVATE) &&
                 port->virtPortProfile &&
                 (port->virtPortProfile->virtPortType
                  == VIR_NETDEV_VPORT_PROFILE_8021QBH))) {

                /* pick first dev with 0 connections */
                for (i = 0; i < netdef->forward.nifs; i++) {
                    if (netdef->forward.ifs[i].connections == 0) {
                        dev = &netdef->forward.ifs[i];
                        break;
                    }
                }
            } else {
                /* pick least used dev */
                dev = &netdef->forward.ifs[0];
                for (i = 1; i < netdef->forward.nifs; i++) {
                    if (netdef->forward.ifs[i].connections < dev->connections)
                        dev = &netdef->forward.ifs[i];
                }
            }
            /* dev points at the physical device we want to use */
            if (!dev) {
                virReportError(VIR_ERR_INTERNAL_ERROR,
                               _("network '%s' requires exclusive access "
                                 "to interfaces, but none are available"),
                               netdef->name);
                goto cleanup;
            }
            port->plug.direct.linkdev = g_strdup(dev->device.dev);
        }
        break;

    case VIR_NETWORK_FORWARD_LAST:
    default:
        virReportEnumRangeError(virNetworkForwardType, netdef->forward.type);
        goto cleanup;
    }

    if (virNetworkObjMacMgrAdd(obj, driver->dnsmasqStateDir,
                               port->ownername, &port->mac) < 0)
        goto cleanup;

    if (virNetDevVPortProfileCheckComplete(port->virtPortProfile, true) < 0)
        goto cleanup;

    /* make sure that everything now specified for the device is
     * actually supported on this type of network. NB: network,
     * netdev, and iface->data.network.actual may all be NULL.
     */
    VIR_DEBUG("Sanity check port config");

    if (port->vlan.nTags) {
        /* vlan configuration via libvirt is only supported for PCI
         * Passthrough SR-IOV devices (hostdev or macvtap passthru
         * mode) and openvswitch bridges. Otherwise log an error and
         * fail
         */
        if (!(port->plugtype == VIR_NETWORK_PORT_PLUG_TYPE_HOSTDEV_PCI ||
              (port->plugtype == VIR_NETWORK_PORT_PLUG_TYPE_DIRECT &&
               port->plug.direct.mode == VIR_NETDEV_MACVLAN_MODE_PASSTHRU) ||
              (port->plugtype == VIR_NETWORK_PORT_PLUG_TYPE_BRIDGE &&
               port->virtPortProfile &&
               port->virtPortProfile->virtPortType == VIR_NETDEV_VPORT_PROFILE_OPENVSWITCH))) {
            virReportError(VIR_ERR_CONFIG_UNSUPPORTED,
                           _("an interface connecting to network '%s' "
                             "is requesting a vlan tag, but that is not "
                             "supported for this type of network"),
                           netdef->name);
            goto cleanup;
        }
    }

    /* bandwidth configuration via libvirt is not supported for
     * hostdev network devices
     */
    if (port->bandwidth && port->plugtype == VIR_NETWORK_PORT_PLUG_TYPE_HOSTDEV_PCI) {
        virReportError(VIR_ERR_CONFIG_UNSUPPORTED, "%s",
                       _("bandwidth settings are not supported "
                         "for hostdev interfaces"));
        goto cleanup;
    }

    netdef->connections++;
    if (dev)
        dev->connections++;
    /* finally we can call the 'plugged' hook script if any */
    if (networkRunHook(obj, port,
                       VIR_HOOK_NETWORK_OP_PORT_CREATED,
                       VIR_HOOK_SUBOP_BEGIN) < 0) {
        /* adjust for failure */
        netdef->connections--;
        if (dev)
            dev->connections--;
        goto cleanup;
    }
    networkLogAllocation(netdef, dev, &port->mac, true);

    VIR_DEBUG("Port allocated");

    ret = 0;
 cleanup:
    return ret;
}


/* networkNotifyPort:
 * @obj: the network to notify
 * @port: the port definition to notify
 *
 * Called to notify the network driver when libvirtd is restarted and
 * finds an already running domain. If appropriate it will force an
 * allocation of the actual->direct.linkdev to get everything back in
 * order.
 */
static int
networkNotifyPort(virNetworkObjPtr obj,
                  virNetworkPortDefPtr port)
{
    virNetworkDefPtr netdef;
    virNetworkForwardIfDefPtr dev = NULL;
    size_t i;
    int ret = -1;

    netdef = virNetworkObjGetDef(obj);

    if (!virNetworkObjIsActive(obj)) {
        virReportError(VIR_ERR_OPERATION_INVALID,
                       _("network '%s' is not active"),
                       netdef->name);
        goto cleanup;
    }

    switch (port->plugtype) {
    case VIR_NETWORK_PORT_PLUG_TYPE_NONE:
        virReportError(VIR_ERR_INTERNAL_ERROR, "%s",
                       _("Unexpectedly got a network port without a plug"));
        goto cleanup;

    case VIR_NETWORK_PORT_PLUG_TYPE_NETWORK:
    case VIR_NETWORK_PORT_PLUG_TYPE_BRIDGE:
        /* see if we're connected to the correct bridge */
        if (!netdef->bridge) {
            virReportError(VIR_ERR_INTERNAL_ERROR, "%s",
                           _("Unexpectedly got a network port without a network bridge"));
            goto cleanup;
        }
        break;

    case VIR_NETWORK_PORT_PLUG_TYPE_DIRECT:
        if (networkCreateInterfacePool(netdef) < 0)
            goto cleanup;

        /* find the matching interface and increment its connections */
        for (i = 0; i < netdef->forward.nifs; i++) {
            if (netdef->forward.ifs[i].type
                == VIR_NETWORK_FORWARD_HOSTDEV_DEVICE_NETDEV &&
                STREQ(port->plug.direct.linkdev,
                      netdef->forward.ifs[i].device.dev)) {
                dev = &netdef->forward.ifs[i];
                break;
            }
        }
        /* dev points at the physical device we want to use */
        if (!dev) {
            virReportError(VIR_ERR_INTERNAL_ERROR,
                           _("network '%s' doesn't have dev='%s' "
                             "in use by network port '%s'"),
                           netdef->name, port->plug.direct.linkdev,
                           port->uuid);
            goto cleanup;
        }

        /* PASSTHROUGH mode and PRIVATE Mode + 802.1Qbh both require
         * exclusive access to a device, so current connections count
         * must be 0 in those cases.
         */
        if ((dev->connections > 0) &&
            ((netdef->forward.type == VIR_NETWORK_FORWARD_PASSTHROUGH) ||
             ((netdef->forward.type == VIR_NETWORK_FORWARD_PRIVATE) &&
              port->virtPortProfile &&
              (port->virtPortProfile->virtPortType == VIR_NETDEV_VPORT_PROFILE_8021QBH)))) {
            virReportError(VIR_ERR_INTERNAL_ERROR,
                           _("network '%s' claims dev='%s' is already in "
                             "use by a different port"),
                           netdef->name, port->plug.direct.linkdev);
            goto cleanup;
        }
        break;

    case VIR_NETWORK_PORT_PLUG_TYPE_HOSTDEV_PCI:

        if (networkCreateInterfacePool(netdef) < 0)
            goto cleanup;

        /* find the matching interface and increment its connections */
        for (i = 0; i < netdef->forward.nifs; i++) {
            if (netdef->forward.ifs[i].type
                == VIR_NETWORK_FORWARD_HOSTDEV_DEVICE_PCI &&
                virPCIDeviceAddressEqual(&port->plug.hostdevpci.addr,
                                         &netdef->forward.ifs[i].device.pci)) {
                dev = &netdef->forward.ifs[i];
                break;
            }
        }
        /* dev points at the physical device we want to use */
        if (!dev) {
            virReportError(VIR_ERR_INTERNAL_ERROR,
                           _("network '%s' doesn't have "
                             "PCI device %04x:%02x:%02x.%x in use by network port"),
                           netdef->name,
                           port->plug.hostdevpci.addr.domain,
                           port->plug.hostdevpci.addr.bus,
                           port->plug.hostdevpci.addr.slot,
                           port->plug.hostdevpci.addr.function);
            goto cleanup;
        }

        /* PASSTHROUGH mode, PRIVATE Mode + 802.1Qbh, and hostdev (PCI
         * passthrough) all require exclusive access to a device, so
         * current connections count must be 0 in those cases.
         */
        if ((dev->connections > 0) &&
            netdef->forward.type == VIR_NETWORK_FORWARD_HOSTDEV) {
            virReportError(VIR_ERR_INTERNAL_ERROR,
                           _("network '%s' claims the PCI device at "
                             "domain=%d bus=%d slot=%d function=%d "
                             "is already in use by a different network port"),
                           netdef->name,
                           dev->device.pci.domain, dev->device.pci.bus,
                           dev->device.pci.slot, dev->device.pci.function);
            goto cleanup;
        }

        break;

    case VIR_NETWORK_PORT_PLUG_TYPE_LAST:
    default:
        virReportEnumRangeError(virNetworkPortPlugType, port->plugtype);
        goto cleanup;
    }

    netdef->connections++;
    if (dev)
        dev->connections++;
    /* finally we can call the 'plugged' hook script if any */
    if (networkRunHook(obj, port, VIR_HOOK_NETWORK_OP_PORT_CREATED,
                       VIR_HOOK_SUBOP_BEGIN) < 0) {
        /* adjust for failure */
        if (dev)
            dev->connections--;
        netdef->connections--;
        goto cleanup;
    }
    networkLogAllocation(netdef, dev, &port->mac, true);

    ret = 0;
 cleanup:
    return ret;
}


/* networkReleasePort:
 * @obj: the network to release from
 * @port: the port definition to release
 *
 * Given a domain <interface> element that previously had its <actual>
 * element filled in (and possibly a physical device allocated to it),
 * free up the physical device for use by someone else, and free the
 * virDomainActualNetDef.
 *
 * Returns 0 on success, -1 on failure.
 */
static int
networkReleasePort(virNetworkObjPtr obj,
                   virNetworkPortDefPtr port)
{
    virNetworkDriverStatePtr driver = networkGetDriver();
    virNetworkDefPtr netdef;
    virNetworkForwardIfDefPtr dev = NULL;
    size_t i;
    int ret = -1;

    netdef = virNetworkObjGetDef(obj);

    switch ((virNetworkPortPlugType)port->plugtype) {
    case VIR_NETWORK_PORT_PLUG_TYPE_NONE:
        VIR_DEBUG("Releasing network device with no plug type");
        break;

    case VIR_NETWORK_PORT_PLUG_TYPE_NETWORK:
    case VIR_NETWORK_PORT_PLUG_TYPE_BRIDGE:
        if (networkUnplugBandwidth(obj, port->bandwidth,
                                   &port->class_id) < 0)
            goto cleanup;
        break;

    case VIR_NETWORK_PORT_PLUG_TYPE_DIRECT:
        if (netdef->forward.nifs == 0) {
            virReportError(VIR_ERR_INTERNAL_ERROR,
                           _("network '%s' uses a direct mode, but "
                             "has no forward dev and no interface pool"),
                           netdef->name);
            goto cleanup;
        }

        for (i = 0; i < netdef->forward.nifs; i++) {
            if (netdef->forward.ifs[i].type
                == VIR_NETWORK_FORWARD_HOSTDEV_DEVICE_NETDEV &&
                STREQ(port->plug.direct.linkdev, netdef->forward.ifs[i].device.dev)) {
                dev = &netdef->forward.ifs[i];
                break;
            }
        }

        if (!dev) {
            virReportError(VIR_ERR_INTERNAL_ERROR,
                           _("network '%s' doesn't have dev='%s' "
                             "in use by domain"),
                           netdef->name, port->plug.direct.linkdev);
            goto cleanup;
        }
        break;

    case VIR_NETWORK_PORT_PLUG_TYPE_HOSTDEV_PCI:
        if (netdef->forward.nifs == 0) {
            virReportError(VIR_ERR_INTERNAL_ERROR,
                           _("network '%s' uses a hostdev mode, but "
                             "has no forward dev and no interface pool"),
                           netdef->name);
            goto cleanup;
        }

        for (i = 0; i < netdef->forward.nifs; i++) {
            if (netdef->forward.ifs[i].type
                == VIR_NETWORK_FORWARD_HOSTDEV_DEVICE_PCI &&
                virPCIDeviceAddressEqual(&port->plug.hostdevpci.addr,
                                         &netdef->forward.ifs[i].device.pci)) {
                dev = &netdef->forward.ifs[i];
                break;
            }
        }

        if (!dev) {
            virReportError(VIR_ERR_INTERNAL_ERROR,
                           _("network '%s' doesn't have "
                             "PCI device %04x:%02x:%02x.%x in use by domain"),
                           netdef->name,
                           port->plug.hostdevpci.addr.domain,
                           port->plug.hostdevpci.addr.bus,
                           port->plug.hostdevpci.addr.slot,
                           port->plug.hostdevpci.addr.function);
            goto cleanup;
        }
        break;

    case VIR_NETWORK_PORT_PLUG_TYPE_LAST:
    default:
        virReportEnumRangeError(virNetworkPortPlugType, port->plugtype);
        goto cleanup;
    }

    virNetworkObjMacMgrDel(obj, driver->dnsmasqStateDir, port->ownername, &port->mac);

    netdef->connections--;
    if (dev)
        dev->connections--;
    /* finally we can call the 'unplugged' hook script if any */
    networkRunHook(obj, port, VIR_HOOK_NETWORK_OP_PORT_DELETED,
                   VIR_HOOK_SUBOP_BEGIN);
    networkLogAllocation(netdef, dev, &port->mac, false);

    ret = 0;
 cleanup:
    return ret;
}


/**
 * networkCheckBandwidth:
 * @net: network QoS
 * @ifaceBand: interface QoS (may be NULL if no QoS)
 * @oldBandwidth: new interface QoS (may be NULL if no QoS)
 * @ifaceMac: interface MAC (used in error messages for identification)
 * @new_rate: new rate for non guaranteed class
 *
 * Function checks if @ifaceBand can be satisfied on @net. However, sometimes it
 * may happen that the interface that @ifaceBand corresponds to is already
 * plugged into the @net and the bandwidth is to be updated. In that case we
 * need to check if new bandwidth can be satisfied. If that's the case
 * @ifaceBand should point to new bandwidth settings and @oldBandwidth to
 * current ones. If you want to suppress this functionality just pass
 * @oldBandwidth == NULL.
 *
 * Returns: -1 if plugging would overcommit network QoS
 *           0 if plugging is safe (@new_rate updated)
 *           1 if no QoS is set (@new_rate untouched)
 */
static int
networkCheckBandwidth(virNetworkObjPtr obj,
                      virNetDevBandwidthPtr ifaceBand,
                      virNetDevBandwidthPtr oldBandwidth,
                      virMacAddrPtr ifaceMac,
                      unsigned long long *new_rate)
{
    int ret = -1;
    virNetworkDefPtr def = virNetworkObjGetDef(obj);
    virNetDevBandwidthPtr netBand = def->bandwidth;
    unsigned long long tmp_floor_sum = virNetworkObjGetFloorSum(obj);
    unsigned long long tmp_new_rate = 0;
    char ifmac[VIR_MAC_STRING_BUFLEN];

    virMacAddrFormat(ifaceMac, ifmac);

    if (ifaceBand && ifaceBand->in && ifaceBand->in->floor &&
        !(netBand && netBand->in)) {
        virReportError(VIR_ERR_OPERATION_UNSUPPORTED,
                       _("Invalid use of 'floor' on interface with MAC "
                         "address %s - network '%s' has no inbound QoS set"),
                       ifmac, def->name);
        return -1;
    }

    if (!netBand || !netBand->in) {
        VIR_DEBUG("No network bandwidth controls present");
        /* no QoS required, claim success */
        return 1;
    }
    if (((!ifaceBand || !ifaceBand->in || !ifaceBand->in->floor) &&
         (!oldBandwidth || !oldBandwidth->in || !oldBandwidth->in->floor))) {
        VIR_DEBUG("No old/new interface bandwidth floor");
        /* no QoS required, claim success */
        return 1;
    }

    tmp_new_rate = netBand->in->average;
    if (oldBandwidth && oldBandwidth->in)
        tmp_floor_sum -= oldBandwidth->in->floor;
    if (ifaceBand && ifaceBand->in)
        tmp_floor_sum += ifaceBand->in->floor;

    /* check against peak */
    if (netBand->in->peak) {
        tmp_new_rate = netBand->in->peak;
        if (tmp_floor_sum > netBand->in->peak) {
            virReportError(VIR_ERR_OPERATION_INVALID,
                           _("Cannot plug '%s' interface into '%s' because "
                             "new combined inbound floor=%llu would overcommit "
                             "peak=%llu on network '%s'"),
                           ifmac,
                           def->bridge,
                           tmp_floor_sum,
                           netBand->in->peak,
                           def->name);
            goto cleanup;
        }
    } else if (tmp_floor_sum > netBand->in->average) {
        /* tmp_floor_sum can be between 'average' and 'peak' iff 'peak' is set.
         * Otherwise, tmp_floor_sum must be below 'average'. */
        virReportError(VIR_ERR_OPERATION_INVALID,
                       _("Cannot plug '%s' interface into '%s' because "
                         "new combined inbound floor=%llu would overcommit "
                         "average=%llu on network '%s'"),
                       ifmac,
                       def->bridge,
                       tmp_floor_sum,
                       netBand->in->average,
                       def->name);
        goto cleanup;
    }

    if (new_rate)
        *new_rate = tmp_new_rate;
    ret = 0;

 cleanup:
    return ret;
}


/**
 * networkNextClassID:
 * @net: network object
 *
 * Find next free class ID. @net is supposed
 * to be locked already. If there is a free ID,
 * it is marked as used and returned.
 *
 * Returns next free class ID or -1 if none is available.
 */
static ssize_t
networkNextClassID(virNetworkObjPtr obj)
{
    ssize_t ret = 0;
    virBitmapPtr classIdMap = virNetworkObjGetClassIdMap(obj);

    if ((ret = virBitmapNextClearBit(classIdMap, -1)) < 0)
        ret = virBitmapSize(classIdMap);

    if (virBitmapSetBitExpand(classIdMap, ret) < 0)
        return -1;

    return ret;
}


static int
networkPlugBandwidthImpl(virNetworkObjPtr obj,
                         virMacAddrPtr mac,
                         virNetDevBandwidthPtr ifaceBand,
                         unsigned int *class_id,
                         unsigned long long new_rate)
{
    virNetworkDriverStatePtr driver = networkGetDriver();
    virNetworkDefPtr def = virNetworkObjGetDef(obj);
    virBitmapPtr classIdMap = virNetworkObjGetClassIdMap(obj);
    unsigned long long tmp_floor_sum = virNetworkObjGetFloorSum(obj);
    ssize_t next_id = 0;
    int plug_ret;
    int ret = -1;

    /* generate new class_id */
    if ((next_id = networkNextClassID(obj)) < 0) {
        virReportError(VIR_ERR_INTERNAL_ERROR, "%s",
                       _("Could not generate next class ID"));
        goto cleanup;
    }

    plug_ret = virNetDevBandwidthPlug(def->bridge, def->bandwidth,
                                      mac, ifaceBand, next_id);
    if (plug_ret < 0) {
        ignore_value(virNetDevBandwidthUnplug(def->bridge, next_id));
        goto cleanup;
    }

    /* QoS was set, generate new class ID */
    *class_id = next_id;
    /* update sum of 'floor'-s of attached NICs */
    tmp_floor_sum += ifaceBand->in->floor;
    virNetworkObjSetFloorSum(obj, tmp_floor_sum);
    /* update status file */
    if (virNetworkObjSaveStatus(driver->stateDir, obj, network_driver->xmlopt) < 0) {
        ignore_value(virBitmapClearBit(classIdMap, next_id));
        tmp_floor_sum -= ifaceBand->in->floor;
        virNetworkObjSetFloorSum(obj, tmp_floor_sum);
        *class_id = 0;
        ignore_value(virNetDevBandwidthUnplug(def->bridge, next_id));
        goto cleanup;
    }
    /* update rate for non guaranteed NICs */
    new_rate -= tmp_floor_sum;
    if (virNetDevBandwidthUpdateRate(def->bridge, 2,
                                     def->bandwidth, new_rate) < 0)
        VIR_WARN("Unable to update rate for 1:2 class on %s bridge",
                 def->bridge);

    ret = 0;
 cleanup:
    return ret;
}


static int
networkPlugBandwidth(virNetworkObjPtr obj,
                     virMacAddrPtr mac,
                     virNetDevBandwidthPtr ifaceBand,
                     unsigned int *class_id)
{
    int ret = -1;
    int plug_ret;
    unsigned long long new_rate = 0;
    char ifmac[VIR_MAC_STRING_BUFLEN];

    if ((plug_ret = networkCheckBandwidth(obj, ifaceBand, NULL,
                                          mac, &new_rate)) < 0) {
        /* helper reported error */
        goto cleanup;
    }

    if (plug_ret > 0) {
        /* no QoS needs to be set; claim success */
        ret = 0;
        goto cleanup;
    }

    virMacAddrFormat(mac, ifmac);

    if (networkPlugBandwidthImpl(obj, mac, ifaceBand, class_id, new_rate) < 0)
        goto cleanup;

    ret = 0;

 cleanup:
    return ret;
}


static int
networkUnplugBandwidth(virNetworkObjPtr obj,
                       virNetDevBandwidthPtr ifaceBand,
                       unsigned int *class_id)
{
    virNetworkDefPtr def = virNetworkObjGetDef(obj);
    virBitmapPtr classIdMap = virNetworkObjGetClassIdMap(obj);
    unsigned long long tmp_floor_sum = virNetworkObjGetFloorSum(obj);
    virNetworkDriverStatePtr driver = networkGetDriver();
    int ret = 0;
    unsigned long long new_rate;

    if (class_id && *class_id) {
        if (!def->bandwidth || !def->bandwidth->in) {
            VIR_WARN("Network %s has no bandwidth but unplug requested",
                     def->name);
            goto cleanup;
        }
        /* we must remove class from bridge */
        new_rate = def->bandwidth->in->average;

        if (def->bandwidth->in->peak > 0)
            new_rate = def->bandwidth->in->peak;

        ret = virNetDevBandwidthUnplug(def->bridge, *class_id);
        if (ret < 0)
            goto cleanup;
        /* update sum of 'floor'-s of attached NICs */
        tmp_floor_sum -= ifaceBand->in->floor;
        virNetworkObjSetFloorSum(obj, tmp_floor_sum);

        /* return class ID */
        ignore_value(virBitmapClearBit(classIdMap, *class_id));
        /* update status file */
        if (virNetworkObjSaveStatus(driver->stateDir,
                                    obj, network_driver->xmlopt) < 0) {
            tmp_floor_sum += ifaceBand->in->floor;
            virNetworkObjSetFloorSum(obj, tmp_floor_sum);
            ignore_value(virBitmapSetBit(classIdMap, *class_id));
            goto cleanup;
        }
        /* update rate for non guaranteed NICs */
        new_rate -= tmp_floor_sum;
        if (virNetDevBandwidthUpdateRate(def->bridge, 2,
                                         def->bandwidth, new_rate) < 0)
            VIR_WARN("Unable to update rate for 1:2 class on %s bridge",
                     def->bridge);
        /* no class is associated any longer */
        *class_id = 0;
    }

 cleanup:
    return ret;
}


static void
networkNetworkObjTaint(virNetworkObjPtr obj,
                       virNetworkTaintFlags taint)
{
    virNetworkDefPtr def = virNetworkObjGetDef(obj);

    if (virNetworkObjTaint(obj, taint)) {
        char uuidstr[VIR_UUID_STRING_BUFLEN];
        virUUIDFormat(def->uuid, uuidstr);

        VIR_WARN("Network name='%s' uuid=%s is tainted: %s",
                 def->name, uuidstr, virNetworkTaintTypeToString(taint));
    }
}


static int
networkUpdatePortBandwidth(virNetworkObjPtr obj,
                           virMacAddrPtr mac,
                           unsigned int *class_id,
                           virNetDevBandwidthPtr oldBandwidth,
                           virNetDevBandwidthPtr newBandwidth)
{
    virNetworkDriverStatePtr driver = networkGetDriver();
    virNetworkDefPtr def;
    unsigned long long tmp_floor_sum;
    unsigned long long new_rate = 0;
    unsigned long long old_floor, new_floor;
    int plug_ret;

    old_floor = new_floor = 0;

    if (oldBandwidth && oldBandwidth->in)
        old_floor = oldBandwidth->in->floor;
    if (newBandwidth && newBandwidth->in)
        new_floor = newBandwidth->in->floor;

    if (new_floor == old_floor)
        return 0;

    def = virNetworkObjGetDef(obj);

    if ((plug_ret = networkCheckBandwidth(obj, newBandwidth, oldBandwidth,
                                          mac, &new_rate)) < 0) {
        /* helper reported error */
        return -1;
    }

    if (plug_ret > 0) {
        /* no QoS needs to be set; claim success */
        return 0;
    }

    /* Okay, there are three possible scenarios: */

    if (oldBandwidth && oldBandwidth->in && oldBandwidth->in->floor &&
        newBandwidth->in && newBandwidth->in->floor) {
        /* Either we just need to update @floor .. */

        if (virNetDevBandwidthUpdateRate(def->bridge,
                                         *class_id,
                                         def->bandwidth,
                                         newBandwidth->in->floor) < 0)
            return -1;

        tmp_floor_sum = virNetworkObjGetFloorSum(obj);
        tmp_floor_sum -= oldBandwidth->in->floor;
        tmp_floor_sum += newBandwidth->in->floor;
        virNetworkObjSetFloorSum(obj, tmp_floor_sum);
        new_rate -= tmp_floor_sum;

        if (virNetDevBandwidthUpdateRate(def->bridge, 2,
                                         def->bandwidth, new_rate) < 0 ||
            virNetworkObjSaveStatus(driver->stateDir,
                                    obj, network_driver->xmlopt) < 0) {
            /* Ouch, rollback */
            tmp_floor_sum -= newBandwidth->in->floor;
            tmp_floor_sum += oldBandwidth->in->floor;
            virNetworkObjSetFloorSum(obj, tmp_floor_sum);

            ignore_value(virNetDevBandwidthUpdateRate(def->bridge,
                                                      *class_id,
                                                      def->bandwidth,
                                                      oldBandwidth->in->floor));
            return -1;
        }
    } else if (newBandwidth->in && newBandwidth->in->floor) {
        /* .. or we need to plug in new .. */

        if (networkPlugBandwidthImpl(obj, mac, newBandwidth,
                                     class_id,
                                     new_rate) < 0)
            return -1;
    } else {
        /* .. or unplug old. */

        if (networkUnplugBandwidth(obj, oldBandwidth, class_id) < 0)
            return -1;
    }

    return 0;
}


static virNetworkPortPtr
networkPortLookupByUUID(virNetworkPtr net,
                        const unsigned char *uuid)
{
    virNetworkObjPtr obj;
    virNetworkDefPtr def;
    virNetworkPortDefPtr portdef = NULL;
    virNetworkPortPtr ret = NULL;
    char uuidstr[VIR_UUID_STRING_BUFLEN];
    virUUIDFormat(uuid, uuidstr);

    if (!(obj = networkObjFromNetwork(net)))
        return ret;

    def = virNetworkObjGetDef(obj);

    if (!(portdef = virNetworkObjLookupPort(obj, uuid)))
        goto cleanup;

    if (virNetworkPortLookupByUUIDEnsureACL(net->conn, def, portdef) < 0)
        goto cleanup;

    if (!virNetworkObjIsActive(obj)) {
        virReportError(VIR_ERR_OPERATION_INVALID,
                       _("network '%s' is not active"),
                       def->name);
        goto cleanup;
    }

    ret = virGetNetworkPort(net, uuid);

 cleanup:
    virNetworkObjEndAPI(&obj);
    return ret;
}


static virNetworkPortPtr
networkPortCreateXML(virNetworkPtr net,
                     const char *xmldesc,
                     unsigned int flags)
{
    virNetworkDriverStatePtr driver = networkGetDriver();
    virNetworkObjPtr obj;
    virNetworkDefPtr def;
    g_autoptr(virNetworkPortDef) portdef = NULL;
    virNetworkPortPtr ret = NULL;
    int rc;

    virCheckFlags(VIR_NETWORK_PORT_CREATE_RECLAIM, NULL);

    if (!(obj = networkObjFromNetwork(net)))
        return ret;

    def = virNetworkObjGetDef(obj);

    if (!(portdef = virNetworkPortDefParseString(xmldesc)))
        goto cleanup;

    if (virNetworkPortCreateXMLEnsureACL(net->conn, def, portdef) < 0)
        goto cleanup;

    if (!virNetworkObjIsActive(obj)) {
        virReportError(VIR_ERR_OPERATION_INVALID,
                       _("network '%s' is not active"),
                       def->name);
        goto cleanup;
    }

    if (portdef->plugtype == VIR_NETWORK_PORT_PLUG_TYPE_NONE) {
        if (flags & VIR_NETWORK_PORT_CREATE_RECLAIM) {
            virReportError(VIR_ERR_INVALID_ARG, "%s",
                           _("Port reclaim requested but plug type is none"));
            goto cleanup;
        }
    } else {
        if (!(flags & VIR_NETWORK_PORT_CREATE_RECLAIM)) {
            virReportError(VIR_ERR_INVALID_ARG, "%s",
                           _("Port reclaim not requested but plug type is not none"));
            goto cleanup;
        }
    }

    if (flags & VIR_NETWORK_PORT_CREATE_RECLAIM)
        rc = networkNotifyPort(obj, portdef);
    else
        rc = networkAllocatePort(obj, portdef);
    if (rc < 0)
        goto cleanup;

    if (virNetworkObjAddPort(obj, portdef, driver->stateDir) < 0) {
        virErrorPtr save_err;

        virErrorPreserveLast(&save_err);
        ignore_value(networkReleasePort(obj, portdef));
        virErrorRestore(&save_err);

        goto cleanup;
    }

    ret = virGetNetworkPort(net, portdef->uuid);
    portdef = NULL;
 cleanup:
    virNetworkObjEndAPI(&obj);
    return ret;
}


static char *
networkPortGetXMLDesc(virNetworkPortPtr port,
                      unsigned int flags)
{
    virNetworkObjPtr obj;
    virNetworkDefPtr def;
    virNetworkPortDefPtr portdef = NULL;
    char *ret = NULL;

    virCheckFlags(0, NULL);

    if (!(obj = networkObjFromNetwork(port->net)))
        return ret;

    def = virNetworkObjGetDef(obj);

    if (!(portdef = virNetworkObjLookupPort(obj, port->uuid)))
        goto cleanup;

    if (virNetworkPortGetXMLDescEnsureACL(port->net->conn, def, portdef) < 0)
        goto cleanup;

    if (!virNetworkObjIsActive(obj)) {
        virReportError(VIR_ERR_OPERATION_INVALID,
                       _("network '%s' is not active"),
                       def->name);
        goto cleanup;
    }

   if (!(ret = virNetworkPortDefFormat(portdef)))
       goto cleanup;

 cleanup:
    virNetworkObjEndAPI(&obj);
    return ret;
}


static int
networkPortDelete(virNetworkPortPtr port,
                  unsigned int flags)
{
    virNetworkDriverStatePtr driver = networkGetDriver();
    virNetworkObjPtr obj;
    virNetworkDefPtr def;
    virNetworkPortDefPtr portdef;
    int ret = -1;

    virCheckFlags(0, -1);

    if (!(obj = networkObjFromNetwork(port->net)))
        return ret;

    def = virNetworkObjGetDef(obj);

    if (!(portdef = virNetworkObjLookupPort(obj, port->uuid)))
        goto cleanup;

    if (virNetworkPortDeleteEnsureACL(port->net->conn, def, portdef) < 0)
        goto cleanup;

    if (!virNetworkObjIsActive(obj)) {
        virReportError(VIR_ERR_OPERATION_INVALID,
                       _("network '%s' is not active"),
                       def->name);
        goto cleanup;
    }

    if (networkReleasePort(obj, portdef) < 0)
        goto cleanup;

    virNetworkObjDeletePort(obj, port->uuid, driver->stateDir);

    ret = 0;
 cleanup:
    virNetworkObjEndAPI(&obj);
    return ret;
}


static int
networkPortSetParameters(virNetworkPortPtr port,
                         virTypedParameterPtr params,
                         int nparams,
                         unsigned int flags)
{
    virNetworkDriverStatePtr driver = networkGetDriver();
    virNetworkObjPtr obj;
    virNetworkDefPtr def;
    virNetworkPortDefPtr portdef;
    virNetDevBandwidthPtr bandwidth = NULL;
    char *dir = NULL;
    int ret = -1;
    size_t i;

    virCheckFlags(0, -1);

    if (!(obj = networkObjFromNetwork(port->net)))
        return ret;

    def = virNetworkObjGetDef(obj);

    if (!(portdef = virNetworkObjLookupPort(obj, port->uuid)))
        goto cleanup;

    if (virNetworkPortSetParametersEnsureACL(port->net->conn, def, portdef) < 0)
        goto cleanup;

    if (!virNetworkObjIsActive(obj)) {
        virReportError(VIR_ERR_OPERATION_INVALID,
                       _("network '%s' is not active"),
                       def->name);
        goto cleanup;
    }

    if (!(dir = virNetworkObjGetPortStatusDir(obj, driver->stateDir)))
        goto cleanup;

    if ((VIR_ALLOC(bandwidth) < 0) ||
        (VIR_ALLOC(bandwidth->in) < 0) ||
        (VIR_ALLOC(bandwidth->out) < 0))
        goto cleanup;

    for (i = 0; i < nparams; i++) {
        virTypedParameterPtr param = &params[i];

        if (STREQ(param->field, VIR_NETWORK_PORT_BANDWIDTH_IN_AVERAGE)) {
            bandwidth->in->average = param->value.ui;
        } else if (STREQ(param->field, VIR_NETWORK_PORT_BANDWIDTH_IN_PEAK)) {
            bandwidth->in->peak = param->value.ui;
        } else if (STREQ(param->field, VIR_NETWORK_PORT_BANDWIDTH_IN_BURST)) {
            bandwidth->in->burst = param->value.ui;
        } else if (STREQ(param->field, VIR_NETWORK_PORT_BANDWIDTH_IN_FLOOR)) {
            bandwidth->in->floor = param->value.ui;
        } else if (STREQ(param->field, VIR_NETWORK_PORT_BANDWIDTH_OUT_AVERAGE)) {
            bandwidth->out->average = param->value.ui;
        } else if (STREQ(param->field, VIR_NETWORK_PORT_BANDWIDTH_OUT_PEAK)) {
            bandwidth->out->peak = param->value.ui;
        } else if (STREQ(param->field, VIR_NETWORK_PORT_BANDWIDTH_OUT_BURST)) {
            bandwidth->out->burst = param->value.ui;
        }
    }

    /* average or floor are mandatory, peak and burst are optional.
     * So if no average or floor is given, we free inbound/outbound
     * here which causes inbound/outbound to not be set. */
    if (!bandwidth->in->average && !bandwidth->in->floor)
        VIR_FREE(bandwidth->in);
    if (!bandwidth->out->average)
        VIR_FREE(bandwidth->out);

    if (networkUpdatePortBandwidth(obj,
                                   &portdef->mac,
                                   &portdef->class_id,
                                   portdef->bandwidth,
                                   bandwidth) < 0)
        goto cleanup;

    virNetDevBandwidthFree(portdef->bandwidth);
    portdef->bandwidth = bandwidth;
    bandwidth = NULL;

    if (virNetworkPortDefSaveStatus(portdef, dir) < 0)
        goto cleanup;

    ret = 0;
 cleanup:
    virNetDevBandwidthFree(bandwidth);
    virNetworkObjEndAPI(&obj);
    VIR_FREE(dir);
    return ret;
}


static int
networkPortGetParameters(virNetworkPortPtr port,
                         virTypedParameterPtr *params,
                         int *nparams,
                         unsigned int flags)
{
    virNetworkObjPtr obj;
    virNetworkDefPtr def;
    virNetworkPortDefPtr portdef;
    int maxparams = 0;
    int ret = -1;

    virCheckFlags(0, -1);

    *params = NULL;
    *nparams = 0;

    if (!(obj = networkObjFromNetwork(port->net)))
        return ret;

    def = virNetworkObjGetDef(obj);

    if (!(portdef = virNetworkObjLookupPort(obj, port->uuid)))
        goto cleanup;

    if (virNetworkPortGetParametersEnsureACL(port->net->conn, def, portdef) < 0)
        goto cleanup;

    if (!virNetworkObjIsActive(obj)) {
        virReportError(VIR_ERR_OPERATION_INVALID,
                       _("network '%s' is not active"),
                       def->name);
        goto cleanup;
    }

    if (portdef->bandwidth) {
        if ((portdef->bandwidth->in != NULL) &&
            (virTypedParamsAddUInt(params, nparams, &maxparams,
                                   VIR_NETWORK_PORT_BANDWIDTH_IN_AVERAGE,
                                   portdef->bandwidth->in->average) < 0 ||
             virTypedParamsAddUInt(params, nparams, &maxparams,
                                   VIR_NETWORK_PORT_BANDWIDTH_IN_PEAK,
                                   portdef->bandwidth->in->peak) < 0 ||
             virTypedParamsAddUInt(params, nparams, &maxparams,
                                   VIR_NETWORK_PORT_BANDWIDTH_IN_FLOOR,
                                   portdef->bandwidth->in->floor) < 0 ||
             virTypedParamsAddUInt(params, nparams, &maxparams,
                                   VIR_NETWORK_PORT_BANDWIDTH_IN_BURST,
                                   portdef->bandwidth->in->burst) < 0))
            goto cleanup;

        if ((portdef->bandwidth->out != NULL) &&
            (virTypedParamsAddUInt(params, nparams, &maxparams,
                                   VIR_NETWORK_PORT_BANDWIDTH_OUT_AVERAGE,
                                   portdef->bandwidth->out->average) < 0 ||
             virTypedParamsAddUInt(params, nparams, &maxparams,
                                   VIR_NETWORK_PORT_BANDWIDTH_OUT_PEAK,
                                   portdef->bandwidth->out->peak) < 0 ||
             virTypedParamsAddUInt(params, nparams, &maxparams,
                                   VIR_NETWORK_PORT_BANDWIDTH_OUT_BURST,
                                   portdef->bandwidth->out->burst) < 0))
            goto cleanup;
    }

    ret = 0;
 cleanup:
    virNetworkObjEndAPI(&obj);
    return ret;
}


static int
networkListAllPorts(virNetworkPtr net,
                    virNetworkPortPtr **ports,
                    unsigned int flags)
{
    virNetworkObjPtr obj;
    virNetworkDefPtr def;
    int ret = -1;

    virCheckFlags(0, -1);

    if (!(obj = networkObjFromNetwork(net)))
        return ret;

    def = virNetworkObjGetDef(obj);

    if (virNetworkListAllPortsEnsureACL(net->conn, def) < 0)
        goto cleanup;

    if (!virNetworkObjIsActive(obj)) {
        virReportError(VIR_ERR_OPERATION_INVALID,
                       _("network '%s' is not active"),
                       def->name);
        goto cleanup;
    }

    ret = virNetworkObjPortListExport(net, obj, ports,
                                      virNetworkListAllPortsCheckACL);

 cleanup:
    virNetworkObjEndAPI(&obj);
    return ret;
}


static virNetworkDriver networkDriver = {
    .name = "bridge",
    .connectNumOfNetworks = networkConnectNumOfNetworks, /* 0.2.0 */
    .connectListNetworks = networkConnectListNetworks, /* 0.2.0 */
    .connectNumOfDefinedNetworks = networkConnectNumOfDefinedNetworks, /* 0.2.0 */
    .connectListDefinedNetworks = networkConnectListDefinedNetworks, /* 0.2.0 */
    .connectListAllNetworks = networkConnectListAllNetworks, /* 0.10.2 */
    .connectNetworkEventRegisterAny = networkConnectNetworkEventRegisterAny, /* 1.2.1 */
    .connectNetworkEventDeregisterAny = networkConnectNetworkEventDeregisterAny, /* 1.2.1 */
    .networkLookupByUUID = networkLookupByUUID, /* 0.2.0 */
    .networkLookupByName = networkLookupByName, /* 0.2.0 */
    .networkCreateXML = networkCreateXML, /* 0.2.0 */
    .networkDefineXML = networkDefineXML, /* 0.2.0 */
    .networkUndefine = networkUndefine, /* 0.2.0 */
    .networkUpdate = networkUpdate, /* 0.10.2 */
    .networkCreate = networkCreate, /* 0.2.0 */
    .networkDestroy = networkDestroy, /* 0.2.0 */
    .networkGetXMLDesc = networkGetXMLDesc, /* 0.2.0 */
    .networkGetBridgeName = networkGetBridgeName, /* 0.2.0 */
    .networkGetAutostart = networkGetAutostart, /* 0.2.1 */
    .networkSetAutostart = networkSetAutostart, /* 0.2.1 */
    .networkIsActive = networkIsActive, /* 0.7.3 */
    .networkIsPersistent = networkIsPersistent, /* 0.7.3 */
    .networkGetDHCPLeases = networkGetDHCPLeases, /* 1.2.6 */
    .networkPortLookupByUUID = networkPortLookupByUUID, /* 5.5.0 */
    .networkPortCreateXML = networkPortCreateXML, /* 5.5.0 */
    .networkPortGetXMLDesc = networkPortGetXMLDesc, /* 5.5.0 */
    .networkPortDelete = networkPortDelete, /* 5.5.0 */
    .networkListAllPorts = networkListAllPorts, /* 5.5.0 */
    .networkPortGetParameters = networkPortGetParameters, /* 5.5.0 */
    .networkPortSetParameters = networkPortSetParameters, /* 5.5.0 */
};


static virHypervisorDriver networkHypervisorDriver = {
    .name = "network",
    .connectOpen = networkConnectOpen, /* 4.1.0 */
    .connectClose = networkConnectClose, /* 4.1.0 */
    .connectIsEncrypted = networkConnectIsEncrypted, /* 4.1.0 */
    .connectIsSecure = networkConnectIsSecure, /* 4.1.0 */
    .connectIsAlive = networkConnectIsAlive, /* 4.1.0 */
};


static virConnectDriver networkConnectDriver = {
    .localOnly = true,
    .uriSchemes = (const char *[]){ "network", NULL },
    .hypervisorDriver = &networkHypervisorDriver,
    .networkDriver = &networkDriver,
};


static virStateDriver networkStateDriver = {
    .name = "bridge",
    .stateInitialize  = networkStateInitialize,
    .stateCleanup = networkStateCleanup,
    .stateReload = networkStateReload,
};

int
networkRegister(void)
{
    if (virRegisterConnectDriver(&networkConnectDriver, false) < 0)
        return -1;
    if (virSetSharedNetworkDriver(&networkDriver) < 0)
        return -1;
    if (virRegisterStateDriver(&networkStateDriver) < 0)
        return -1;
    return 0;
}<|MERGE_RESOLUTION|>--- conflicted
+++ resolved
@@ -343,13 +343,7 @@
         virBufferAdjustIndent(&buf, -2);
         virBufferAddLit(&buf, "</hookData>");
 
-<<<<<<< HEAD
-        if (virBufferCheckError(&buf) < 0)
-            goto cleanup;
-
         //传入构造好的<hookData>调用hook
-=======
->>>>>>> bf0e7bde
         xml = virBufferContentAndReset(&buf);
         hookret = virHookCall(VIR_HOOK_DRIVER_NETWORK, def->name,
                               op, sub_op, NULL, xml, NULL);
