/*
 * interface_backend_netcf.c: backend driver methods to handle physical
 *                            interface configuration using the netcf library.
 *
 * Copyright (C) 2006-2015 Red Hat, Inc.
 *
 * This library is free software; you can redistribute it and/or
 * modify it under the terms of the GNU Lesser General Public
 * License as published by the Free Software Foundation; either
 * version 2.1 of the License, or (at your option) any later version.
 *
 * This library is distributed in the hope that it will be useful,
 * but WITHOUT ANY WARRANTY; without even the implied warranty of
 * MERCHANTABILITY or FITNESS FOR A PARTICULAR PURPOSE.  See the GNU
 * Lesser General Public License for more details.
 *
 * You should have received a copy of the GNU Lesser General Public
 * License along with this library.  If not, see
 * <http://www.gnu.org/licenses/>.
 */

#include <config.h>

#include <netcf.h>

#include "virerror.h"
#include "datatypes.h"
#include "interface_driver.h"
#include "interface_conf.h"
#include "viralloc.h"
#include "virlog.h"
#include "virpidfile.h"
#include "viraccessapicheck.h"
#include "virinterfaceobj.h"
#include "virutil.h"

#include "configmake.h"

#define VIR_FROM_THIS VIR_FROM_INTERFACE

VIR_LOG_INIT("interface.interface_backend_netcf");

#define INTERFACE_DRIVER_NAME "netcf"

/* Main driver state */
typedef struct
{
    virObjectLockable parent;
    /* pid file FD, ensures two copies of the driver can't use the same root */
    int lockFD;

    char *stateDir;
    struct netcf *netcf;
    bool privileged;
} virNetcfDriverState, *virNetcfDriverStatePtr;

static virClass *virNetcfDriverStateClass;
static void virNetcfDriverStateDispose(void *obj);

static int
virNetcfDriverStateOnceInit(void)
{
    if (!VIR_CLASS_NEW(virNetcfDriverState, virClassForObjectLockable()))
        return -1;

    return 0;
}

VIR_ONCE_GLOBAL_INIT(virNetcfDriverState);

static virNetcfDriverStatePtr driver;


static void
virNetcfDriverStateDispose(void *obj)
{
    virNetcfDriverStatePtr _driver = obj;

    if (_driver->netcf)
        ncf_close(_driver->netcf);

    if (_driver->lockFD != -1)
        virPidFileRelease(_driver->stateDir, "driver", _driver->lockFD);

    g_free(_driver->stateDir);
}


static int
netcfStateInitialize(bool privileged,
                     const char *root,
                     bool monolithic G_GNUC_UNUSED,
                     virStateInhibitCallback callback G_GNUC_UNUSED,
                     void *opaque G_GNUC_UNUSED)
{
    if (root != NULL) {
        virReportError(VIR_ERR_INVALID_ARG, "%s",
                       _("Driver does not support embedded mode"));
        return -1;
    }

    if (virNetcfDriverStateInitialize() < 0)
        return VIR_DRV_STATE_INIT_ERROR;

    if (!(driver = virObjectLockableNew(virNetcfDriverStateClass)))
        return VIR_DRV_STATE_INIT_ERROR;

    driver->privileged = privileged;

    if (privileged) {
        driver->stateDir = g_strdup_printf("%s/libvirt/interface", RUNSTATEDIR);
    } else {
        g_autofree char *rundir = NULL;

        rundir = virGetUserRuntimeDirectory();
        driver->stateDir = g_strdup_printf("%s/interface/run", rundir);
    }

    if (g_mkdir_with_parents(driver->stateDir, S_IRWXU) < 0) {
        virReportSystemError(errno, _("cannot create state directory '%1$s'"),
                             driver->stateDir);
        goto error;
    }

    if ((driver->lockFD =
         virPidFileAcquire(driver->stateDir, "driver", getpid())) < 0)
        goto error;

    /* open netcf */
    if (ncf_init(&driver->netcf, NULL) != 0) {
        virReportError(VIR_ERR_INTERNAL_ERROR, "%s",
                       _("failed to initialize netcf"));
        goto error;
    }
    return VIR_DRV_STATE_INIT_COMPLETE;

 error:
    g_clear_pointer(&driver, virObjectUnref);
    return VIR_DRV_STATE_INIT_ERROR;
}


static int
netcfStateCleanup(void)
{
    if (!driver)
        return -1;

    g_clear_pointer(&driver, virObjectUnref);
    return 0;
}


static int
netcfStateReload(void)
{
    if (!driver)
        return 0;

    VIR_WITH_OBJECT_LOCK_GUARD(driver) {
        ncf_close(driver->netcf);
        if (ncf_init(&driver->netcf, NULL) != 0) {
            /* this isn't a good situation, because we can't shut down the
             * driver as there may still be connections to it. If we set
             * the netcf handle to NULL, any subsequent calls to netcf
             * will just fail rather than causing a crash. Not ideal, but
             * livable (since this should never happen).
             */
            virReportError(VIR_ERR_INTERNAL_ERROR, "%s",
                           _("failed to re-init netcf"));
            driver->netcf = NULL;
            return -1;
        }
    }

    return 0;
}


static virDrvOpenStatus
netcfConnectOpen(virConnectPtr conn,
                 virConnectAuthPtr auth G_GNUC_UNUSED,
                 virConf *conf G_GNUC_UNUSED,
                 unsigned int flags)
{
    virCheckFlags(VIR_CONNECT_RO, VIR_DRV_OPEN_ERROR);

    if (driver == NULL) {
        virReportError(VIR_ERR_INTERNAL_ERROR, "%s",
                       _("interface state driver is not active"));
        return VIR_DRV_OPEN_ERROR;
    }

    if (!virConnectValidateURIPath(conn->uri->path,
                                   "interface",
                                   driver->privileged))
        return VIR_DRV_OPEN_ERROR;

    if (virConnectOpenEnsureACL(conn) < 0)
        return VIR_DRV_OPEN_ERROR;

    return VIR_DRV_OPEN_SUCCESS;
}

static int netcfConnectClose(virConnectPtr conn G_GNUC_UNUSED)
{
    return 0;
}


static int netcfConnectIsSecure(virConnectPtr conn G_GNUC_UNUSED)
{
    /* Trivially secure, since always inside the daemon */
    return 1;
}


static int netcfConnectIsEncrypted(virConnectPtr conn G_GNUC_UNUSED)
{
    /* Not encrypted, but remote driver takes care of that */
    return 0;
}


static int netcfConnectIsAlive(virConnectPtr conn G_GNUC_UNUSED)
{
    return 1;
}


/*
 * Get a minimal virInterfaceDef containing enough metadata
 * for access control checks to be performed. Currently
 * this implies existence of name and mac address attributes
 */
static virInterfaceDef * ATTRIBUTE_NONNULL(1)
netcfGetMinimalDefForDevice(struct netcf_if *iface)
{
    virInterfaceDef *def;

    /* Allocate our interface definition structure */
    def = g_new0(virInterfaceDef, 1);

    def->name = g_strdup(ncf_if_name(iface));
    def->mac = g_strdup(ncf_if_mac_string(iface));

    return def;
}


static int netcf_to_vir_err(int netcf_errcode)
{
    switch (netcf_errcode) {
        case NETCF_NOERROR:
            /* no error, everything ok */
            return VIR_ERR_OK;
        case NETCF_EINTERNAL:
            /* internal error, aka bug */
            return VIR_ERR_INTERNAL_ERROR;
        case NETCF_EOTHER:
            /* other error, copout for being more specific */
            return VIR_ERR_INTERNAL_ERROR;
        case NETCF_ENOMEM:
            /*
             * allocation failed return VIR ERR NO MEMORY
             * though it should not be used now.
             */
            return 2;
        case NETCF_EXMLPARSER:
            /* XML parser choked */
            return VIR_ERR_XML_ERROR;
        case NETCF_EXMLINVALID:
            /* XML invalid in some form */
            return VIR_ERR_XML_ERROR;
        case NETCF_ENOENT:
            /* Required entry in a tree is missing */
            return VIR_ERR_INTERNAL_ERROR;
        case NETCF_EEXEC:
            /* external program execution failed or returned non-0 */
            return VIR_ERR_INTERNAL_ERROR;
#ifdef NETCF_EINVALIDOP
        case NETCF_EINVALIDOP:
            /* attempted operation is invalid while the system is in the current state. */
            return VIR_ERR_OPERATION_INVALID;
#endif
        default:
            return VIR_ERR_INTERNAL_ERROR;
    }
}

static struct netcf_if *interfaceDriverGetNetcfIF(struct netcf *ncf, virInterfacePtr ifinfo)
{
    /* 1) caller already has lock,
     * 2) caller cleans up iface on return
     */
    struct netcf_if *iface = ncf_lookup_by_name(ncf, ifinfo->name);
    if (!iface) {
        const char *errmsg, *details;
        int errcode = ncf_error(ncf, &errmsg, &details);
        if (errcode != NETCF_NOERROR) {
            virReportError(netcf_to_vir_err(errcode),
                           _("couldn't find interface named '%1$s': %2$s%3$s%4$s"),
                           ifinfo->name, errmsg, details ? " - " : "",
                           NULLSTR_EMPTY(details));
        } else {
            virReportError(VIR_ERR_NO_INTERFACE,
                           _("couldn't find interface named '%1$s'"),
                           ifinfo->name);
        }
    }
    return iface;
}

static int
netcfInterfaceObjIsActive(struct netcf_if *iface,
                          bool *active)
{
    int ret = -1;
    unsigned int flags = 0;

    virObjectRef(driver);
    if (ncf_if_status(iface, &flags) < 0) {
        const char *errmsg, *details;
        int errcode = ncf_error(driver->netcf, &errmsg, &details);
        virReportError(netcf_to_vir_err(errcode),
                       _("failed to get status of interface %1$s: %2$s%3$s%4$s"),
                       ncf_if_name(iface), errmsg, details ? " - " : "",
                       NULLSTR_EMPTY(details));
        goto cleanup;
    }

    *active = flags & NETCF_IFACE_ACTIVE;
    ret = 0;

 cleanup:
    virObjectUnref(driver);
    return ret;
}

static int netcfConnectNumOfInterfacesImpl(virConnectPtr conn,
                                           int status,
                                           virInterfaceObjListFilter filter)
{
    int count;
    int want = 0;
    int ret = -1;
    size_t i;
    char **names = NULL;

    /* List all interfaces, in case we might support new filter flags
     * beyond active|inactive in future.
     */
    count = ncf_num_of_interfaces(driver->netcf, status);
    if (count < 0) {
        const char *errmsg, *details;
        int errcode = ncf_error(driver->netcf, &errmsg, &details);
        virReportError(netcf_to_vir_err(errcode),
                       _("failed to get number of host interfaces: %1$s%2$s%3$s"),
                       errmsg, details ? " - " : "",
                       NULLSTR_EMPTY(details));
        goto cleanup;
    }

    if (count == 0) {
        ret = 0;
        goto cleanup;
    }

    names = g_new0(char *, count);

    if ((count = ncf_list_interfaces(driver->netcf, count, names, status)) < 0) {
        const char *errmsg, *details;
        int errcode = ncf_error(driver->netcf, &errmsg, &details);
        virReportError(netcf_to_vir_err(errcode),
                       _("failed to list host interfaces: %1$s%2$s%3$s"),
                       errmsg, details ? " - " : "",
                       NULLSTR_EMPTY(details));
        goto cleanup;
    }

    for (i = 0; i < count; i++) {
        g_autoptr(virInterfaceDef) def = NULL;
        struct netcf_if *iface;

        iface = ncf_lookup_by_name(driver->netcf, names[i]);
        if (!iface) {
            const char *errmsg, *details;
            int errcode = ncf_error(driver->netcf, &errmsg, &details);
            if (errcode != NETCF_NOERROR) {
                virReportError(netcf_to_vir_err(errcode),
                               _("couldn't find interface named '%1$s': %2$s%3$s%4$s"),
                               names[i], errmsg,
                               details ? " - " : "", NULLSTR_EMPTY(details));
                goto cleanup;
            } else {
                /* Ignore the NETCF_NOERROR, as the interface is very likely
                 * deleted by other management apps (e.g. virt-manager).
                 */
                VIR_WARN("couldn't find interface named '%s', might be "
                         "deleted by other process", names[i]);
                continue;
            }
        }

        if (!(def = netcfGetMinimalDefForDevice(iface))) {
            ncf_if_free(iface);
            goto cleanup;
        }
        ncf_if_free(iface);

        if (!filter(conn, def))
            continue;

        want++;
    }

    ret = want;

 cleanup:
    if (names && count > 0)
        for (i = 0; i < count; i++)
            VIR_FREE(names[i]);
    VIR_FREE(names);
    return ret;
}


static int netcfConnectListInterfacesImpl(virConnectPtr conn,
                                          int status,
                                          char **const names, int nnames,
                                          virInterfaceObjListFilter filter)
{
    int count = 0;
    int want = 0;
    int ret = -1;
    size_t i;
    char **allnames = NULL;

    count = ncf_num_of_interfaces(driver->netcf, status);
    if (count < 0) {
        const char *errmsg, *details;
        int errcode = ncf_error(driver->netcf, &errmsg, &details);
        virReportError(netcf_to_vir_err(errcode),
                       _("failed to get number of host interfaces: %1$s%2$s%3$s"),
                       errmsg, details ? " - " : "",
                       NULLSTR_EMPTY(details));
        goto cleanup;
    }

    if (count == 0) {
        ret = 0;
        goto cleanup;
    }

    allnames = g_new0(char *, count);

    if ((count = ncf_list_interfaces(driver->netcf, count, allnames, status)) < 0) {
        const char *errmsg, *details;
        int errcode = ncf_error(driver->netcf, &errmsg, &details);
        virReportError(netcf_to_vir_err(errcode),
                       _("failed to list host interfaces: %1$s%2$s%3$s"),
                       errmsg, details ? " - " : "",
                       NULLSTR_EMPTY(details));
        goto cleanup;
    }

    if (count == 0) {
        ret = 0;
        goto cleanup;
    }

    for (i = 0; i < count && want < nnames; i++) {
        g_autoptr(virInterfaceDef) def = NULL;
        struct netcf_if *iface;

        iface = ncf_lookup_by_name(driver->netcf, allnames[i]);
        if (!iface) {
            const char *errmsg, *details;
            int errcode = ncf_error(driver->netcf, &errmsg, &details);
            if (errcode != NETCF_NOERROR) {
                virReportError(netcf_to_vir_err(errcode),
                               _("couldn't find interface named '%1$s': %2$s%3$s%4$s"),
                               allnames[i], errmsg,
                               details ? " - " : "", NULLSTR_EMPTY(details));
                goto cleanup;
            } else {
                /* Ignore the NETCF_NOERROR, as the interface is very likely
                 * deleted by other management apps (e.g. virt-manager).
                 */
                VIR_WARN("couldn't find interface named '%s', might be "
                         "deleted by other process", allnames[i]);
                continue;
            }
        }

        if (!(def = netcfGetMinimalDefForDevice(iface))) {
            ncf_if_free(iface);
            goto cleanup;
        }
        ncf_if_free(iface);

        if (!filter(conn, def))
            continue;

        names[want++] = g_steal_pointer(&allnames[i]);
    }

    ret = want;

 cleanup:
    if (allnames && count > 0)
        for (i = 0; i < count; i++)
            VIR_FREE(allnames[i]);
    VIR_FREE(allnames);
    if (ret < 0) {
        for (i = 0; i < nnames; i++)
            VIR_FREE(names[i]);
    }
    return ret;
}


static int netcfConnectNumOfInterfaces(virConnectPtr conn)
{
    int count = -1;

    if (virConnectNumOfInterfacesEnsureACL(conn) < 0)
        return -1;

    VIR_WITH_OBJECT_LOCK_GUARD(driver) {
        count = netcfConnectNumOfInterfacesImpl(conn,
                                                NETCF_IFACE_ACTIVE,
                                                virConnectNumOfInterfacesCheckACL);
    }

    return count;
}

static int netcfConnectListInterfaces(virConnectPtr conn, char **const names, int nnames)
{
    int count = -1;

    if (virConnectListInterfacesEnsureACL(conn) < 0)
        return -1;

    VIR_WITH_OBJECT_LOCK_GUARD(driver) {
        count = netcfConnectListInterfacesImpl(conn,
                                               NETCF_IFACE_ACTIVE,
                                               names, nnames,
                                               virConnectListInterfacesCheckACL);
    }

    return count;
}

static int netcfConnectNumOfDefinedInterfaces(virConnectPtr conn)
{
    int count = -1;

    if (virConnectNumOfDefinedInterfacesEnsureACL(conn) < 0)
        return -1;

    VIR_WITH_OBJECT_LOCK_GUARD(driver) {
        count = netcfConnectNumOfInterfacesImpl(conn,
                                                NETCF_IFACE_INACTIVE,
                                                virConnectNumOfDefinedInterfacesCheckACL);
    }

    return count;
}

static int netcfConnectListDefinedInterfaces(virConnectPtr conn, char **const names, int nnames)
{
    int count = -1;

    if (virConnectListDefinedInterfacesEnsureACL(conn) < 0)
        return -1;

    VIR_WITH_OBJECT_LOCK_GUARD(driver) {
        count = netcfConnectListInterfacesImpl(conn,
                                               NETCF_IFACE_INACTIVE,
                                               names, nnames,
                                               virConnectListDefinedInterfacesCheckACL);
    }

    return count;
}

#define MATCH(FLAG) (flags & (FLAG))
static int
netcfConnectListAllInterfaces(virConnectPtr conn,
                              virInterfacePtr **ifaces,
                              unsigned int flags)
{
    int count;
    size_t i;
    unsigned int ncf_flags = 0;
    struct netcf_if *iface = NULL;
    virInterfacePtr *tmp_iface_objs = NULL;
    virInterfacePtr iface_obj = NULL;
    int niface_objs = 0;
    int ret = -1;
    char **names = NULL;

    virCheckFlags(VIR_CONNECT_LIST_INTERFACES_FILTERS_ACTIVE, -1);

    if (virConnectListAllInterfacesEnsureACL(conn) < 0)
        return -1;

    virObjectLock(driver);

    /* let netcf pre-filter for this flag to save time */
    if (MATCH(VIR_CONNECT_LIST_INTERFACES_FILTERS_ACTIVE)) {
        if (MATCH(VIR_CONNECT_LIST_INTERFACES_ACTIVE))
            ncf_flags |= NETCF_IFACE_ACTIVE;
        if (MATCH(VIR_CONNECT_LIST_INTERFACES_INACTIVE))
            ncf_flags |= NETCF_IFACE_INACTIVE;
    } else {
        ncf_flags = NETCF_IFACE_ACTIVE | NETCF_IFACE_INACTIVE;
    }

    if ((count = ncf_num_of_interfaces(driver->netcf, ncf_flags)) < 0) {
        const char *errmsg, *details;
        int errcode = ncf_error(driver->netcf, &errmsg, &details);

        virReportError(netcf_to_vir_err(errcode),
                       _("failed to get number of host interfaces: %1$s%2$s%3$s"),
                       errmsg, details ? " - " : "",
                       NULLSTR_EMPTY(details));
        goto cleanup;
    }

    if (count == 0) {
        ret = 0;
        goto cleanup;
    }

    names = g_new0(char *, count);

    if ((count = ncf_list_interfaces(driver->netcf, count,
                                     names, ncf_flags)) < 0) {
        const char *errmsg, *details;
        int errcode = ncf_error(driver->netcf, &errmsg, &details);

        virReportError(netcf_to_vir_err(errcode),
                       _("failed to list host interfaces: %1$s%2$s%3$s"),
                       errmsg, details ? " - " : "",
                       NULLSTR_EMPTY(details));
        goto cleanup;
    }

    if (ifaces)
        tmp_iface_objs = g_new0(virInterfacePtr, count + 1);

    for (i = 0; i < count; i++) {
        g_autoptr(virInterfaceDef) def = NULL;

        iface = ncf_lookup_by_name(driver->netcf, names[i]);
        if (!iface) {
            const char *errmsg, *details;
            int errcode = ncf_error(driver->netcf, &errmsg, &details);
            if (errcode != NETCF_NOERROR) {
                virReportError(netcf_to_vir_err(errcode),
                               _("couldn't find interface named '%1$s': %2$s%3$s%4$s"),
                               names[i], errmsg,
                               details ? " - " : "", NULLSTR_EMPTY(details));
                goto cleanup;
            } else {
                /* Ignore the NETCF_NOERROR, as the interface is very likely
                 * deleted by other management apps (e.g. virt-manager).
                 */
                VIR_WARN("couldn't find interface named '%s', might be "
                         "deleted by other process", names[i]);
                continue;
            }
        }

        if (!(def = netcfGetMinimalDefForDevice(iface)))
            goto cleanup;

        if (!virConnectListAllInterfacesCheckACL(conn, def)) {
            g_clear_pointer(&iface, ncf_if_free);
            continue;
        }

        if (ifaces) {
            if (!(iface_obj = virGetInterface(conn, def->name, def->mac)))
                goto cleanup;

            tmp_iface_objs[niface_objs] = iface_obj;
        }
        niface_objs++;

        g_clear_pointer(&iface, ncf_if_free);
    }

    if (tmp_iface_objs) {
        /* trim the array to the final size */
        VIR_REALLOC_N(tmp_iface_objs, niface_objs + 1);
        *ifaces = g_steal_pointer(&tmp_iface_objs);
    }

    ret = niface_objs;

 cleanup:
    ncf_if_free(iface);

    if (names && count > 0)
        for (i = 0; i < count; i++)
            VIR_FREE(names[i]);
    VIR_FREE(names);

    if (tmp_iface_objs) {
        for (i = 0; i < niface_objs; i++)
            virObjectUnref(tmp_iface_objs[i]);
        VIR_FREE(tmp_iface_objs);
    }

    virObjectUnlock(driver);
    return ret;
}


static virInterfacePtr netcfInterfaceLookupByName(virConnectPtr conn,
                                                  const char *name)
{
    struct netcf_if *iface;
    virInterfacePtr ret = NULL;
    g_autoptr(virInterfaceDef) def = NULL;
    VIR_LOCK_GUARD lock = virObjectLockGuard(driver);

    iface = ncf_lookup_by_name(driver->netcf, name);
    if (!iface) {
        const char *errmsg, *details;
        int errcode = ncf_error(driver->netcf, &errmsg, &details);
        if (errcode != NETCF_NOERROR) {
            virReportError(netcf_to_vir_err(errcode),
                           _("couldn't find interface named '%1$s': %2$s%3$s%4$s"),
                           name, errmsg,
                           details ? " - " : "", NULLSTR_EMPTY(details));
        } else {
            virReportError(VIR_ERR_NO_INTERFACE,
                           _("couldn't find interface named '%1$s'"), name);
        }
        goto cleanup;
    }

    if (!(def = netcfGetMinimalDefForDevice(iface)))
        goto cleanup;

    if (virInterfaceLookupByNameEnsureACL(conn, def) < 0)
       goto cleanup;

    ret = virGetInterface(conn, def->name, def->mac);

 cleanup:
    ncf_if_free(iface);
    return ret;
}

static virInterfacePtr netcfInterfaceLookupByMACString(virConnectPtr conn,
                                                       const char *macstr)
{
    struct netcf_if *iface;
    int niface;
    virInterfacePtr ret = NULL;
    g_autoptr(virInterfaceDef) def = NULL;
    VIR_LOCK_GUARD lock = virObjectLockGuard(driver);

    niface = ncf_lookup_by_mac_string(driver->netcf, macstr, 1, &iface);

    if (niface < 0) {
        const char *errmsg, *details;
        int errcode = ncf_error(driver->netcf, &errmsg, &details);
        virReportError(netcf_to_vir_err(errcode),
                       _("couldn't find interface with MAC address '%1$s': %2$s%3$s%4$s"),
                       macstr, errmsg, details ? " - " : "",
                       NULLSTR_EMPTY(details));
        goto cleanup;
    }
    if (niface == 0) {
        virReportError(VIR_ERR_NO_INTERFACE,
                       _("couldn't find interface with MAC address '%1$s'"),
                       macstr);
        goto cleanup;
    }
    if (niface > 1) {
        virReportError(VIR_ERR_MULTIPLE_INTERFACES,
                       "%s", _("multiple interfaces with matching MAC address"));
        goto cleanup;
    }


    if (!(def = netcfGetMinimalDefForDevice(iface)))
        goto cleanup;

    if (virInterfaceLookupByMACStringEnsureACL(conn, def) < 0)
       goto cleanup;

    ret = virGetInterface(conn, def->name, def->mac);

 cleanup:
    ncf_if_free(iface);
    return ret;
}

static char *netcfInterfaceGetXMLDesc(virInterfacePtr ifinfo,
                                      unsigned int flags)
{
    struct netcf_if *iface = NULL;
    char *xmlstr = NULL;
    g_autoptr(virInterfaceDef) ifacedef = NULL;
    char *ret = NULL;
    bool active;
    VIR_LOCK_GUARD lock = virObjectLockGuard(driver);

    virCheckFlags(VIR_INTERFACE_XML_INACTIVE, NULL);

    iface = interfaceDriverGetNetcfIF(driver->netcf, ifinfo);
    if (!iface) {
        /* helper already reported error */
        goto cleanup;
    }

    if (netcfInterfaceObjIsActive(iface, &active) < 0)
       goto cleanup;

    if ((flags & VIR_INTERFACE_XML_INACTIVE) || !active) {
        xmlstr = ncf_if_xml_desc(iface);
    } else {
        xmlstr = ncf_if_xml_state(iface);
    }
    if (!xmlstr) {
        const char *errmsg, *details;
        int errcode = ncf_error(driver->netcf, &errmsg, &details);
        virReportError(netcf_to_vir_err(errcode),
                       _("could not get interface XML description: %1$s%2$s%3$s"),
                       errmsg, details ? " - " : "",
                       NULLSTR_EMPTY(details));
        goto cleanup;
    }

    ifacedef = virInterfaceDefParseString(xmlstr, 0);
    if (!ifacedef) {
        /* error was already reported */
        goto cleanup;
    }

    if (virInterfaceGetXMLDescEnsureACL(ifinfo->conn, ifacedef) < 0)
        goto cleanup;

    ret = virInterfaceDefFormat(ifacedef);
    if (!ret) {
        /* error was already reported */
        goto cleanup;
    }

 cleanup:
    ncf_if_free(iface);
    VIR_FREE(xmlstr);
    return ret;
}

static virInterfacePtr netcfInterfaceDefineXML(virConnectPtr conn,
                                               const char *xml,
                                               unsigned int flags)
{
    struct netcf_if *iface = NULL;
    char *xmlstr = NULL;
    g_autoptr(virInterfaceDef) ifacedef = NULL;
    virInterfacePtr ret = NULL;
    VIR_LOCK_GUARD lock = virObjectLockGuard(driver);

    virCheckFlags(VIR_INTERFACE_DEFINE_VALIDATE, NULL);

<<<<<<< HEAD
    virObjectLock(driver);

    /*通过xml解析interface*/
    ifacedef = virInterfaceDefParseString(xml);
=======
    ifacedef = virInterfaceDefParseString(xml, flags);
>>>>>>> 92315661
    if (!ifacedef) {
        /* error was already reported */
        goto cleanup;
    }

    if (virInterfaceDefineXMLEnsureACL(conn, ifacedef) < 0)
        goto cleanup;

    xmlstr = virInterfaceDefFormat(ifacedef);
    if (!xmlstr) {
        /* error was already reported */
        goto cleanup;
    }

    iface = ncf_define(driver->netcf, xmlstr);
    if (!iface) {
        const char *errmsg, *details;
        int errcode = ncf_error(driver->netcf, &errmsg, &details);
        virReportError(netcf_to_vir_err(errcode),
                       _("could not get interface XML description: %1$s%2$s%3$s"),
                       errmsg, details ? " - " : "",
                       NULLSTR_EMPTY(details));
        goto cleanup;
    }

    ret = virGetInterface(conn, ncf_if_name(iface), ncf_if_mac_string(iface));

 cleanup:
    ncf_if_free(iface);
    VIR_FREE(xmlstr);
    return ret;
}

static int netcfInterfaceUndefine(virInterfacePtr ifinfo)
{
    struct netcf_if *iface = NULL;
    g_autoptr(virInterfaceDef) def = NULL;
    int ret = -1;
    VIR_LOCK_GUARD lock = virObjectLockGuard(driver);

    iface = interfaceDriverGetNetcfIF(driver->netcf, ifinfo);
    if (!iface) {
        /* helper already reported error */
        goto cleanup;
    }


    if (!(def = netcfGetMinimalDefForDevice(iface)))
        goto cleanup;

    if (virInterfaceUndefineEnsureACL(ifinfo->conn, def) < 0)
       goto cleanup;

    ret = ncf_if_undefine(iface);
    if (ret < 0) {
        const char *errmsg, *details;
        int errcode = ncf_error(driver->netcf, &errmsg, &details);
        virReportError(netcf_to_vir_err(errcode),
                       _("failed to undefine interface %1$s: %2$s%3$s%4$s"),
                       ifinfo->name, errmsg, details ? " - " : "",
                       NULLSTR_EMPTY(details));
        goto cleanup;
    }

 cleanup:
    ncf_if_free(iface);
    return ret;
}

static int netcfInterfaceCreate(virInterfacePtr ifinfo,
                                unsigned int flags)
{
    struct netcf_if *iface = NULL;
    g_autoptr(virInterfaceDef) def = NULL;
    int ret = -1;
    bool active;
    VIR_LOCK_GUARD lock = virObjectLockGuard(driver);

    virCheckFlags(0, -1);

    iface = interfaceDriverGetNetcfIF(driver->netcf, ifinfo);
    if (!iface) {
        /* helper already reported error */
        goto cleanup;
    }


    if (!(def = netcfGetMinimalDefForDevice(iface)))
        goto cleanup;

    if (virInterfaceCreateEnsureACL(ifinfo->conn, def) < 0)
       goto cleanup;

    if (netcfInterfaceObjIsActive(iface, &active) < 0)
        goto cleanup;

    if (active) {
        virReportError(VIR_ERR_OPERATION_INVALID, "%s",
                       _("interface is already running"));
        goto cleanup;
    }

    ret = ncf_if_up(iface);
    if (ret < 0) {
        const char *errmsg, *details;
        int errcode = ncf_error(driver->netcf, &errmsg, &details);
        virReportError(netcf_to_vir_err(errcode),
                       _("failed to create (start) interface %1$s: %2$s%3$s%4$s"),
                       ifinfo->name, errmsg, details ? " - " : "",
                       NULLSTR_EMPTY(details));
        goto cleanup;
    }

 cleanup:
    ncf_if_free(iface);
    return ret;
}

static int netcfInterfaceDestroy(virInterfacePtr ifinfo,
                                 unsigned int flags)
{
    struct netcf_if *iface = NULL;
    g_autoptr(virInterfaceDef) def = NULL;
    int ret = -1;
    bool active;
    VIR_LOCK_GUARD lock = virObjectLockGuard(driver);

    virCheckFlags(0, -1);

    iface = interfaceDriverGetNetcfIF(driver->netcf, ifinfo);
    if (!iface) {
        /* helper already reported error */
        goto cleanup;
    }


    if (!(def = netcfGetMinimalDefForDevice(iface)))
        goto cleanup;

    if (virInterfaceDestroyEnsureACL(ifinfo->conn, def) < 0)
       goto cleanup;

    if (netcfInterfaceObjIsActive(iface, &active) < 0)
        goto cleanup;

    if (!active) {
        virReportError(VIR_ERR_OPERATION_INVALID, "%s",
                       _("interface is not running"));
        goto cleanup;
    }

    ret = ncf_if_down(iface);
    if (ret < 0) {
        const char *errmsg, *details;
        int errcode = ncf_error(driver->netcf, &errmsg, &details);
        virReportError(netcf_to_vir_err(errcode),
                       _("failed to destroy (stop) interface %1$s: %2$s%3$s%4$s"),
                       ifinfo->name, errmsg, details ? " - " : "",
                       NULLSTR_EMPTY(details));
        goto cleanup;
    }

 cleanup:
    ncf_if_free(iface);
    return ret;
}

static int netcfInterfaceIsActive(virInterfacePtr ifinfo)
{
    struct netcf_if *iface = NULL;
    g_autoptr(virInterfaceDef) def = NULL;
    int ret = -1;
    bool active;
    VIR_LOCK_GUARD lock = virObjectLockGuard(driver);

    iface = interfaceDriverGetNetcfIF(driver->netcf, ifinfo);
    if (!iface) {
        /* helper already reported error */
        goto cleanup;
    }

    if (!(def = netcfGetMinimalDefForDevice(iface)))
        goto cleanup;

    if (virInterfaceIsActiveEnsureACL(ifinfo->conn, def) < 0)
       goto cleanup;

    if (netcfInterfaceObjIsActive(iface, &active) < 0)
        goto cleanup;

    ret = active ? 1 : 0;

 cleanup:
    ncf_if_free(iface);
    return ret;
}

static int netcfInterfaceChangeBegin(virConnectPtr conn, unsigned int flags)
{
    int ret = -1;

    virCheckFlags(0, -1); /* currently flags must be 0 */

    if (virInterfaceChangeBeginEnsureACL(conn) < 0)
        return -1;

    VIR_WITH_OBJECT_LOCK_GUARD(driver) {
        ret = ncf_change_begin(driver->netcf, 0);
        if (ret < 0) {
            const char *errmsg, *details;
            int errcode = ncf_error(driver->netcf, &errmsg, &details);
            virReportError(netcf_to_vir_err(errcode),
                           _("failed to begin transaction: %1$s%2$s%3$s"),
                           errmsg, details ? " - " : "",
                           NULLSTR_EMPTY(details));
        }
    }

    return ret;
}

static int netcfInterfaceChangeCommit(virConnectPtr conn, unsigned int flags)
{
    int ret = -1;

    virCheckFlags(0, -1); /* currently flags must be 0 */

    if (virInterfaceChangeCommitEnsureACL(conn) < 0)
        return -1;

    VIR_WITH_OBJECT_LOCK_GUARD(driver) {
        ret = ncf_change_commit(driver->netcf, 0);
        if (ret < 0) {
            const char *errmsg, *details;
            int errcode = ncf_error(driver->netcf, &errmsg, &details);
            virReportError(netcf_to_vir_err(errcode),
                           _("failed to commit transaction: %1$s%2$s%3$s"),
                           errmsg, details ? " - " : "",
                           NULLSTR_EMPTY(details));
        }
    }

    return ret;
}

static int netcfInterfaceChangeRollback(virConnectPtr conn, unsigned int flags)
{
    int ret = -1;

    virCheckFlags(0, -1); /* currently flags must be 0 */

    if (virInterfaceChangeRollbackEnsureACL(conn) < 0)
        return -1;

    VIR_WITH_OBJECT_LOCK_GUARD(driver) {
        ret = ncf_change_rollback(driver->netcf, 0);
        if (ret < 0) {
            const char *errmsg, *details;
            int errcode = ncf_error(driver->netcf, &errmsg, &details);
            virReportError(netcf_to_vir_err(errcode),
                           _("failed to rollback transaction: %1$s%2$s%3$s"),
                           errmsg, details ? " - " : "",
                           NULLSTR_EMPTY(details));
        }
    }

    return ret;
}

static virInterfaceDriver interfaceDriver = {
    .name = INTERFACE_DRIVER_NAME,
    .connectNumOfInterfaces = netcfConnectNumOfInterfaces, /* 0.7.0 */
    .connectListInterfaces = netcfConnectListInterfaces, /* 0.7.0 */
    .connectNumOfDefinedInterfaces = netcfConnectNumOfDefinedInterfaces, /* 0.7.0 */
    .connectListDefinedInterfaces = netcfConnectListDefinedInterfaces, /* 0.7.0 */
    .connectListAllInterfaces = netcfConnectListAllInterfaces, /* 0.10.2 */
    .interfaceLookupByName = netcfInterfaceLookupByName, /* 0.7.0 */
    .interfaceLookupByMACString = netcfInterfaceLookupByMACString, /* 0.7.0 */
    .interfaceGetXMLDesc = netcfInterfaceGetXMLDesc, /* 0.7.0 */
    .interfaceDefineXML = netcfInterfaceDefineXML, /* 0.7.0 */
    .interfaceUndefine = netcfInterfaceUndefine, /* 0.7.0 */
    .interfaceCreate = netcfInterfaceCreate, /* 0.7.0 */
    .interfaceDestroy = netcfInterfaceDestroy, /* 0.7.0 */
    .interfaceIsActive = netcfInterfaceIsActive, /* 0.7.3 */
    .interfaceChangeBegin = netcfInterfaceChangeBegin, /* 0.9.2 */
    .interfaceChangeCommit = netcfInterfaceChangeCommit, /* 0.9.2 */
    .interfaceChangeRollback = netcfInterfaceChangeRollback, /* 0.9.2 */
};


static virHypervisorDriver interfaceHypervisorDriver = {
    .name = "interface",
    .connectOpen = netcfConnectOpen, /* 4.1.0 */
    .connectClose = netcfConnectClose, /* 4.1.0 */
    .connectIsEncrypted = netcfConnectIsEncrypted, /* 4.1.0 */
    .connectIsSecure = netcfConnectIsSecure, /* 4.1.0 */
    .connectIsAlive = netcfConnectIsAlive, /* 4.1.0 */
};


static virConnectDriver interfaceConnectDriver = {
    .localOnly = true,
    .uriSchemes = (const char *[]){ "interface", NULL },
    .hypervisorDriver = &interfaceHypervisorDriver,
    .interfaceDriver = &interfaceDriver,
};


static virStateDriver interfaceStateDriver = {
    .name = INTERFACE_DRIVER_NAME,
    .stateInitialize = netcfStateInitialize,
    .stateCleanup = netcfStateCleanup,
    .stateReload = netcfStateReload,
};

int netcfIfaceRegister(void)
{
    if (virRegisterConnectDriver(&interfaceConnectDriver, false) < 0)
        return -1;
    if (virSetSharedInterfaceDriver(&interfaceDriver) < 0)
        return -1;
    if (virRegisterStateDriver(&interfaceStateDriver) < 0)
        return -1;
    return 0;
}<|MERGE_RESOLUTION|>--- conflicted
+++ resolved
@@ -873,14 +873,8 @@
 
     virCheckFlags(VIR_INTERFACE_DEFINE_VALIDATE, NULL);
 
-<<<<<<< HEAD
-    virObjectLock(driver);
-
     /*通过xml解析interface*/
-    ifacedef = virInterfaceDefParseString(xml);
-=======
     ifacedef = virInterfaceDefParseString(xml, flags);
->>>>>>> 92315661
     if (!ifacedef) {
         /* error was already reported */
         goto cleanup;
