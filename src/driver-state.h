/*
 * driver-state.h: entry points for state drivers
 *
 * Copyright (C) 2006-2014 Red Hat, Inc.
 *
 * This library is free software; you can redistribute it and/or
 * modify it under the terms of the GNU Lesser General Public
 * License as published by the Free Software Foundation; either
 * version 2.1 of the License, or (at your option) any later version.
 *
 * This library is distributed in the hope that it will be useful,
 * but WITHOUT ANY WARRANTY; without even the implied warranty of
 * MERCHANTABILITY or FITNESS FOR A PARTICULAR PURPOSE.  See the GNU
 * Lesser General Public License for more details.
 *
 * You should have received a copy of the GNU Lesser General Public
 * License along with this library.  If not, see
 * <http://www.gnu.org/licenses/>.
 */

#pragma once

#ifndef __VIR_DRIVER_H_INCLUDES___
# error "Don't include this file directly, only use driver.h"
#endif

typedef enum {
    VIR_DRV_STATE_INIT_ERROR = -1,
    VIR_DRV_STATE_INIT_SKIPPED,
    VIR_DRV_STATE_INIT_COMPLETE,
} virDrvStateInitResult;

typedef virDrvStateInitResult
(*virDrvStateInitialize)(bool privileged,
                         const char *root,
                         virStateInhibitCallback callback,
                         void *opaque);

typedef int
(*virDrvStateCleanup)(void);

typedef int
(*virDrvStateReload)(void);

typedef int
(*virDrvStateStop)(void);

typedef struct _virStateDriver virStateDriver;
typedef virStateDriver *virStateDriverPtr;

struct _virStateDriver {
    const char *name;
<<<<<<< HEAD
    //初始化Driver时调用
=======
    bool initialized;
>>>>>>> 4268e187
    virDrvStateInitialize stateInitialize;
    virDrvStateCleanup stateCleanup;
    virDrvStateReload stateReload;
    virDrvStateStop stateStop;
};<|MERGE_RESOLUTION|>--- conflicted
+++ resolved
@@ -50,11 +50,8 @@
 
 struct _virStateDriver {
     const char *name;
-<<<<<<< HEAD
+    bool initialized;
     //初始化Driver时调用
-=======
-    bool initialized;
->>>>>>> 4268e187
     virDrvStateInitialize stateInitialize;
     virDrvStateCleanup stateCleanup;
     virDrvStateReload stateReload;
