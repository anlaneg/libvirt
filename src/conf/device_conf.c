/*
 * device_conf.c: device XML handling
 *
 * Copyright (C) 2006-2016 Red Hat, Inc.
 *
 * This library is free software; you can redistribute it and/or
 * modify it under the terms of the GNU Lesser General Public
 * License as published by the Free Software Foundation; either
 * version 2.1 of the License, or (at your option) any later version.
 *
 * This library is distributed in the hope that it will be useful,
 * but WITHOUT ANY WARRANTY; without even the implied warranty of
 * MERCHANTABILITY or FITNESS FOR A PARTICULAR PURPOSE.  See the GNU
 * Lesser General Public License for more details.
 *
 * You should have received a copy of the GNU Lesser General Public
 * License along with this library.  If not, see
 * <http://www.gnu.org/licenses/>.
 */

#include <config.h>
#include "virerror.h"
#include "viralloc.h"
#include "virxml.h"
#include "virbuffer.h"
#include "device_conf.h"
#include "domain_addr.h"
#include "virstring.h"

#define VIR_FROM_THIS VIR_FROM_DEVICE

VIR_ENUM_IMPL(virDomainDeviceAddress,
              VIR_DOMAIN_DEVICE_ADDRESS_TYPE_LAST,
              "none",
              "pci",
              "drive",
              "virtio-serial",
              "ccid",
              "usb",
              "spapr-vio",
              "virtio-s390",
              "ccw",
              "virtio-mmio",
              "isa",
              "dimm",
              "unassigned",
);

static int
virZPCIDeviceAddressParseXML(xmlNodePtr node,
                             virPCIDeviceAddress *addr)
{
    int retUid;
    int retFid;

    if ((retUid = virXMLPropUInt(node, "uid", 0, VIR_XML_PROP_NONE,
                                 &addr->zpci.uid.value)) < 0)
        return -1;

    if (retUid > 0)
        addr->zpci.uid.isSet = true;

    if ((retFid = virXMLPropUInt(node, "fid", 0, VIR_XML_PROP_NONE,
                                 &addr->zpci.fid.value)) < 0)
        return -1;

    if (retFid > 0)
        addr->zpci.fid.isSet = true;

    return 0;
}

void
virDomainDeviceInfoClear(virDomainDeviceInfo *info)
{
    VIR_FREE(info->alias);
    memset(&info->addr, 0, sizeof(info->addr));
    info->type = VIR_DOMAIN_DEVICE_ADDRESS_TYPE_NONE;
    VIR_FREE(info->romfile);
    VIR_FREE(info->loadparm);
    info->isolationGroup = 0;
    info->isolationGroupLocked = false;
}

void
virDomainDeviceInfoFree(virDomainDeviceInfo *info)
{
    if (info) {
        virDomainDeviceInfoClear(info);
        g_free(info);
    }
}

bool
virDomainDeviceInfoAddressIsEqual(const virDomainDeviceInfo *a,
                                  const virDomainDeviceInfo *b)
{
    if (a->type != b->type)
        return false;

    switch (a->type) {
    case VIR_DOMAIN_DEVICE_ADDRESS_TYPE_NONE:
    case VIR_DOMAIN_DEVICE_ADDRESS_TYPE_LAST:
    /* address types below don't have any specific data */
    case VIR_DOMAIN_DEVICE_ADDRESS_TYPE_VIRTIO_MMIO:
    case VIR_DOMAIN_DEVICE_ADDRESS_TYPE_VIRTIO_S390:
    case VIR_DOMAIN_DEVICE_ADDRESS_TYPE_UNASSIGNED:
        break;

    case VIR_DOMAIN_DEVICE_ADDRESS_TYPE_PCI:
        /* the 'multi' field shouldn't be checked */
        if (a->addr.pci.domain != b->addr.pci.domain ||
            a->addr.pci.bus != b->addr.pci.bus ||
            a->addr.pci.slot != b->addr.pci.slot ||
            a->addr.pci.function != b->addr.pci.function)
            return false;
        break;

    case VIR_DOMAIN_DEVICE_ADDRESS_TYPE_DRIVE:
        if (a->addr.drive.controller != b->addr.drive.controller ||
            a->addr.drive.unit != b->addr.drive.unit ||
            a->addr.drive.bus != b->addr.drive.bus ||
            a->addr.drive.target != b->addr.drive.target)
            return false;
        break;

    case VIR_DOMAIN_DEVICE_ADDRESS_TYPE_VIRTIO_SERIAL:
        if (memcmp(&a->addr.vioserial, &b->addr.vioserial, sizeof(a->addr.vioserial)))
            return false;
        break;

    case VIR_DOMAIN_DEVICE_ADDRESS_TYPE_CCID:
        if (memcmp(&a->addr.ccid, &b->addr.ccid, sizeof(a->addr.ccid)))
            return false;
        break;

    case VIR_DOMAIN_DEVICE_ADDRESS_TYPE_USB:
        if (memcmp(&a->addr.usb, &b->addr.usb, sizeof(a->addr.usb)))
            return false;
        break;

    case VIR_DOMAIN_DEVICE_ADDRESS_TYPE_SPAPRVIO:
        if (memcmp(&a->addr.spaprvio, &b->addr.spaprvio, sizeof(a->addr.spaprvio)))
            return false;
        break;

    case VIR_DOMAIN_DEVICE_ADDRESS_TYPE_CCW:
        /* the 'assigned' field denotes that the address was generated */
        if (a->addr.ccw.cssid != b->addr.ccw.cssid ||
            a->addr.ccw.ssid != b->addr.ccw.ssid ||
            a->addr.ccw.devno != b->addr.ccw.devno)
            return false;
        break;

    case VIR_DOMAIN_DEVICE_ADDRESS_TYPE_ISA:
        if (memcmp(&a->addr.isa, &b->addr.isa, sizeof(a->addr.isa)))
            return false;
        break;

    case VIR_DOMAIN_DEVICE_ADDRESS_TYPE_DIMM:
        if (memcmp(&a->addr.dimm, &b->addr.dimm, sizeof(a->addr.dimm)))
            return false;
        break;
    }

    return true;
}

bool
virDeviceInfoPCIAddressIsWanted(const virDomainDeviceInfo *info)
{
    return info->type == VIR_DOMAIN_DEVICE_ADDRESS_TYPE_NONE ||
           (info->type == VIR_DOMAIN_DEVICE_ADDRESS_TYPE_PCI &&
            virPCIDeviceAddressIsEmpty(&info->addr.pci));
}

bool
virDeviceInfoPCIAddressIsPresent(const virDomainDeviceInfo *info)
{
    return info->type == VIR_DOMAIN_DEVICE_ADDRESS_TYPE_PCI &&
           !virPCIDeviceAddressIsEmpty(&info->addr.pci);
}

bool
virDeviceInfoPCIAddressExtensionIsWanted(const virDomainDeviceInfo *info)
{
    return (info->addr.pci.extFlags & VIR_PCI_ADDRESS_EXTENSION_ZPCI) &&
           virZPCIDeviceAddressIsIncomplete(&info->addr.pci.zpci);
}

bool
virDeviceInfoPCIAddressExtensionIsPresent(const virDomainDeviceInfo *info)
{
    return (info->addr.pci.extFlags & VIR_PCI_ADDRESS_EXTENSION_ZPCI) &&
           virZPCIDeviceAddressIsPresent(&info->addr.pci.zpci);
}

/*解析pci地址，例如：<address type='pci' domain='0x0000' bus='0x00' slot='0x03' function='0x0'/>*/
int
virPCIDeviceAddressParseXML(xmlNodePtr node,
                            virPCIDeviceAddress *addr)
{
    xmlNodePtr zpci;

    memset(addr, 0, sizeof(*addr));

    if (virXMLPropUInt(node, "domain", 0, VIR_XML_PROP_NONE,
                       &addr->domain) < 0)
        return -1;

    if (virXMLPropUInt(node, "bus", 0, VIR_XML_PROP_NONE,
                       &addr->bus) < 0)
        return -1;

    if (virXMLPropUInt(node, "slot", 0, VIR_XML_PROP_NONE,
                       &addr->slot) < 0)
        return -1;

    if (virXMLPropUInt(node, "function", 0, VIR_XML_PROP_NONE,
                       &addr->function) < 0)
        return -1;

<<<<<<< HEAD
    /*指明是否为多function*/
    if (multi &&
        ((addr->multi = virTristateSwitchTypeFromString(multi)) <= 0)) {
        virReportError(VIR_ERR_CONFIG_UNSUPPORTED,
                       _("Unknown value '%s' for <address> 'multifunction' attribute"),
                       multi);
        goto cleanup;
=======
    if (virXMLPropTristateSwitch(node, "multifunction", VIR_XML_PROP_NONE,
                                 &addr->multi) < 0)
        return -1;
>>>>>>> 92315661

    if (!virPCIDeviceAddressIsEmpty(addr) && !virPCIDeviceAddressIsValid(addr, true))
<<<<<<< HEAD
    	/*遇到无效地址*/
        goto cleanup;

    /*检查zpci标签*/
    cur = node->children;
    while (cur) {
        if (cur->type == XML_ELEMENT_NODE &&
            virXMLNodeNameEqual(cur, "zpci")) {
            zpci = cur;
        }
        cur = cur->next;
    }
=======
        return -1;
>>>>>>> 92315661

    if ((zpci = virXMLNodeGetSubelement(node, "zpci"))) {
        if (virZPCIDeviceAddressParseXML(zpci, addr) < 0)
            return -1;
    }

    return 0;
}

void
virPCIDeviceAddressFormat(virBuffer *buf,
                          virPCIDeviceAddress addr,
                          bool includeTypeInAddr)
{
    virBufferAsprintf(buf, "<address %sdomain='0x%04x' bus='0x%02x' "
                      "slot='0x%02x' function='0x%d'/>\n",
                      includeTypeInAddr ? "type='pci' " : "",
                      addr.domain,
                      addr.bus,
                      addr.slot,
                      addr.function);
}

int
virCCWDeviceAddressParseXML(xmlNodePtr node,
                            virCCWDeviceAddress *addr)
{
    int cssid;
    int ssid;
    int devno;

    memset(addr, 0, sizeof(*addr));

    if ((cssid = virXMLPropUInt(node, "cssid", 0, VIR_XML_PROP_NONE,
                                &addr->cssid)) < 0)
        return -1;

    if ((ssid = virXMLPropUInt(node, "ssid", 0, VIR_XML_PROP_NONE,
                               &addr->ssid)) < 0)
        return -1;

    if ((devno = virXMLPropUInt(node, "devno", 0, VIR_XML_PROP_NONE,
                                &addr->devno)) < 0)
        return -1;

    if (!virCCWDeviceAddressIsValid(addr)) {
        virReportError(VIR_ERR_INTERNAL_ERROR,
                       _("Invalid specification for virtio ccw address: cssid='0x%1$x' ssid='0x%2$x' devno='0x%3$04x'"),
                       addr->cssid, addr->ssid, addr->devno);
        return -1;
    }

    if (cssid && ssid && devno) {
        addr->assigned = true;
    } else if (cssid || ssid || devno) {
        virReportError(VIR_ERR_INTERNAL_ERROR, "%s",
                       _("Invalid partial specification for virtio ccw address"));
        return -1;
    }

    return 0;
}

/*解析driver对应的地址，例如：<address type='drive' controller='0' bus='1' target='0' unit='1'/>*/
int
virDomainDeviceDriveAddressParseXML(xmlNodePtr node,
                                    virDomainDeviceDriveAddress *addr)
{
    memset(addr, 0, sizeof(*addr));

    if (virXMLPropUInt(node, "controller", 10, VIR_XML_PROP_NONE,
                       &addr->controller) < 0)
        return -1;

    if (virXMLPropUInt(node, "bus", 10, VIR_XML_PROP_NONE, &addr->bus) < 0)
        return -1;

    if (virXMLPropUInt(node, "target", 10, VIR_XML_PROP_NONE,
                       &addr->target) < 0)
        return -1;

    if (virXMLPropUInt(node, "unit", 10, VIR_XML_PROP_NONE, &addr->unit) < 0)
        return -1;

    return 0;
}

int
virDomainDeviceVirtioSerialAddressParseXML(xmlNodePtr node,
                                           virDomainDeviceVirtioSerialAddress *addr)
{
    memset(addr, 0, sizeof(*addr));

    if (virXMLPropUInt(node, "controller", 10, VIR_XML_PROP_NONE,
                       &addr->controller) < 0)
        return -1;

    if (virXMLPropUInt(node, "bus", 10, VIR_XML_PROP_NONE, &addr->bus) < 0)
        return -1;

    if (virXMLPropUInt(node, "port", 10, VIR_XML_PROP_NONE, &addr->port) < 0)
        return -1;

    return 0;
}

int
virDomainDeviceCcidAddressParseXML(xmlNodePtr node,
                                   virDomainDeviceCcidAddress *addr)
{
    memset(addr, 0, sizeof(*addr));

    if (virXMLPropUInt(node, "controller", 10, VIR_XML_PROP_NONE,
                       &addr->controller) < 0)
        return -1;

    if (virXMLPropUInt(node, "slot", 10, VIR_XML_PROP_NONE, &addr->slot) < 0)
        return -1;

    return 0;
}

static int
virDomainDeviceUSBAddressParsePort(virDomainDeviceUSBAddress *addr,
                                   char *port)
{
    char *tmp = port;
    size_t i;

    for (i = 0; i < VIR_DOMAIN_DEVICE_USB_MAX_PORT_DEPTH; i++) {
        if (virStrToLong_uip(tmp, &tmp, 10, &addr->port[i]) < 0)
            break;

        if (*tmp == '\0')
            return 0;

        if (*tmp == '.')
            tmp++;
    }

    virReportError(VIR_ERR_INTERNAL_ERROR, "%s",
                   _("Cannot parse <address> 'port' attribute"));
    return -1;
}

/*解析usb对应的地址类型，例如：<address type='usb' bus='0' port='1'/>*/
int
virDomainDeviceUSBAddressParseXML(xmlNodePtr node,
                                  virDomainDeviceUSBAddress *addr)
{
    g_autofree char *port = virXMLPropString(node, "port");

    memset(addr, 0, sizeof(*addr));

    if (port && virDomainDeviceUSBAddressParsePort(addr, port) < 0)
        return -1;

    if (virXMLPropUInt(node, "bus", 10, VIR_XML_PROP_NONE, &addr->bus) < 0)
        return -1;

    return 0;
}

int
virDomainDeviceSpaprVioAddressParseXML(xmlNodePtr node,
                                      virDomainDeviceSpaprVioAddress *addr)
{
    int reg;

    memset(addr, 0, sizeof(*addr));

    if ((reg = virXMLPropULongLong(node, "reg", 16, VIR_XML_PROP_NONE,
                                   &addr->reg)) < 0)
        return -1;

    if (reg != 0)
        addr->has_reg = true;

    return 0;
}

bool
virDomainDeviceAddressIsValid(virDomainDeviceInfo *info,
                              int type)
{
    if (info->type != type)
        return false;

    switch (info->type) {
    case VIR_DOMAIN_DEVICE_ADDRESS_TYPE_PCI:
        return virPCIDeviceAddressIsValid(&info->addr.pci, false);

    case VIR_DOMAIN_DEVICE_ADDRESS_TYPE_DRIVE:
        return true;

    case VIR_DOMAIN_DEVICE_ADDRESS_TYPE_VIRTIO_S390:
    case VIR_DOMAIN_DEVICE_ADDRESS_TYPE_VIRTIO_MMIO:
        return true;

    case VIR_DOMAIN_DEVICE_ADDRESS_TYPE_CCW:
        return virCCWDeviceAddressIsValid(&info->addr.ccw);

    case VIR_DOMAIN_DEVICE_ADDRESS_TYPE_USB:
        return true;

    case VIR_DOMAIN_DEVICE_ADDRESS_TYPE_NONE:
    case VIR_DOMAIN_DEVICE_ADDRESS_TYPE_VIRTIO_SERIAL:
    case VIR_DOMAIN_DEVICE_ADDRESS_TYPE_CCID:
    case VIR_DOMAIN_DEVICE_ADDRESS_TYPE_SPAPRVIO:
    case VIR_DOMAIN_DEVICE_ADDRESS_TYPE_ISA:
    case VIR_DOMAIN_DEVICE_ADDRESS_TYPE_DIMM:
    case VIR_DOMAIN_DEVICE_ADDRESS_TYPE_UNASSIGNED:
    case VIR_DOMAIN_DEVICE_ADDRESS_TYPE_LAST:
        break;
    }

    return false;
}

int
virInterfaceLinkParseXML(xmlNodePtr node,
                         virNetDevIfLink *lnk)
{
    if (virXMLPropEnum(node, "state", virNetDevIfStateTypeFromString,
                       VIR_XML_PROP_NONE, &lnk->state) < 0)
        return -1;

    if (virXMLPropUInt(node, "speed", 10, VIR_XML_PROP_NONE, &lnk->speed) < 0)
        return -1;

    return 0;
}

int
virInterfaceLinkFormat(virBuffer *buf,
                       const virNetDevIfLink *lnk)
{
    if (!lnk->speed && !lnk->state) {
        /* If there's nothing to format, return early. */
        return 0;
    }

    virBufferAddLit(buf, "<link");
    if (lnk->speed)
        virBufferAsprintf(buf, " speed='%u'", lnk->speed);
    if (lnk->state)
        virBufferAsprintf(buf, " state='%s'",
                          virNetDevIfStateTypeToString(lnk->state));
    virBufferAddLit(buf, "/>\n");
    return 0;
}<|MERGE_RESOLUTION|>--- conflicted
+++ resolved
@@ -220,37 +220,12 @@
                        &addr->function) < 0)
         return -1;
 
-<<<<<<< HEAD
-    /*指明是否为多function*/
-    if (multi &&
-        ((addr->multi = virTristateSwitchTypeFromString(multi)) <= 0)) {
-        virReportError(VIR_ERR_CONFIG_UNSUPPORTED,
-                       _("Unknown value '%s' for <address> 'multifunction' attribute"),
-                       multi);
-        goto cleanup;
-=======
     if (virXMLPropTristateSwitch(node, "multifunction", VIR_XML_PROP_NONE,
                                  &addr->multi) < 0)
         return -1;
->>>>>>> 92315661
 
     if (!virPCIDeviceAddressIsEmpty(addr) && !virPCIDeviceAddressIsValid(addr, true))
-<<<<<<< HEAD
-    	/*遇到无效地址*/
-        goto cleanup;
-
-    /*检查zpci标签*/
-    cur = node->children;
-    while (cur) {
-        if (cur->type == XML_ELEMENT_NODE &&
-            virXMLNodeNameEqual(cur, "zpci")) {
-            zpci = cur;
-        }
-        cur = cur->next;
-    }
-=======
-        return -1;
->>>>>>> 92315661
+        return -1;
 
     if ((zpci = virXMLNodeGetSubelement(node, "zpci"))) {
         if (virZPCIDeviceAddressParseXML(zpci, addr) < 0)
