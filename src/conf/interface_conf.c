/*
 * interface_conf.c: interfaces XML handling
 *
 * Copyright (C) 2006-2010, 2013-2015 Red Hat, Inc.
 *
 * This library is free software; you can redistribute it and/or
 * modify it under the terms of the GNU Lesser General Public
 * License as published by the Free Software Foundation; either
 * version 2.1 of the License, or (at your option) any later version.
 *
 * This library is distributed in the hope that it will be useful,
 * but WITHOUT ANY WARRANTY; without even the implied warranty of
 * MERCHANTABILITY or FITNESS FOR A PARTICULAR PURPOSE.  See the GNU
 * Lesser General Public License for more details.
 *
 * You should have received a copy of the GNU Lesser General Public
 * License along with this library.  If not, see
 * <http://www.gnu.org/licenses/>.
 */

#include <config.h>
#include "virerror.h"

#include "interface_conf.h"

#include "virxml.h"
#include "virbuffer.h"

#define VIR_FROM_THIS VIR_FROM_INTERFACE

VIR_ENUM_IMPL(virInterface,
              VIR_INTERFACE_TYPE_LAST,
              "ethernet", "bridge", "bond", "vlan",
);

static int
virInterfaceDefDevFormat(virBuffer *buf, const virInterfaceDef *def,
                         virInterfaceType parentIfType);

static void
virInterfaceIPDefFree(virInterfaceIPDef *def)
{
    if (def == NULL)
        return;
    g_free(def->address);
    g_free(def);
}


static void
virInterfaceProtocolDefFree(virInterfaceProtocolDef *def)
{
    size_t i;

    if (def == NULL)
        return;
    for (i = 0; i < def->nips; i++)
        virInterfaceIPDefFree(def->ips[i]);
    g_free(def->ips);
    g_free(def->family);
    g_free(def->gateway);
    g_free(def);
}
G_DEFINE_AUTOPTR_CLEANUP_FUNC(virInterfaceProtocolDef, virInterfaceProtocolDefFree);


void
virInterfaceDefFree(virInterfaceDef *def)
{
    size_t i;
    int pp;

    if (def == NULL)
        return;

    g_free(def->name);
    g_free(def->mac);

    switch (def->type) {
        case VIR_INTERFACE_TYPE_BRIDGE:
            g_free(def->data.bridge.delay);
            for (i = 0; i < def->data.bridge.nbItf; i++) {
                if (def->data.bridge.itf[i] == NULL)
                    break; /* to cope with half parsed data on errors */
                virInterfaceDefFree(def->data.bridge.itf[i]);
            }
            g_free(def->data.bridge.itf);
            break;
        case VIR_INTERFACE_TYPE_BOND:
            g_free(def->data.bond.target);
            for (i = 0; i < def->data.bond.nbItf; i++) {
                if (def->data.bond.itf[i] == NULL)
                    break; /* to cope with half parsed data on errors */
                virInterfaceDefFree(def->data.bond.itf[i]);
            }
            g_free(def->data.bond.itf);
            break;
        case VIR_INTERFACE_TYPE_VLAN:
            g_free(def->data.vlan.tag);
            g_free(def->data.vlan.dev_name);
            break;
    }

    /* free all protos */
    for (pp = 0; pp < def->nprotos; pp++)
        virInterfaceProtocolDefFree(def->protos[pp]);
    g_free(def->protos);
    g_free(def);
}


static int
virInterfaceDefParseMtu(virInterfaceDef *def,
                        xmlXPathContextPtr ctxt)
{
    if (virXPathUInt("string(./mtu/@size)", ctxt, &def->mtu) == -2)
        return -1;

    if (def->mtu > 100000) {
        virReportError(VIR_ERR_XML_ERROR, "%s",
                       _("value of the 'size' attribute of 'mtu' element must be at most 100000"));
        return -1;
    }

    return 0;
}


static int
virInterfaceDefParseStartMode(virInterfaceDef *def,
                              xmlXPathContextPtr ctxt)
{
    g_autofree char *tmp = virXPathString("string(./start/@mode)", ctxt);

    if (tmp == NULL) {
        def->startmode = VIR_INTERFACE_START_UNSPECIFIED;
    } else if (STREQ(tmp, "onboot")) {
        def->startmode = VIR_INTERFACE_START_ONBOOT;
    } else if (STREQ(tmp, "hotplug")) {
        def->startmode = VIR_INTERFACE_START_HOTPLUG;
    } else if (STREQ(tmp, "none")) {
        def->startmode = VIR_INTERFACE_START_NONE;
    } else {
        virReportError(VIR_ERR_XML_ERROR,
                       _("unknown interface startmode %1$s"), tmp);
        return -1;
    }
    return 0;
}


static int
virInterfaceDefParseBondMode(xmlXPathContextPtr ctxt)
{
    g_autofree char *tmp = virXPathString("string(./@mode)", ctxt);

    if (tmp == NULL)
        return VIR_INTERFACE_BOND_NONE;
    if (STREQ(tmp, "balance-rr")) {
        return VIR_INTERFACE_BOND_BALRR;
    } else if (STREQ(tmp, "active-backup")) {
        return VIR_INTERFACE_BOND_ABACKUP;
    } else if (STREQ(tmp, "balance-xor")) {
        return VIR_INTERFACE_BOND_BALXOR;
    } else if (STREQ(tmp, "broadcast")) {
        return VIR_INTERFACE_BOND_BCAST;
    } else if (STREQ(tmp, "802.3ad")) {
        return VIR_INTERFACE_BOND_8023AD;
    } else if (STREQ(tmp, "balance-tlb")) {
        return VIR_INTERFACE_BOND_BALTLB;
    } else if (STREQ(tmp, "balance-alb")) {
        return VIR_INTERFACE_BOND_BALALB;
    }

    virReportError(VIR_ERR_XML_ERROR, _("unknown bonding mode %1$s"), tmp);
    return -1;
}


static int
virInterfaceDefParseBondMiiCarrier(xmlXPathContextPtr ctxt)
{
    g_autofree char *tmp = virXPathString("string(./miimon/@carrier)", ctxt);

    if (tmp == NULL)
        return VIR_INTERFACE_BOND_MII_NONE;
    if (STREQ(tmp, "ioctl")) {
        return VIR_INTERFACE_BOND_MII_IOCTL;
    } else if (STREQ(tmp, "netif")) {
        return VIR_INTERFACE_BOND_MII_NETIF;
    }

    virReportError(VIR_ERR_XML_ERROR, _("unknown mii bonding carrier %1$s"), tmp);
    return -1;
}


static int
virInterfaceDefParseBondArpValid(xmlXPathContextPtr ctxt)
{
    g_autofree char *tmp = virXPathString("string(./arpmon/@validate)", ctxt);

    if (tmp == NULL)
        return VIR_INTERFACE_BOND_ARP_NONE;
    if (STREQ(tmp, "active")) {
        return VIR_INTERFACE_BOND_ARP_ACTIVE;
    } else if (STREQ(tmp, "backup")) {
        return VIR_INTERFACE_BOND_ARP_BACKUP;
    } else if (STREQ(tmp, "all")) {
        return VIR_INTERFACE_BOND_ARP_ALL;
    }

    virReportError(VIR_ERR_XML_ERROR, _("unknown arp bonding validate %1$s"), tmp);
    return -1;
}


static int
virInterfaceDefParseDhcp(virInterfaceProtocolDef *def,
                         xmlNodePtr dhcp)
{
    virTristateBool peerdns;

    def->dhcp = 1;
    def->peerdns = -1;

    if (virXMLPropTristateBool(dhcp, "peerdns", VIR_XML_PROP_NONE, &peerdns) < 0)
        return -1;

    if (peerdns != VIR_TRISTATE_BOOL_ABSENT) {
        def->peerdns = peerdns == VIR_TRISTATE_BOOL_YES ? 1 : 0;
    }

    return 0;
}


static int
virInterfaceDefParseIP(virInterfaceIPDef *def,
                       xmlNodePtr node)
{
    if (!(def->address = virXMLPropString(node, "address")))
        return 0;

    if (virXMLPropInt(node, "prefix", 0, VIR_XML_PROP_NONE, &def->prefix, 0) < 0)
        return -1;

    return 0;
}


static int
virInterfaceDefParseProtoIPv4(virInterfaceProtocolDef *def,
                              xmlXPathContextPtr ctxt)
{
    xmlNodePtr dhcp;
    g_autofree xmlNodePtr *ipNodes = NULL;
    int nipNodes;
    size_t i;

    def->gateway = virXPathString("string(./route[1]/@gateway)", ctxt);

    dhcp = virXPathNode("./dhcp", ctxt);
    if (dhcp != NULL) {
        if (virInterfaceDefParseDhcp(def, dhcp) < 0)
            return -1;
    }

    nipNodes = virXPathNodeSet("./ip", ctxt, &ipNodes);
    if (nipNodes < 0)
        return -1;
    if (ipNodes == NULL)
        return 0;

    def->ips = g_new0(virInterfaceIPDef *, nipNodes);

    def->nips = 0;
    for (i = 0; i < nipNodes; i++) {
        virInterfaceIPDef *ip = g_new0(virInterfaceIPDef, 1);

        if (virInterfaceDefParseIP(ip, ipNodes[i]) < 0) {
            virInterfaceIPDefFree(ip);
            return -1;
        }
        def->ips[def->nips++] = ip;
    }

    return 0;
}


static int
virInterfaceDefParseProtoIPv6(virInterfaceProtocolDef *def,
                              xmlXPathContextPtr ctxt)
{
    xmlNodePtr dhcp;
    g_autofree xmlNodePtr *ipNodes = NULL;
    int nipNodes;
    size_t i;

    def->gateway = virXPathString("string(./route[1]/@gateway)", ctxt);

    if (virXPathNode("./autoconf", ctxt) != NULL)
        def->autoconf = 1;

    dhcp = virXPathNode("./dhcp", ctxt);
    if (dhcp != NULL) {
        if (virInterfaceDefParseDhcp(def, dhcp) < 0)
            return -1;
    }

    nipNodes = virXPathNodeSet("./ip", ctxt, &ipNodes);
    if (nipNodes < 0)
        return -1;
    if (ipNodes == NULL)
        return 0;

    def->ips = g_new0(virInterfaceIPDef *, nipNodes);

    def->nips = 0;
    for (i = 0; i < nipNodes; i++) {
        virInterfaceIPDef *ip = g_new0(virInterfaceIPDef, 1);

        if (virInterfaceDefParseIP(ip, ipNodes[i]) < 0) {
            virInterfaceIPDefFree(ip);
            return -1;
        }
        def->ips[def->nips++] = ip;
    }

    return 0;
}


static int
virInterfaceDefParseIfAdressing(virInterfaceDef *def,
                                xmlXPathContextPtr ctxt)
{
    VIR_XPATH_NODE_AUTORESTORE(ctxt)
    g_autofree xmlNodePtr *protoNodes = NULL;
    int nProtoNodes, pp;

    nProtoNodes = virXPathNodeSet("./protocol", ctxt, &protoNodes);
    if (nProtoNodes < 0)
        return -1;

    if (nProtoNodes == 0) {
        /* no protocols is an acceptable outcome */
        return 0;
    }

    def->protos = g_new0(virInterfaceProtocolDef *, nProtoNodes);

    def->nprotos = 0;
    for (pp = 0; pp < nProtoNodes; pp++) {
        g_autoptr(virInterfaceProtocolDef) proto = g_new0(virInterfaceProtocolDef, 1);

        if (!(proto->family = virXMLPropString(protoNodes[pp], "family"))) {
            virReportError(VIR_ERR_XML_ERROR,
                           "%s", _("protocol misses the family attribute"));
            return -1;
        }

        ctxt->node = protoNodes[pp];
        if (STREQ(proto->family, "ipv4")) {
            if (virInterfaceDefParseProtoIPv4(proto, ctxt) != 0)
                return -1;
        } else if (STREQ(proto->family, "ipv6")) {
            if (virInterfaceDefParseProtoIPv6(proto, ctxt) != 0)
                return -1;
        } else {
            virReportError(VIR_ERR_XML_ERROR,
                           _("unsupported protocol family '%1$s'"),
                           proto->family);
            return -1;
        }
        def->protos[def->nprotos++] = g_steal_pointer(&proto);
    }

    return 0;
}


static int
virInterfaceDefParseBridge(virInterfaceDef *def,
                           xmlXPathContextPtr ctxt)
{
    VIR_XPATH_NODE_AUTORESTORE(ctxt)
    g_autofree xmlNodePtr *interfaces = NULL;
    virInterfaceDef *itf;
    g_autofree char *tmp = NULL;
    int nbItf;
    size_t i;

    def->data.bridge.stp = -1;
    if ((tmp = virXMLPropString(ctxt->node, "stp"))) {
        if (STREQ(tmp, "on")) {
            def->data.bridge.stp = 1;
        } else if (STREQ(tmp, "off")) {
            def->data.bridge.stp = 0;
        } else {
            virReportError(VIR_ERR_XML_ERROR,
                           _("bridge interface stp should be on or off got %1$s"),
                           tmp);
            return 0;
        }
    }
    def->data.bridge.delay = virXMLPropString(ctxt->node, "delay");

    nbItf = virXPathNodeSet("./interface", ctxt, &interfaces);
    if (nbItf < 0) {
        return -1;
    }
    if (nbItf > 0) {
        def->data.bridge.itf = g_new0(struct _virInterfaceDef *, nbItf);
        def->data.bridge.nbItf = nbItf;

        for (i = 0; i < nbItf; i++) {
            ctxt->node = interfaces[i];
            itf = virInterfaceDefParseXML(ctxt, VIR_INTERFACE_TYPE_BRIDGE);
            if (itf == NULL) {
                def->data.bridge.nbItf = i;
                return -1;
            }
            def->data.bridge.itf[i] = itf;
        }
    }

    return 0;
}


static int
virInterfaceDefParseBondItfs(virInterfaceDef *def,
                             xmlXPathContextPtr ctxt)
{
    VIR_XPATH_NODE_AUTORESTORE(ctxt)
    g_autofree xmlNodePtr *interfaces = NULL;
    virInterfaceDef *itf;
    int nbItf;
    size_t i;

    nbItf = virXPathNodeSet("./interface", ctxt, &interfaces);
    if (nbItf < 0)
        return -1;

    if (nbItf == 0) {
        return 0;
    }

    def->data.bond.itf = g_new0(struct _virInterfaceDef *, nbItf);

    def->data.bond.nbItf = nbItf;

    for (i = 0; i < nbItf; i++) {
        ctxt->node = interfaces[i];
        itf = virInterfaceDefParseXML(ctxt, VIR_INTERFACE_TYPE_BOND);
        if (itf == NULL) {
            def->data.bond.nbItf = i;
            return -1;
        }
        def->data.bond.itf[i] = itf;
    }

    return 0;
}


static int
virInterfaceDefParseBond(virInterfaceDef *def,
                         xmlXPathContextPtr ctxt)
{
    int res;

    def->data.bond.mode = virInterfaceDefParseBondMode(ctxt);
    if (def->data.bond.mode < 0)
        return -1;

    if (virInterfaceDefParseBondItfs(def, ctxt) != 0)
        return -1;

    if (virXPathNode("./miimon[1]", ctxt) != NULL) {
        def->data.bond.monit = VIR_INTERFACE_BOND_MONIT_MII;

        res = virXPathInt("string(./miimon/@freq)", ctxt,
                          &def->data.bond.frequency);
        if ((res == -2) || (res == -1)) {
            virReportError(VIR_ERR_XML_ERROR,
                           "%s", _("bond interface miimon freq missing or invalid"));
            return -1;
        }

        res = virXPathInt("string(./miimon/@downdelay)", ctxt,
                          &def->data.bond.downdelay);
        if (res == -2) {
            virReportError(VIR_ERR_XML_ERROR,
                           "%s", _("bond interface miimon downdelay invalid"));
            return -1;
        }

        res = virXPathInt("string(./miimon/@updelay)", ctxt,
                          &def->data.bond.updelay);
        if (res == -2) {
            virReportError(VIR_ERR_XML_ERROR,
                           "%s", _("bond interface miimon updelay invalid"));
            return -1;
        }

        def->data.bond.carrier = virInterfaceDefParseBondMiiCarrier(ctxt);
        if (def->data.bond.carrier < 0)
            return -1;

    } else if (virXPathNode("./arpmon[1]", ctxt) != NULL) {

        def->data.bond.monit = VIR_INTERFACE_BOND_MONIT_ARP;

        res = virXPathInt("string(./arpmon/@interval)", ctxt,
                          &def->data.bond.interval);
        if ((res == -2) || (res == -1)) {
            virReportError(VIR_ERR_XML_ERROR,
                           "%s", _("bond interface arpmon interval missing or invalid"));
            return -1;
        }

        def->data.bond.target =
            virXPathString("string(./arpmon/@target)", ctxt);
        if (def->data.bond.target == NULL) {
            virReportError(VIR_ERR_XML_ERROR,
                           "%s", _("bond interface arpmon target missing"));
            return -1;
        }

        def->data.bond.validate = virInterfaceDefParseBondArpValid(ctxt);
        if (def->data.bond.validate < 0)
            return -1;
    }

    return 0;
}


static int
virInterfaceDefParseVlan(virInterfaceDef *def,
                         xmlXPathContextPtr ctxt)
{
    def->data.vlan.tag = virXPathString("string(./@tag)", ctxt);
    if (def->data.vlan.tag == NULL) {
        virReportError(VIR_ERR_XML_ERROR,
                       "%s", _("vlan interface misses the tag attribute"));
        return -1;
    }

    def->data.vlan.dev_name =
         virXPathString("string(./interface/@name)", ctxt);
    if (def->data.vlan.dev_name == NULL) {
        virReportError(VIR_ERR_XML_ERROR,
                       "%s", _("vlan interface misses name attribute"));
        return -1;
    }
    return 0;
}


virInterfaceDef *
virInterfaceDefParseXML(xmlXPathContextPtr ctxt,
                        int parentIfType)
{
    VIR_XPATH_NODE_AUTORESTORE(ctxt)
    g_autoptr(virInterfaceDef) def = NULL;
    virInterfaceType type;
    xmlNodePtr lnk;

    if (virXMLPropEnum(ctxt->node, "type", virInterfaceTypeFromString,
                       VIR_XML_PROP_REQUIRED, &type) < 0)
        return NULL;

    def = g_new0(virInterfaceDef, 1);

    if (((parentIfType == VIR_INTERFACE_TYPE_BOND)
         && (type != VIR_INTERFACE_TYPE_ETHERNET))
        || ((parentIfType == VIR_INTERFACE_TYPE_BRIDGE)
            && (type != VIR_INTERFACE_TYPE_ETHERNET)
            && (type != VIR_INTERFACE_TYPE_BOND)
            && (type != VIR_INTERFACE_TYPE_VLAN))
        || (parentIfType == VIR_INTERFACE_TYPE_ETHERNET)
        || (parentIfType == VIR_INTERFACE_TYPE_VLAN))
        {
        virReportError(VIR_ERR_XML_ERROR,
                       _("interface has unsupported type '%1$s'"),
                       virInterfaceTypeToString(type));
        return NULL;
    }
    def->type = type;

    if (!(def->name = virXMLPropString(ctxt->node, "name"))) {
        virReportError(VIR_ERR_XML_ERROR, "%s",  _("interface has no name"));
        return NULL;
    }

    if (parentIfType == VIR_INTERFACE_TYPE_LAST) {
        /* only recognize these in toplevel bond interfaces */
        if (virInterfaceDefParseStartMode(def, ctxt) < 0)
            return NULL;
        if (virInterfaceDefParseMtu(def, ctxt) < 0)
            return NULL;
        if (virInterfaceDefParseIfAdressing(def, ctxt) < 0)
            return NULL;
    }

    if (type != VIR_INTERFACE_TYPE_BRIDGE) {
        /* link status makes no sense for a bridge */
        lnk = virXPathNode("./link", ctxt);
        if (lnk && virInterfaceLinkParseXML(lnk, &def->lnk) < 0)
            return NULL;
    }

    switch (type) {
        case VIR_INTERFACE_TYPE_ETHERNET: {
            char *mac = virXPathString("string(./mac/@address)", ctxt);
            if (mac != NULL)
                def->mac = mac;
            break;
        }
        case VIR_INTERFACE_TYPE_BRIDGE: {
            xmlNodePtr bridge;

            if (!(bridge = virXPathNode("./bridge[1]", ctxt))) {
                virReportError(VIR_ERR_XML_ERROR,
                               "%s", _("bridge interface misses the bridge element"));
                return NULL;
            }
            ctxt->node = bridge;
            if (virInterfaceDefParseBridge(def, ctxt) < 0)
                return NULL;
            break;
        }
        case VIR_INTERFACE_TYPE_BOND: {
            xmlNodePtr bond;

            if (!(bond = virXPathNode("./bond[1]", ctxt))) {
                virReportError(VIR_ERR_XML_ERROR,
                               "%s", _("bond interface misses the bond element"));
                return NULL;
            }
            ctxt->node = bond;
            if (virInterfaceDefParseBond(def, ctxt)  < 0)
                return NULL;
            break;
        }
        case VIR_INTERFACE_TYPE_VLAN: {
            xmlNodePtr vlan;

            if (!(vlan = virXPathNode("./vlan[1]", ctxt))) {
                virReportError(VIR_ERR_XML_ERROR,
                               "%s", _("vlan interface misses the vlan element"));
                return NULL;
            }
            ctxt->node = vlan;
            if (virInterfaceDefParseVlan(def, ctxt)  < 0)
                return NULL;
            break;
        }
        case VIR_INTERFACE_TYPE_LAST:
            return NULL;
    }

    return g_steal_pointer(&def);
}


virInterfaceDef *
virInterfaceDefParseString(const char *xmlStr,
                           unsigned int flags)
{
    g_autoptr(xmlDoc) xml = NULL;
    g_autoptr(xmlXPathContext) ctxt = NULL;
    bool validate = flags & VIR_INTERFACE_DEFINE_VALIDATE;

    if (!(xml = virXMLParse(NULL, xmlStr, _("(interface_definition)"),
                            "interface", &ctxt, "interface.rng", validate)))
        return NULL;

<<<<<<< HEAD
    if (!(ctxt = virXMLXPathContextNew(xml)))
        return NULL;

    /*解析interface对应的xml*/
    ctxt->node = root;
=======
>>>>>>> 92315661
    return virInterfaceDefParseXML(ctxt, VIR_INTERFACE_TYPE_LAST);
}


static int
virInterfaceBridgeDefFormat(virBuffer *buf,
                            const virInterfaceDef *def)
{
    size_t i;

    virBufferAddLit(buf, "<bridge");
    if (def->data.bridge.stp == 1)
        virBufferAddLit(buf, " stp='on'");
    else if (def->data.bridge.stp == 0)
        virBufferAddLit(buf, " stp='off'");
    if (def->data.bridge.delay != NULL)
        virBufferAsprintf(buf, " delay='%s'", def->data.bridge.delay);
    virBufferAddLit(buf, ">\n");
    virBufferAdjustIndent(buf, 2);

    for (i = 0; i < def->data.bridge.nbItf; i++) {
        if (virInterfaceDefDevFormat(buf, def->data.bridge.itf[i],
                                     VIR_INTERFACE_TYPE_BRIDGE) < 0)
            return -1;
    }

    virBufferAdjustIndent(buf, -2);
    virBufferAddLit(buf, "</bridge>\n");
    return 0;
}


static int
virInterfaceBondDefFormat(virBuffer *buf,
                          const virInterfaceDef *def)
{
    size_t i;

    virBufferAddLit(buf, "<bond");
    if (def->data.bond.mode == VIR_INTERFACE_BOND_BALRR)
        virBufferAddLit(buf, " mode='balance-rr'");
    else if (def->data.bond.mode == VIR_INTERFACE_BOND_ABACKUP)
        virBufferAddLit(buf, " mode='active-backup'");
    else if (def->data.bond.mode == VIR_INTERFACE_BOND_BALXOR)
        virBufferAddLit(buf, " mode='balance-xor'");
    else if (def->data.bond.mode == VIR_INTERFACE_BOND_BCAST)
        virBufferAddLit(buf, " mode='broadcast'");
    else if (def->data.bond.mode == VIR_INTERFACE_BOND_8023AD)
        virBufferAddLit(buf, " mode='802.3ad'");
    else if (def->data.bond.mode == VIR_INTERFACE_BOND_BALTLB)
        virBufferAddLit(buf, " mode='balance-tlb'");
    else if (def->data.bond.mode == VIR_INTERFACE_BOND_BALALB)
        virBufferAddLit(buf, " mode='balance-alb'");
    virBufferAddLit(buf, ">\n");
    virBufferAdjustIndent(buf, 2);

    if (def->data.bond.monit == VIR_INTERFACE_BOND_MONIT_MII) {
        virBufferAsprintf(buf, "<miimon freq='%d'",
                          def->data.bond.frequency);
        if (def->data.bond.downdelay > 0)
            virBufferAsprintf(buf, " downdelay='%d'", def->data.bond.downdelay);
        if (def->data.bond.updelay > 0)
            virBufferAsprintf(buf, " updelay='%d'", def->data.bond.updelay);
        if (def->data.bond.carrier == VIR_INTERFACE_BOND_MII_IOCTL)
            virBufferAddLit(buf, " carrier='ioctl'");
        else if (def->data.bond.carrier == VIR_INTERFACE_BOND_MII_NETIF)
            virBufferAddLit(buf, " carrier='netif'");
        virBufferAddLit(buf, "/>\n");
    } else if (def->data.bond.monit == VIR_INTERFACE_BOND_MONIT_ARP) {
        if (def->data.bond.target == NULL) {
            virReportError(VIR_ERR_INTERNAL_ERROR,
                           "%s", _("bond arp monitoring has no target"));
            return -1;
        }
        virBufferAsprintf(buf, "<arpmon interval='%d' target='%s'",
                          def->data.bond.interval, def->data.bond.target);
        if (def->data.bond.validate == VIR_INTERFACE_BOND_ARP_ACTIVE)
            virBufferAddLit(buf, " validate='active'");
        else if (def->data.bond.validate == VIR_INTERFACE_BOND_ARP_BACKUP)
            virBufferAddLit(buf, " validate='backup'");
        else if (def->data.bond.validate == VIR_INTERFACE_BOND_ARP_ALL)
            virBufferAddLit(buf, " validate='all'");
        virBufferAddLit(buf, "/>\n");
    }
    for (i = 0; i < def->data.bond.nbItf; i++) {
        if (virInterfaceDefDevFormat(buf, def->data.bond.itf[i],
                                     VIR_INTERFACE_TYPE_BOND) < 0)
            return -1;
    }

    virBufferAdjustIndent(buf, -2);
    virBufferAddLit(buf, "</bond>\n");
    return 0;
}


static int
virInterfaceVlanDefFormat(virBuffer *buf,
                          const virInterfaceDef *def)
{
    if (def->data.vlan.tag == NULL) {
        virReportError(VIR_ERR_INTERNAL_ERROR,
                       "%s", _("vlan misses the tag name"));
        return -1;
    }

    virBufferAsprintf(buf, "<vlan tag='%s'", def->data.vlan.tag);
    if (def->data.vlan.dev_name != NULL) {
        virBufferAddLit(buf, ">\n");
        virBufferAdjustIndent(buf, 2);
        virBufferAsprintf(buf, "<interface name='%s'/>\n",
                          def->data.vlan.dev_name);
        virBufferAdjustIndent(buf, -2);
        virBufferAddLit(buf, "</vlan>\n");
    } else {
        virBufferAddLit(buf, "/>\n");
    }
    return 0;
}


static int
virInterfaceProtocolDefFormat(virBuffer *buf,
                              const virInterfaceDef *def)
{
    size_t i, j;

    for (i = 0; i < def->nprotos; i++) {

        virBufferAsprintf(buf, "<protocol family='%s'>\n",
                          def->protos[i]->family);
        virBufferAdjustIndent(buf, 2);

        if (def->protos[i]->autoconf)
            virBufferAddLit(buf, "<autoconf/>\n");
        if (def->protos[i]->dhcp) {
            if (def->protos[i]->peerdns == 0)
                virBufferAddLit(buf, "<dhcp peerdns='no'/>\n");
            else if (def->protos[i]->peerdns == 1)
                virBufferAddLit(buf, "<dhcp peerdns='yes'/>\n");
            else
                virBufferAddLit(buf, "<dhcp/>\n");
        }

        for (j = 0; j < def->protos[i]->nips; j++) {
            if (def->protos[i]->ips[j]->address != NULL) {

                virBufferAsprintf(buf, "<ip address='%s'",
                                  def->protos[i]->ips[j]->address);
                if (def->protos[i]->ips[j]->prefix != 0) {
                    virBufferAsprintf(buf, " prefix='%d'",
                                      def->protos[i]->ips[j]->prefix);
                }
                virBufferAddLit(buf, "/>\n");
            }
        }
        if (def->protos[i]->gateway != NULL) {
            virBufferAsprintf(buf, "<route gateway='%s'/>\n",
                              def->protos[i]->gateway);
        }

        virBufferAdjustIndent(buf, -2);
        virBufferAddLit(buf, "</protocol>\n");
    }
    return 0;
}


static int
virInterfaceStartmodeDefFormat(virBuffer *buf,
                               virInterfaceStartMode startmode)
{
    const char *mode;
    switch (startmode) {
        case VIR_INTERFACE_START_UNSPECIFIED:
            return 0;
        case VIR_INTERFACE_START_NONE:
            mode = "none";
            break;
        case VIR_INTERFACE_START_ONBOOT:
            mode = "onboot";
            break;
        case VIR_INTERFACE_START_HOTPLUG:
            mode = "hotplug";
            break;
        default:
            virReportError(VIR_ERR_INTERNAL_ERROR,
                           "%s", _("virInterfaceDefFormat unknown startmode"));
            return -1;
    }
    virBufferAsprintf(buf, "<start mode='%s'/>\n", mode);
    return 0;
}


static int
virInterfaceDefDevFormat(virBuffer *buf,
                         const virInterfaceDef *def,
                         virInterfaceType parentIfType)
{
    const char *type = NULL;

    if (def == NULL) {
        virReportError(VIR_ERR_INTERNAL_ERROR,
                       "%s", _("virInterfaceDefFormat NULL def"));
        return -1;
    }

    if ((def->name == NULL) && (def->type != VIR_INTERFACE_TYPE_VLAN)) {
        virReportError(VIR_ERR_INTERNAL_ERROR,
                       "%s", _("virInterfaceDefFormat missing interface name"));
        return -1;
    }

    if (!(type = virInterfaceTypeToString(def->type))) {
        virReportError(VIR_ERR_INTERNAL_ERROR,
                       _("unexpected interface type %1$d"), def->type);
        return -1;
    }

    virBufferAsprintf(buf, "<interface type='%s' ", type);
    if (def->name != NULL)
        virBufferEscapeString(buf, "name='%s'", def->name);
    virBufferAddLit(buf, ">\n");
    virBufferAdjustIndent(buf, 2);

    if (parentIfType == VIR_INTERFACE_TYPE_LAST) {
        /* these elements are only valid on top-level interfaces - IP
         * address info ("protocol") only makes sense for the
         * top-level, and subordinate interfaces inherit the toplevel
         * setting for mtu and start mode, which cannot be overridden.
         */
        virInterfaceStartmodeDefFormat(buf, def->startmode);
        if (def->mtu)
            virBufferAsprintf(buf, "<mtu size='%d'/>\n", def->mtu);
        virInterfaceProtocolDefFormat(buf, def);
    }

    if (def->type != VIR_INTERFACE_TYPE_BRIDGE)
        virInterfaceLinkFormat(buf, &def->lnk);
    switch (def->type) {
        case VIR_INTERFACE_TYPE_ETHERNET:
            if (def->mac)
                virBufferAsprintf(buf, "<mac address='%s'/>\n", def->mac);
            break;
        case VIR_INTERFACE_TYPE_BRIDGE:
            if (virInterfaceBridgeDefFormat(buf, def) < 0)
                return -1;
            break;
        case VIR_INTERFACE_TYPE_BOND:
            if (virInterfaceBondDefFormat(buf, def) < 0)
                return -1;
            break;
        case VIR_INTERFACE_TYPE_VLAN:
            if (virInterfaceVlanDefFormat(buf, def) < 0)
                return -1;
            break;
    }

    virBufferAdjustIndent(buf, -2);
    virBufferAddLit(buf, "</interface>\n");

    return 0;
}


char *
virInterfaceDefFormat(const virInterfaceDef *def)
{
    g_auto(virBuffer) buf = VIR_BUFFER_INITIALIZER;

    if (virInterfaceDefDevFormat(&buf, def, VIR_INTERFACE_TYPE_LAST) < 0)
        return NULL;

    return virBufferContentAndReset(&buf);
}<|MERGE_RESOLUTION|>--- conflicted
+++ resolved
@@ -680,14 +680,7 @@
                             "interface", &ctxt, "interface.rng", validate)))
         return NULL;
 
-<<<<<<< HEAD
-    if (!(ctxt = virXMLXPathContextNew(xml)))
-        return NULL;
-
     /*解析interface对应的xml*/
-    ctxt->node = root;
-=======
->>>>>>> 92315661
     return virInterfaceDefParseXML(ctxt, VIR_INTERFACE_TYPE_LAST);
 }
 
