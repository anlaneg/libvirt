--- conflicted
+++ resolved
@@ -173,18 +173,13 @@
         return 1;
     }
 
-<<<<<<< HEAD
     //文件必须可执行
-    if (!virFileIsExecutable(path)) {
-        VIR_WARN("Non-executable hook script %s", path);
-=======
     dir_path = g_strdup_printf("%s.d", path);
     if ((ret = virDirOpenIfExists(&dir, dir_path)) < 0)
         return -1;
 
     if (!ret) {
         VIR_DEBUG("No hook script dir %s", dir_path);
->>>>>>> 4268e187
         return 0;
     }
 
