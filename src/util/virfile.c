/*
 * virfile.c: safer file handling
 *
 * Copyright (C) 2010-2014 Red Hat, Inc.
 * Copyright (C) 2010 IBM Corporation
 * Copyright (C) 2010 Stefan Berger
 * Copyright (C) 2010 Eric Blake
 *
 * This library is free software; you can redistribute it and/or
 * modify it under the terms of the GNU Lesser General Public
 * License as published by the Free Software Foundation; either
 * version 2.1 of the License, or (at your option) any later version.
 *
 * This library is distributed in the hope that it will be useful,
 * but WITHOUT ANY WARRANTY; without even the implied warranty of
 * MERCHANTABILITY or FITNESS FOR A PARTICULAR PURPOSE.  See the GNU
 * Lesser General Public License for more details.
 *
 * You should have received a copy of the GNU Lesser General Public
 * License along with this library.  If not, see
 * <http://www.gnu.org/licenses/>.
 *
 */

#include <config.h>
#include "internal.h"

#include <passfd.h>
#include <fcntl.h>
#include <pty.h>
#include <sys/stat.h>
#include <sys/types.h>
#include <sys/socket.h>
#include <sys/wait.h>
#if defined(HAVE_SYS_MOUNT_H)
# include <sys/mount.h>
#endif
#include <unistd.h>
#include <dirent.h>
#include <dirname.h>
#if defined HAVE_MNTENT_H && defined HAVE_GETMNTENT_R
# include <mntent.h>
#endif
#if HAVE_MMAP
# include <sys/mman.h>
#endif
#if HAVE_SYS_SYSCALL_H
# include <sys/syscall.h>
#endif
#if HAVE_SYS_ACL_H
# include <sys/acl.h>
#endif
#include <sys/file.h>

#ifdef __linux__
# if HAVE_LINUX_MAGIC_H
#  include <linux/magic.h>
# endif
# include <sys/statfs.h>
# if HAVE_DECL_LO_FLAGS_AUTOCLEAR
#  include <linux/loop.h>
# endif
# include <sys/ioctl.h>
# include <linux/cdrom.h>
#endif

#if HAVE_LIBATTR
# include <sys/xattr.h>
#endif

#include "configmake.h"
#include "intprops.h"
#include "viralloc.h"
#include "vircommand.h"
#include "virerror.h"
#include "virfile.h"
#include "virkmod.h"
#include "virlog.h"
#include "virprocess.h"
#include "virstring.h"
#include "virutil.h"

#include "c-ctype.h"
#include "areadlink.h"

#define VIR_FROM_THIS VIR_FROM_NONE

VIR_LOG_INIT("util.file");

int virFileClose(int *fdptr, virFileCloseFlags flags)
{
    int saved_errno = 0;
    int rc = 0;

    if (*fdptr < 0)
        return 0;

    if (flags & VIR_FILE_CLOSE_PRESERVE_ERRNO)
        saved_errno = errno;

    rc = close(*fdptr);

    if (!(flags & VIR_FILE_CLOSE_DONT_LOG)) {
        if (rc < 0) {
            if (errno == EBADF) {
                if (!(flags & VIR_FILE_CLOSE_IGNORE_EBADF))
                    VIR_WARN("Tried to close invalid fd %d", *fdptr);
            } else {
                char ebuf[1024] G_GNUC_UNUSED;
                VIR_DEBUG("Failed to close fd %d: %s",
                          *fdptr, virStrerror(errno, ebuf, sizeof(ebuf)));
            }
        } else {
            VIR_DEBUG("Closed fd %d", *fdptr);
        }
    }
    *fdptr = -1;

    if (flags & VIR_FILE_CLOSE_PRESERVE_ERRNO)
        errno = saved_errno;

    return rc;
}


int virFileFclose(FILE **file, bool preserve_errno)
{
    int saved_errno = 0;
    int rc = 0;

    if (*file) {
        if (preserve_errno)
            saved_errno = errno;
        rc = fclose(*file);
        *file = NULL;
        if (preserve_errno)
            errno = saved_errno;
    }

    return rc;
}


FILE *virFileFdopen(int *fdptr, const char *mode)
{
    FILE *file = NULL;

    if (*fdptr >= 0) {
        file = fdopen(*fdptr, mode);
        if (file)
            *fdptr = -1;
    } else {
        errno = EBADF;
    }

    return file;
}


/**
 * virFileDirectFdFlag:
 *
 * Returns 0 if the kernel can avoid file system cache pollution
 * without any additional flags, O_DIRECT if the original fd must be
 * opened in direct mode, or -1 if there is no support for bypassing
 * the file system cache.
 */
int
virFileDirectFdFlag(void)
{
    /* XXX For now, Linux posix_fadvise is not powerful enough to
     * avoid O_DIRECT.  */
    return O_DIRECT ? O_DIRECT : -1;
}

/* Opaque type for managing a wrapper around a fd.  For now,
 * read-write is not supported, just a single direction.  */
struct _virFileWrapperFd {
    bool closed; /* Whether virFileWrapperFdClose() has been already called */
    virCommandPtr cmd; /* Child iohelper process to do the I/O.  */
    char *err_msg; /* stderr of @cmd */
};

#ifndef WIN32
/**
 * virFileWrapperFdNew:
 * @fd: pointer to fd to wrap
 * @name: name of fd, for diagnostics
 * @flags: bitwise-OR of virFileWrapperFdFlags
 *
 * Update @fd so that it meets parameters requested by @flags.
 *
 * If VIR_FILE_WRAPPER_BYPASS_CACHE bit is set in @flags, @fd will be updated
 * in a way that all I/O to that file will bypass the system cache.  The
 * original fd must have been created with virFileDirectFdFlag() among the
 * flags to open().
 *
 * If VIR_FILE_WRAPPER_NON_BLOCKING bit is set in @flags, @fd will be updated
 * to ensure it properly supports non-blocking I/O, i.e., it will report
 * EAGAIN.
 *
 * This must be called after open() and optional fchown() or fchmod(), but
 * before any seek or I/O, and only on seekable fd.  The file must be O_RDONLY
 * (to read the entire existing file) or O_WRONLY (to write to an empty file).
 * In some cases, @fd is changed to a non-seekable pipe; in this case, the
 * caller must not do anything further with the original fd.
 *
 * On success, the new wrapper object is returned, which must be later
 * freed with virFileWrapperFdFree().  On failure, @fd is unchanged, an
 * error message is output, and NULL is returned.
 */
virFileWrapperFdPtr
virFileWrapperFdNew(int *fd, const char *name, unsigned int flags)
{
    virFileWrapperFdPtr ret = NULL;
    bool output = false;
    int pipefd[2] = { -1, -1 };
    int mode = -1;
    g_autofree char *iohelper_path = NULL;

    if (!flags) {
        virReportError(VIR_ERR_INTERNAL_ERROR, "%s",
                       _("invalid use with no flags"));
        return NULL;
    }

    /* XXX support posix_fadvise rather than O_DIRECT, if the kernel support
     * for that is decent enough. In that case, we will also need to
     * explicitly support VIR_FILE_WRAPPER_NON_BLOCKING since
     * VIR_FILE_WRAPPER_BYPASS_CACHE alone will no longer require spawning
     * iohelper.
     */

    if ((flags & VIR_FILE_WRAPPER_BYPASS_CACHE) && !O_DIRECT) {
        virReportError(VIR_ERR_INTERNAL_ERROR, "%s",
                       _("O_DIRECT unsupported on this platform"));
        return NULL;
    }

    if (VIR_ALLOC(ret) < 0)
        return NULL;

    mode = fcntl(*fd, F_GETFL);

    if (mode < 0) {
        virReportError(VIR_ERR_INTERNAL_ERROR, _("invalid fd %d for %s"),
                       *fd, name);
        goto error;
    } else if ((mode & O_ACCMODE) == O_WRONLY) {
        output = true;
    } else if ((mode & O_ACCMODE) != O_RDONLY) {
        virReportError(VIR_ERR_INTERNAL_ERROR, _("unexpected mode 0x%x for %s"),
                       mode & O_ACCMODE, name);
        goto error;
    }

    if (pipe2(pipefd, O_CLOEXEC) < 0) {
        virReportError(VIR_ERR_INTERNAL_ERROR,
                       _("unable to create pipe for %s"), name);
        goto error;
    }

    if (!(iohelper_path = virFileFindResource("libvirt_iohelper",
                                              abs_top_builddir "/src",
                                              LIBEXECDIR)))
        goto error;

    ret->cmd = virCommandNewArgList(iohelper_path, name, NULL);

    if (output) {
        virCommandSetInputFD(ret->cmd, pipefd[0]);
        virCommandSetOutputFD(ret->cmd, fd);
        virCommandAddArg(ret->cmd, "1");
    } else {
        virCommandSetInputFD(ret->cmd, *fd);
        virCommandSetOutputFD(ret->cmd, &pipefd[1]);
        virCommandAddArg(ret->cmd, "0");
    }

    /* In order to catch iohelper stderr, we must change
     * iohelper's env so virLog functions print to stderr
     */
    virCommandAddEnvPair(ret->cmd, "LIBVIRT_LOG_OUTPUTS", "1:stderr");
    virCommandSetErrorBuffer(ret->cmd, &ret->err_msg);
    virCommandDoAsyncIO(ret->cmd);

    if (virCommandRunAsync(ret->cmd, NULL) < 0)
        goto error;

    if (VIR_CLOSE(pipefd[!output]) < 0) {
        virReportError(VIR_ERR_INTERNAL_ERROR, "%s", _("unable to close pipe"));
        goto error;
    }

    VIR_FORCE_CLOSE(*fd);
    *fd = pipefd[output];
    return ret;

 error:
    VIR_FORCE_CLOSE(pipefd[0]);
    VIR_FORCE_CLOSE(pipefd[1]);
    virFileWrapperFdFree(ret);
    return NULL;
}
#else
virFileWrapperFdPtr
virFileWrapperFdNew(int *fd G_GNUC_UNUSED,
                    const char *name G_GNUC_UNUSED,
                    unsigned int fdflags G_GNUC_UNUSED)
{
    virReportError(VIR_ERR_INTERNAL_ERROR, "%s",
                   _("virFileWrapperFd unsupported on this platform"));
    return NULL;
}
#endif

/**
 * virFileWrapperFdClose:
 * @wfd: fd wrapper, or NULL
 *
 * If @wfd is valid, then ensure that I/O has completed, which may
 * include reaping a child process.  Return 0 if all data for the
 * wrapped fd is complete, or -1 on failure with an error emitted.
 * This function intentionally returns 0 when @wfd is NULL, so that
 * callers can conditionally create a virFileWrapperFd wrapper but
 * unconditionally call the cleanup code.  To avoid deadlock, only
 * call this after closing the fd resulting from virFileWrapperFdNew().
 *
 * This function can be safely called multiple times on the same @wfd.
 */
int
virFileWrapperFdClose(virFileWrapperFdPtr wfd)
{
    int ret;

    if (!wfd || wfd->closed)
        return 0;

    ret = virCommandWait(wfd->cmd, NULL);

    /* If the command used to process I/O has failed and produced some
     * messages on stderr, it's fair to assume those will be more
     * relevant to the user than whatever eg. QEMU can figure out on its
     * own having no knowledge of the fact a command is handling its I/O
     * in the first place, so it's okay if we end up discarding an
     * existing error here */
    if (ret < 0 && wfd->err_msg && *wfd->err_msg)
        virReportError(VIR_ERR_OPERATION_FAILED, "%s", wfd->err_msg);

    wfd->closed = true;

    return ret;
}

/**
 * virFileWrapperFdFree:
 * @wfd: fd wrapper, or NULL
 *
 * Free all remaining resources associated with @wfd.  If
 * virFileWrapperFdClose() was not previously called, then this may
 * discard some previous I/O.  To avoid deadlock, only call this after
 * closing the fd resulting from virFileWrapperFdNew().
 */
void
virFileWrapperFdFree(virFileWrapperFdPtr wfd)
{
    if (!wfd)
        return;

    VIR_FREE(wfd->err_msg);
    virCommandFree(wfd->cmd);
    VIR_FREE(wfd);
}


#ifndef WIN32

/**
 * virFileLock:
 * @fd: file descriptor to acquire the lock on
 * @shared: type of lock to acquire
 * @start: byte offset to start lock
 * @len: length of lock (0 to acquire entire remaining file from @start)
 * @waitForLock: wait for previously held lock or not
 *
 * Attempt to acquire a lock on the file @fd. If @shared
 * is true, then a shared lock will be acquired,
 * otherwise an exclusive lock will be acquired. If
 * the lock cannot be acquired, an error will be
 * returned. If @waitForLock is true, this will wait
 * for the lock if another process has already acquired it.
 *
 * The lock will be released when @fd is closed. The lock
 * will also be released if *any* other open file descriptor
 * pointing to the same underlying file is closed. As such
 * this function should not be relied on in multi-threaded
 * apps where other threads can be opening/closing arbitrary
 * files.
 *
 * Returns 0 on success, or -errno otherwise
 */
int virFileLock(int fd, bool shared, off_t start, off_t len, bool waitForLock)
{
    struct flock fl = {
        .l_type = shared ? F_RDLCK : F_WRLCK,
        .l_whence = SEEK_SET,
        .l_start = start,
        .l_len = len,
    };

    int cmd = waitForLock ? F_SETLKW : F_SETLK;

    if (fcntl(fd, cmd, &fl) < 0)
        return -errno;

    return 0;
}


/**
 * virFileUnlock:
 * @fd: file descriptor to release the lock on
 * @start: byte offset to start unlock
 * @len: length of lock (0 to release entire remaining file from @start)
 *
 * Release a lock previously acquired with virFileUnlock().
 * NB the lock will also be released if any open file descriptor
 * pointing to the same file as @fd is closed
 *
 * Returns 0 on success, or -errno on error
 */
int virFileUnlock(int fd, off_t start, off_t len)
{
    struct flock fl = {
        .l_type = F_UNLCK,
        .l_whence = SEEK_SET,
        .l_start = start,
        .l_len = len,
    };

    if (fcntl(fd, F_SETLK, &fl) < 0)
        return -errno;

    return 0;
}


/**
 * virFileFlock:
 * @fd: file descriptor to call flock on
 * @lock: true for lock, false for unlock
 * @shared: true if shared, false for exclusive, ignored if `@lock == false`
 *
 * This is just a simple wrapper around flock(2) that errors out on unsupported
 * platforms.
 *
 * The lock will be released when @fd is closed or this function is called with
 * `@lock == false`.
 *
 * Returns 0 on success, -1 otherwise (with errno set)
 */
int virFileFlock(int fd, bool lock, bool shared)
{
    if (lock)
        return flock(fd, shared ? LOCK_SH : LOCK_EX);

    return flock(fd, LOCK_UN);
}

#else

int virFileLock(int fd G_GNUC_UNUSED,
                bool shared G_GNUC_UNUSED,
                off_t start G_GNUC_UNUSED,
                off_t len G_GNUC_UNUSED,
                bool waitForLock G_GNUC_UNUSED)
{
    return -ENOSYS;
}


int virFileUnlock(int fd G_GNUC_UNUSED,
                  off_t start G_GNUC_UNUSED,
                  off_t len G_GNUC_UNUSED)
{
    return -ENOSYS;
}


int virFileFlock(int fd G_GNUC_UNUSED,
                 bool lock G_GNUC_UNUSED,
                 bool shared G_GNUC_UNUSED)
{
    errno = ENOSYS;
    return -1;
}

#endif


int
virFileRewrite(const char *path,
               mode_t mode,
               virFileRewriteFunc rewrite,
               const void *opaque)
{
    g_autofree char *newfile = NULL;
    int fd = -1;
    int ret = -1;

    if (virAsprintf(&newfile, "%s.new", path) < 0)
        goto cleanup;

    if ((fd = open(newfile, O_WRONLY | O_CREAT | O_TRUNC, mode)) < 0) {
        virReportSystemError(errno, _("cannot create file '%s'"),
                             newfile);
        goto cleanup;
    }

    if (rewrite(fd, opaque) < 0) {
        virReportSystemError(errno, _("cannot write data to file '%s'"),
                             newfile);
        goto cleanup;
    }

    if (fsync(fd) < 0) {
        virReportSystemError(errno, _("cannot sync file '%s'"),
                             newfile);
        goto cleanup;
    }

    if (VIR_CLOSE(fd) < 0) {
        virReportSystemError(errno, _("cannot save file '%s'"),
                             newfile);
        goto cleanup;
    }

    if (rename(newfile, path) < 0) {
        virReportSystemError(errno, _("cannot rename file '%s' as '%s'"),
                             newfile, path);
        goto cleanup;
    }

    ret = 0;

 cleanup:
    VIR_FORCE_CLOSE(fd);
    if (newfile)
        unlink(newfile);
    return ret;
}


static int
virFileRewriteStrHelper(int fd, const void *opaque)
{
    const char *data = opaque;

    if (safewrite(fd, data, strlen(data)) < 0)
        return -1;

    return 0;
}


int
virFileRewriteStr(const char *path,
                  mode_t mode,
                  const char *str)
{
    return virFileRewrite(path, mode,
                          virFileRewriteStrHelper, str);
}


int virFileTouch(const char *path, mode_t mode)
{
    int fd = -1;

    if ((fd = open(path, O_WRONLY | O_CREAT, mode)) < 0) {
        virReportSystemError(errno, _("cannot create file '%s'"),
                             path);
        return -1;
    }

    if (VIR_CLOSE(fd) < 0) {
        virReportSystemError(errno, _("cannot save file '%s'"),
                             path);
        VIR_FORCE_CLOSE(fd);
        return -1;
    }

    return 0;
}


#define MODE_BITS (S_ISUID | S_ISGID | S_ISVTX | S_IRWXU | S_IRWXG | S_IRWXO)

int virFileUpdatePerm(const char *path,
                      mode_t mode_remove,
                      mode_t mode_add)
{
    struct stat sb;
    mode_t mode;

    if (mode_remove & ~MODE_BITS || mode_add & ~MODE_BITS) {
        virReportError(VIR_ERR_INVALID_ARG, "%s", _("invalid mode"));
        return -1;
    }

    if (stat(path, &sb) < 0) {
        virReportSystemError(errno, _("cannot stat '%s'"), path);
        return -1;
    }

    mode = sb.st_mode & MODE_BITS;

    if ((mode & mode_remove) == 0 && (mode & mode_add) == mode_add)
        return 0;

    mode &= MODE_BITS ^ mode_remove;
    mode |= mode_add;

    if (chmod(path, mode) < 0) {
        virReportSystemError(errno, _("cannot change permission of '%s'"),
                             path);
        return -1;
    }

    return 0;
}


#if defined(__linux__) && HAVE_DECL_LO_FLAGS_AUTOCLEAR

# if HAVE_DECL_LOOP_CTL_GET_FREE

/* virFileLoopDeviceOpenLoopCtl() returns -1 when a real failure has occurred
 * while in the process of allocating or opening the loop device.  On success
 * we return 0 and modify the fd to the appropriate file descriptor.
 * If /dev/loop-control does not exist, we return 0 and do not set fd. */

static int virFileLoopDeviceOpenLoopCtl(char **dev_name, int *fd)
{
    int devnr;
    int ctl_fd;
    char *looppath = NULL;

    VIR_DEBUG("Opening loop-control device");
    if ((ctl_fd = open("/dev/loop-control", O_RDWR)) < 0) {
        if (errno == ENOENT)
            return 0;

        virReportSystemError(errno, "%s",
                             _("Unable to open /dev/loop-control"));
        return -1;
    }

    if ((devnr = ioctl(ctl_fd, LOOP_CTL_GET_FREE)) < 0) {
        virReportSystemError(errno, "%s",
                             _("Unable to get free loop device via ioctl"));
        close(ctl_fd);
        return -1;
    }
    close(ctl_fd);

    VIR_DEBUG("Found free loop device number %i", devnr);

    if (virAsprintf(&looppath, "/dev/loop%i", devnr) < 0)
        return -1;

    if ((*fd = open(looppath, O_RDWR)) < 0) {
        virReportSystemError(errno,
                             _("Unable to open %s"), looppath);
        VIR_FREE(looppath);
        return -1;
    }

    *dev_name = looppath;
    return 0;
}
# endif /* HAVE_DECL_LOOP_CTL_GET_FREE */

static int virFileLoopDeviceOpenSearch(char **dev_name)
{
    int fd = -1;
    DIR *dh = NULL;
    struct dirent *de;
    char *looppath = NULL;
    struct loop_info64 lo;
    int direrr;

    VIR_DEBUG("Looking for loop devices in /dev");

    if (virDirOpen(&dh, "/dev") < 0)
        goto cleanup;

    while ((direrr = virDirRead(dh, &de, "/dev")) > 0) {
        /* Checking 'loop' prefix is insufficient, since
         * new kernels have a dev named 'loop-control'
         */
        if (!STRPREFIX(de->d_name, "loop") ||
            !c_isdigit(de->d_name[4]))
            continue;

        if (virAsprintf(&looppath, "/dev/%s", de->d_name) < 0)
            goto cleanup;

        VIR_DEBUG("Checking up on device %s", looppath);
        if ((fd = open(looppath, O_RDWR)) < 0) {
            virReportSystemError(errno,
                                 _("Unable to open %s"), looppath);
            goto cleanup;
        }

        if (ioctl(fd, LOOP_GET_STATUS64, &lo) < 0) {
            /* Got a free device, return the fd */
            if (errno == ENXIO)
                goto cleanup;

            VIR_FORCE_CLOSE(fd);
            virReportSystemError(errno,
                                 _("Unable to get loop status on %s"),
                                 looppath);
            goto cleanup;
        }

        /* Oh well, try the next device */
        VIR_FORCE_CLOSE(fd);
        VIR_FREE(looppath);
    }
    if (direrr < 0)
        goto cleanup;
    virReportError(VIR_ERR_INTERNAL_ERROR, "%s",
                   _("Unable to find a free loop device in /dev"));

 cleanup:
    if (fd != -1) {
        VIR_DEBUG("Got free loop device %s %d", looppath, fd);
        *dev_name = looppath;
    } else {
        VIR_DEBUG("No free loop devices available");
        VIR_FREE(looppath);
    }
    VIR_DIR_CLOSE(dh);
    return fd;
}

static int virFileLoopDeviceOpen(char **dev_name)
{
    int loop_fd = -1;

# if HAVE_DECL_LOOP_CTL_GET_FREE
    if (virFileLoopDeviceOpenLoopCtl(dev_name, &loop_fd) < 0)
        return -1;

    VIR_DEBUG("Return from loop-control got fd %d", loop_fd);

    if (loop_fd >= 0)
        return loop_fd;
# endif /* HAVE_DECL_LOOP_CTL_GET_FREE */

    /* Without the loop control device we just use the old technique. */
    loop_fd = virFileLoopDeviceOpenSearch(dev_name);

    return loop_fd;
}

int virFileLoopDeviceAssociate(const char *file,
                               char **dev)
{
    int lofd = -1;
    int fsfd = -1;
    struct loop_info64 lo;
    g_autofree char *loname = NULL;
    int ret = -1;

    if ((lofd = virFileLoopDeviceOpen(&loname)) < 0)
        return -1;

    memset(&lo, 0, sizeof(lo));
    lo.lo_flags = LO_FLAGS_AUTOCLEAR;

    /* Set backing file name for LOOP_GET_STATUS64 queries */
    if (virStrncpy((char *) lo.lo_file_name, file,
                   strlen(file), LO_NAME_SIZE) < 0) {
        virReportSystemError(errno,
                             _("Unable to set backing file %s"), file);
        goto cleanup;
    }

    if ((fsfd = open(file, O_RDWR)) < 0) {
        virReportSystemError(errno,
                             _("Unable to open %s"), file);
        goto cleanup;
    }

    if (ioctl(lofd, LOOP_SET_FD, fsfd) < 0) {
        virReportSystemError(errno,
                             _("Unable to attach %s to loop device"),
                             file);
        goto cleanup;
    }

    if (ioctl(lofd, LOOP_SET_STATUS64, &lo) < 0) {
        virReportSystemError(errno, "%s",
                             _("Unable to mark loop device as autoclear"));

        if (ioctl(lofd, LOOP_CLR_FD, 0) < 0)
            VIR_WARN("Unable to detach %s from loop device", file);
        goto cleanup;
    }

    VIR_DEBUG("Attached loop device  %s %d to %s", file, lofd, loname);
    *dev = loname;
    loname = NULL;

    ret = 0;

 cleanup:
    VIR_FORCE_CLOSE(fsfd);
    if (ret == -1)
        VIR_FORCE_CLOSE(lofd);
    return lofd;
}


# define SYSFS_BLOCK_DIR "/sys/block"
# define NBD_DRIVER "nbd"


static int
virFileNBDDeviceIsBusy(const char *dev_name)
{
    g_autofree char *path = NULL;

    if (virAsprintf(&path, SYSFS_BLOCK_DIR "/%s/pid",
                    dev_name) < 0)
        return -1;

    if (!virFileExists(path)) {
        if (errno == ENOENT)
            return 0;
        else
            virReportSystemError(errno,
                                 _("Cannot check NBD device %s pid"),
                                 dev_name);
        return -1;
    }
    return 1;
}


static char *
virFileNBDDeviceFindUnused(void)
{
    DIR *dh;
    char *ret = NULL;
    struct dirent *de;
    int direrr;

    if (virDirOpen(&dh, SYSFS_BLOCK_DIR) < 0)
        return NULL;

    while ((direrr = virDirRead(dh, &de, SYSFS_BLOCK_DIR)) > 0) {
        if (STRPREFIX(de->d_name, "nbd")) {
            int rv = virFileNBDDeviceIsBusy(de->d_name);
            if (rv < 0)
                goto cleanup;
            if (rv == 0) {
                ignore_value(virAsprintf(&ret, "/dev/%s", de->d_name));
                goto cleanup;
            }
        }
    }
    if (direrr < 0)
        goto cleanup;
    virReportSystemError(EBUSY, "%s",
                         _("No free NBD devices"));

 cleanup:
    VIR_DIR_CLOSE(dh);
    return ret;
}

static bool
virFileNBDLoadDriver(void)
{
    if (virKModIsBlacklisted(NBD_DRIVER)) {
        virReportError(VIR_ERR_INTERNAL_ERROR, "%s",
                       _("Failed to load nbd module: "
                         "administratively prohibited"));
        return false;
    } else {
        g_autofree char *errbuf = NULL;

        if ((errbuf = virKModLoad(NBD_DRIVER, true))) {
            virReportError(VIR_ERR_INTERNAL_ERROR, "%s",
                           _("Failed to load nbd module"));
            return false;
        }
    }
    return true;
}

int virFileNBDDeviceAssociate(const char *file,
                              virStorageFileFormat fmt,
                              bool readonly,
                              char **dev)
{
    g_autofree char *nbddev = NULL;
    g_autofree char *qemunbd = NULL;
    g_autoptr(virCommand) cmd = NULL;
    const char *fmtstr = NULL;

    if (!virFileNBDLoadDriver())
        return -1;

    if (!(nbddev = virFileNBDDeviceFindUnused()))
        return -1;

    if (!(qemunbd = virFindFileInPath("qemu-nbd"))) {
        virReportSystemError(ENOENT, "%s",
                             _("Unable to find 'qemu-nbd' binary in $PATH"));
        return -1;
    }

    if (fmt > 0)
        fmtstr = virStorageFileFormatTypeToString(fmt);

    cmd = virCommandNew(qemunbd);

    /* Explicitly not trying to cope with old qemu-nbd which
     * lacked --format. We want to see a fatal error in that
     * case since it would be security flaw to continue */
    if (fmtstr)
        virCommandAddArgList(cmd, "--format", fmtstr, NULL);

    if (readonly)
        virCommandAddArg(cmd, "-r");

    virCommandAddArgList(cmd,
                         "-n", /* Don't cache in qemu-nbd layer */
                         "-c", nbddev,
                         file, NULL);

    /* qemu-nbd will daemonize itself */

    if (virCommandRun(cmd, NULL) < 0)
        return -1;

    VIR_DEBUG("Associated NBD device %s with file %s and format %s",
              nbddev, file, fmtstr);
    *dev = nbddev;
    nbddev = NULL;

    return 0;
}

#else /* __linux__ */

int virFileLoopDeviceAssociate(const char *file,
                               char **dev G_GNUC_UNUSED)
{
    virReportSystemError(ENOSYS,
                         _("Unable to associate file %s with loop device"),
                         file);
    *dev = NULL;
    return -1;
}

int virFileNBDDeviceAssociate(const char *file,
                              virStorageFileFormat fmt G_GNUC_UNUSED,
                              bool readonly G_GNUC_UNUSED,
                              char **dev G_GNUC_UNUSED)
{
    virReportSystemError(ENOSYS,
                         _("Unable to associate file %s with NBD device"),
                         file);
    return -1;
}

#endif /* __linux__ */


/**
 * virFileDeleteTree:
 *
 * Recursively deletes all files / directories
 * starting from the directory @dir. Does not
 * follow symlinks
 *
 * NB the algorithm is not efficient, and is subject to
 * race conditions which can be exploited by malicious
 * code. It should not be used in any scenarios where
 * performance is important, or security is critical.
 */
int virFileDeleteTree(const char *dir)
{
    DIR *dh;
    struct dirent *de;
    int ret = -1;
    int direrr;

    /* Silently return 0 if passed NULL or directory doesn't exist */
    if (!dir || !virFileExists(dir))
        return 0;

    if (virDirOpen(&dh, dir) < 0)
        return -1;

    while ((direrr = virDirRead(dh, &de, dir)) > 0) {
        g_autofree char *filepath = NULL;
        struct stat sb;

        if (virAsprintf(&filepath, "%s/%s",
                        dir, de->d_name) < 0)
            goto cleanup;

        if (lstat(filepath, &sb) < 0) {
            virReportSystemError(errno, _("Cannot access '%s'"),
                                 filepath);
            goto cleanup;
        }

        if (S_ISDIR(sb.st_mode)) {
            if (virFileDeleteTree(filepath) < 0)
                goto cleanup;
        } else {
            if (unlink(filepath) < 0 && errno != ENOENT) {
                virReportSystemError(errno,
                                     _("Cannot delete file '%s'"),
                                     filepath);
                goto cleanup;
            }
        }
    }
    if (direrr < 0)
        goto cleanup;

    if (rmdir(dir) < 0 && errno != ENOENT) {
        virReportSystemError(errno,
                             _("Cannot delete directory '%s'"),
                             dir);
        goto cleanup;
    }

    ret = 0;

 cleanup:
    VIR_DIR_CLOSE(dh);
    return ret;
}

/* Like read(), but restarts after EINTR.  Doesn't play
 * nicely with nonblocking FD and EAGAIN, in which case
 * you want to use bare read(). Or even use virSocket()
 * if the FD is related to a socket rather than a plain
 * file or pipe. */
ssize_t
saferead(int fd, void *buf, size_t count)
{
    size_t nread = 0;
    while (count > 0) {
        ssize_t r = read(fd, buf, count);
        if (r < 0 && errno == EINTR)
            continue;
        if (r < 0)
            return r;
        if (r == 0)
            return nread;
        buf = (char *)buf + r;
        count -= r;
        nread += r;
    }
    return nread;
}

/* Like write(), but restarts after EINTR. Doesn't play
 * nicely with nonblocking FD and EAGAIN, in which case
 * you want to use bare write(). Or even use virSocket()
 * if the FD is related to a socket rather than a plain
 * file or pipe. */
ssize_t
safewrite(int fd, const void *buf, size_t count)
{
    size_t nwritten = 0;
    while (count > 0) {
        ssize_t r = write(fd, buf, count);

        if (r < 0 && errno == EINTR)
            continue;
        if (r < 0)
            return r;
        if (r == 0)
            return nwritten;
        buf = (const char *)buf + r;
        count -= r;
        nwritten += r;
    }
    return nwritten;
}

#ifdef HAVE_POSIX_FALLOCATE
static int
safezero_posix_fallocate(int fd, off_t offset, off_t len)
{
    int ret = posix_fallocate(fd, offset, len);
    if (ret == 0)
        return 0;
    errno = ret;
    return -1;
}
#else /* !HAVE_POSIX_FALLOCATE */
static int
safezero_posix_fallocate(int fd G_GNUC_UNUSED,
                         off_t offset G_GNUC_UNUSED,
                         off_t len G_GNUC_UNUSED)
{
    return -2;
}
#endif /* !HAVE_POSIX_FALLOCATE */

#if HAVE_SYS_SYSCALL_H && defined(SYS_fallocate)
static int
safezero_sys_fallocate(int fd,
                       off_t offset,
                       off_t len)
{
    return syscall(SYS_fallocate, fd, 0, offset, len);
}
#else /* !HAVE_SYS_SYSCALL_H || !defined(SYS_fallocate) */
static int
safezero_sys_fallocate(int fd G_GNUC_UNUSED,
                       off_t offset G_GNUC_UNUSED,
                       off_t len G_GNUC_UNUSED)
{
    return -2;
}
#endif /* !HAVE_SYS_SYSCALL_H || !defined(SYS_fallocate) */

#ifdef HAVE_MMAP
static int
safezero_mmap(int fd, off_t offset, off_t len)
{
    int r;
    char *buf;
    static long pagemask;
    off_t map_skip;

    /* align offset and length, rounding offset down and length up */
    if (pagemask == 0)
        pagemask = ~(virGetSystemPageSize() - 1);
    map_skip = offset - (offset & pagemask);

    /* memset wants the mmap'ed file to be present on disk so create a
     * sparse file
     */
    r = ftruncate(fd, offset + len);
    if (r < 0)
        return -1;

    buf = mmap(NULL, len + map_skip, PROT_READ | PROT_WRITE, MAP_SHARED,
               fd, offset - map_skip);
    if (buf != MAP_FAILED) {
        memset(buf + map_skip, 0, len);
        munmap(buf, len + map_skip);

        return 0;
    }

    /* fall back to writing zeroes using safewrite if mmap fails (for
     * example because of virtual memory limits) */
    return -2;
}
#else /* !HAVE_MMAP */
static int
safezero_mmap(int fd G_GNUC_UNUSED,
              off_t offset G_GNUC_UNUSED,
              off_t len G_GNUC_UNUSED)
{
    return -2;
}
#endif /* !HAVE_MMAP */

static int
safezero_slow(int fd, off_t offset, off_t len)
{
    int r;
    g_autofree char *buf = NULL;
    unsigned long long remain, bytes;

    if (lseek(fd, offset, SEEK_SET) < 0)
        return -1;

    /* Split up the write in small chunks so as not to allocate lots of RAM */
    remain = len;
    bytes = MIN(1024 * 1024, len);

    r = VIR_ALLOC_N(buf, bytes);
    if (r < 0) {
        errno = ENOMEM;
        return -1;
    }

    while (remain) {
        if (bytes > remain)
            bytes = remain;

        r = safewrite(fd, buf, bytes);
        if (r < 0)
            return -1;

        /* safewrite() guarantees all data will be written */
        remain -= bytes;
    }
    return 0;
}

int safezero(int fd, off_t offset, off_t len)
{
    int ret;

    ret = safezero_posix_fallocate(fd, offset, len);
    if (ret != -2)
        return ret;

    if (safezero_sys_fallocate(fd, offset, len) == 0)
        return 0;

    ret = safezero_mmap(fd, offset, len);
    if (ret != -2)
        return ret;
    return safezero_slow(fd, offset, len);
}

int virFileAllocate(int fd, off_t offset, off_t len)
{
    int ret;

    ret = safezero_posix_fallocate(fd, offset, len);
    if (ret != -2)
        return ret;

    return safezero_sys_fallocate(fd, offset, len);
}

#if defined HAVE_MNTENT_H && defined HAVE_GETMNTENT_R
/* search /proc/mounts for mount point of *type; return pointer to
 * malloc'ed string of the path if found, otherwise return NULL
 * with errno set to an appropriate value.
 */
char *
virFileFindMountPoint(const char *type)
{
    FILE *f;
    struct mntent mb;
    char mntbuf[1024];
    char *ret = NULL;

    f = setmntent("/proc/mounts", "r");
    if (!f)
        return NULL;

    while (getmntent_r(f, &mb, mntbuf, sizeof(mntbuf))) {
        if (STREQ(mb.mnt_type, type)) {
            ret = g_strdup(mb.mnt_dir);
            goto cleanup;
        }
    }

    if (!ret)
        errno = ENOENT;

 cleanup:
    endmntent(f);

    return ret;
}

#else /* defined HAVE_MNTENT_H && defined HAVE_GETMNTENT_R */

char *
virFileFindMountPoint(const char *type G_GNUC_UNUSED)
{
    errno = ENOSYS;

    return NULL;
}

#endif /* defined HAVE_MNTENT_H && defined HAVE_GETMNTENT_R */

int
virBuildPathInternal(char **path, ...)
{
    char *path_component = NULL;
    virBuffer buf = VIR_BUFFER_INITIALIZER;
    va_list ap;
    int ret = 0;

    va_start(ap, path);

    //取首个参数，并添加进buf中
    path_component = va_arg(ap, char *);
    virBufferAdd(&buf, path_component, -1);

    //一直取参，并添加‘／’构造path
    while ((path_component = va_arg(ap, char *)) != NULL) {
        virBufferAddChar(&buf, '/');
        virBufferAdd(&buf, path_component, -1);
    }

    va_end(ap);

    //获取构造好的path
    *path = virBufferContentAndReset(&buf);
    if (*path == NULL)
        ret = -1;

    return ret;
}

/* Like gnulib's fread_file, but read no more than the specified maximum
   number of bytes.  If the length of the input is <= max_len, and
   upon error while reading that data, it works just like fread_file.  */
static char *
saferead_lim(int fd, size_t max_len, size_t *length)
{
    char *buf = NULL;
    size_t alloc = 0;
    size_t size = 0;
    int save_errno;

    for (;;) {
        int count;
        int requested;

        if (size + BUFSIZ + 1 > alloc) {
            alloc += alloc / 2;
            if (alloc < size + BUFSIZ + 1)
                alloc = size + BUFSIZ + 1;

            if (VIR_REALLOC_N(buf, alloc) < 0) {
                save_errno = errno;
                break;
            }
        }

        /* Ensure that (size + requested <= max_len); */
        requested = MIN(size < max_len ? max_len - size : 0,
                        alloc - size - 1);
        count = saferead(fd, buf + size, requested);
        size += count;

        if (count != requested || requested == 0) {
            save_errno = errno;
            if (count < 0)
                break;
            buf[size] = '\0';
            *length = size;
            return buf;
        }
    }

    VIR_FREE(buf);
    errno = save_errno;
    return NULL;
}


/* A wrapper around saferead_lim that merely stops reading at the
 * specified maximum size.  */
int
virFileReadHeaderFD(int fd, int maxlen, char **buf)
{
    size_t len;
    char *s;

    if (maxlen <= 0) {
        errno = EINVAL;
        return -1;
    }
    s = saferead_lim(fd, maxlen, &len);
    if (s == NULL)
        return -1;
    *buf = s;
    return len;
}


int
virFileReadHeaderQuiet(const char *path,
                       int maxlen,
                       char **buf)
{
    int fd;
    int len;

    fd = open(path, O_RDONLY);
    if (fd < 0)
        return -1;

    len = virFileReadHeaderFD(fd, maxlen, buf);
    VIR_FORCE_CLOSE(fd);

    return len;
}


/* A wrapper around saferead_lim that maps a failure due to
   exceeding the maximum size limitation to EOVERFLOW.  */
int
virFileReadLimFD(int fd, int maxlen/*读取的最大长度*/, char **buf)
{
    size_t len;
    char *s;

    if (maxlen <= 0) {
        errno = EINVAL;
        return -1;
    }
    s = saferead_lim(fd, maxlen+1, &len);
    if (s == NULL)
        return -1;
    if (len > maxlen || (int)len != len) {
        VIR_FREE(s);
        /* There was at least one byte more than MAXLEN.
           Set errno accordingly. */
        errno = EOVERFLOW;
        return -1;
    }
    *buf = s;
    return len;
}

//读文件的内容到buf
int
virFileReadAll(const char *path, int maxlen/*读取的最大长度*/, char **buf)
{
	//打开文件
    int fd = open(path, O_RDONLY);
    if (fd < 0) {
        virReportSystemError(errno, _("Failed to open file '%s'"), path);
        return -1;
    }

    int len = virFileReadLimFD(fd, maxlen, buf);
    VIR_FORCE_CLOSE(fd);
    if (len < 0) {
        virReportSystemError(errno, _("Failed to read file '%s'"), path);
        return -1;
    }

    return len;
}

int
virFileReadAllQuiet(const char *path, int maxlen, char **buf)
{
    int fd = open(path, O_RDONLY);
    if (fd < 0)
        return -errno;

    int len = virFileReadLimFD(fd, maxlen, buf);
    VIR_FORCE_CLOSE(fd);
    if (len < 0)
        return -errno;

    return len;
}

/* Read @file into preallocated buffer @buf of size @len.
 * Return value is -errno in case of errors and size
 * of data read (no trailing zero) in case of success.
 * If there is more data then @len - 1 then data will be
 * truncated. */
int
virFileReadBufQuiet(const char *file, char *buf, int len)
{
    int fd;
    ssize_t sz;

    fd = open(file, O_RDONLY);
    if (fd < 0)
        return -errno;

    sz = saferead(fd, buf, len - 1);
    VIR_FORCE_CLOSE(fd);
    if (sz < 0)
        return -errno;

    buf[sz] = '\0';
    return sz;
}

/* Truncate @path and write @str to it.  If @mode is 0, ensure that
   @path exists; otherwise, use @mode if @path must be created.
   Return 0 for success, nonzero for failure.
   Be careful to preserve any errno value upon failure. */
int
virFileWriteStr(const char *path, const char *str, mode_t mode)
{
    int fd;

    if (mode)
        fd = open(path, O_WRONLY|O_TRUNC|O_CREAT, mode);
    else
        fd = open(path, O_WRONLY|O_TRUNC);
    if (fd == -1)
        return -1;

    if (safewrite(fd, str, strlen(str)) < 0) {
        VIR_FORCE_CLOSE(fd);
        return -1;
    }

    /* Use errno from failed close only if there was no write error.  */
    if (VIR_CLOSE(fd) != 0)
        return -1;

    return 0;
}

#define SAME_INODE(Stat_buf_1, Stat_buf_2) \
  ((Stat_buf_1).st_ino == (Stat_buf_2).st_ino \
   && (Stat_buf_1).st_dev == (Stat_buf_2).st_dev)

/* Return nonzero if checkLink and checkDest
 * refer to the same file.  Otherwise, return 0.
 */
int
virFileLinkPointsTo(const char *checkLink,
                    const char *checkDest)
{
    struct stat src_sb;
    struct stat dest_sb;

    return (stat(checkLink, &src_sb) == 0
            && stat(checkDest, &dest_sb) == 0
            && SAME_INODE(src_sb, dest_sb));
}


/* Return positive if checkLink (residing within directory if not
 * absolute) and checkDest refer to the same file.  Otherwise, return
 * -1 on allocation failure (error reported), or 0 if not the same
 * (silent).
 */
int
virFileRelLinkPointsTo(const char *directory,
                       const char *checkLink,
                       const char *checkDest)
{
    g_autofree char *candidate = NULL;

    if (*checkLink == '/')
        return virFileLinkPointsTo(checkLink, checkDest);
    if (!directory) {
        virReportError(VIR_ERR_INTERNAL_ERROR,
                       _("cannot resolve '%s' without starting directory"),
                       checkLink);
        return -1;
    }
    if (virAsprintf(&candidate, "%s/%s", directory, checkLink) < 0)
        return -1;
    return virFileLinkPointsTo(candidate, checkDest);
}


static int
virFileResolveLinkHelper(const char *linkpath,
                         bool intermediatePaths,
                         char **resultpath)
{
    struct stat st;

    *resultpath = NULL;

    /* We don't need the full canonicalization of intermediate
     * directories, if linkpath is absolute and the basename is
     * already a non-symlink.  */
    if (IS_ABSOLUTE_FILE_NAME(linkpath) && !intermediatePaths) {
        if (lstat(linkpath, &st) < 0)
            return -1;

        if (!S_ISLNK(st.st_mode)) {
            *resultpath = g_strdup(linkpath);
            return 0;
        }
    }

    *resultpath = virFileCanonicalizePath(linkpath);

    return *resultpath == NULL ? -1 : 0;
}

/*
 * Attempt to resolve a symbolic link, returning an
 * absolute path where only the last component is guaranteed
 * not to be a symlink.
 *
 * Return 0 if path was not a symbolic, or the link was
 * resolved. Return -1 with errno set upon error
 */
int
virFileResolveLink(const char *linkpath, char **resultpath)
{
    return virFileResolveLinkHelper(linkpath, false, resultpath);
}

/*
 * Attempt to resolve a symbolic link, returning an
 * absolute path where every component is guaranteed
 * not to be a symlink.
 *
 * Return 0 if path was not a symbolic, or the link was
 * resolved. Return -1 with errno set upon error
 */
int
virFileResolveAllLinks(const char *linkpath, char **resultpath)
{
    return virFileResolveLinkHelper(linkpath, true, resultpath);
}

/*
 * Check whether the given file is a link.
 * Returns 1 in case of the file being a link, 0 in case it is not
 * a link and the negative errno in all other cases.
 */
int
virFileIsLink(const char *linkpath)
{
    struct stat st;

    if (lstat(linkpath, &st) < 0)
        return -errno;

    return S_ISLNK(st.st_mode) != 0;
}

/*
 * Read where symlink is pointing to.
 *
 * Returns 0 on success (@linkpath is a successfully read link),
 *        -1 with errno set upon error.
 */
int
virFileReadLink(const char *linkpath, char **resultpath)
{
    return (*resultpath = areadlink(linkpath)) ? 0 : -1;
}

/*
 * Finds a requested executable file in the PATH env. e.g.:
 * "qemu-img" will return "/usr/bin/qemu-img"
 *
 * You must free the result
 */
char *
virFindFileInPath(const char *file)
{
	//在PATH中查找file文件对应的可执行文件路径，
	//例如qemu-img返回/usr/bin/qemu-img
    const char *origpath = NULL;
    char *path = NULL;
    char *pathiter;
    char *pathseg;
    char *fullpath = NULL;

    if (file == NULL)
        return NULL;

    /* if we are passed an absolute path (starting with /), return a
     * copy of that path, after validating that it is executable
     */
    if (IS_ABSOLUTE_FILE_NAME(file)) {
        //绝对路径，直接检查文件是否可执行
        char *ret = NULL;
        if (virFileIsExecutable(file))
<<<<<<< HEAD
            //文件可执行，strdup一份数据
            ignore_value(VIR_STRDUP_QUIET(ret, file));
=======
            ret = g_strdup(file);
>>>>>>> bf0e7bde
        return ret;
    }

    /* If we are passed an anchored path (containing a /), then there
     * is no path search - it must exist in the current directory
     */
    if (strchr(file, '/')) {
        //将相对路径变更为绝对路径
        if (virFileIsExecutable(file))
            ignore_value(virFileAbsPath(file, &path));
        return path;
    }

    //在PATH对应的路径中查找，并返回绝对路径
    /* copy PATH env so we can tweak it */
    origpath = getenv("PATH");
    if (!origpath)
        origpath = "/bin:/usr/bin";
    path = g_strdup(origpath);

    /* for each path segment, append the file to search for and test for
     * it. return it if found.
     */
    pathiter = path;
    while ((pathseg = strsep(&pathiter, ":")) != NULL) {
        if (virAsprintf(&fullpath, "%s/%s", pathseg, file) < 0 ||
            virFileIsExecutable(fullpath))
            break;
        VIR_FREE(fullpath);
    }

    VIR_FREE(path);
    return fullpath;
}


static bool useDirOverride;

/**
 * virFileFindResourceFull:
 * @filename: libvirt distributed filename without any path
 * @prefix: optional string to prepend to filename
 * @suffix: optional string to append to filename
 * @builddir: location of the filename in the build tree including
 *            abs_top_srcdir or abs_top_builddir prefix
 * @installdir: location of the installed binary
 * @envname: environment variable used to override all dirs
 *
 * A helper which will return a path to @filename within
 * the current build tree, if the calling binary is being
 * run from the source tree. Otherwise it will return the
 * path in the installed location.
 *
 * Note that this function does not actually check whether
 * the file exists on disk, it merely builds the fully
 * qualified path where it is supposed to exist.
 *
 * If @envname is non-NULL it will override all other
 * directory lookup.
 *
 * Only use this with @filename files that are part of
 * the libvirt tree, not 3rd party binaries/files.
 *
 * Returns the resolved path (caller frees) or NULL on error
 */
char *
virFileFindResourceFull(const char *filename,
                        const char *prefix,
                        const char *suffix,
                        const char *builddir,
                        const char *installdir,
                        const char *envname)
{
    char *ret = NULL;
    const char *envval = envname ? getenv(envname) : NULL;
    const char *path;

    if (!prefix)
        prefix = "";
    if (!suffix)
        suffix = "";

    if (envval)
        path = envval;
    else if (useDirOverride)
        path = builddir;
    else
        path = installdir;

    if (virAsprintf(&ret, "%s/%s%s%s", path, prefix, filename, suffix) < 0)
        return NULL;

    VIR_DEBUG("Resolved '%s' to '%s'", filename, ret);
    return ret;
}

char *
virFileFindResource(const char *filename,
                    const char *builddir,
                    const char *installdir)
{
    return virFileFindResourceFull(filename, NULL, NULL, builddir, installdir, NULL);
}


/**
 * virFileActivateDirOverrideForProg:
 * @argv0: argv[0] of the calling program
 *
 * Look at @argv0 and try to detect if running from
 * a build directory, by looking for a 'lt-' prefix
 * on the binary name, or '/.libs/' in the path
 */
void
virFileActivateDirOverrideForProg(const char *argv0)
{
    char *file = strrchr(argv0, '/');
    if (!file || file[1] == '\0')
        return;
    file++;
    if (STRPREFIX(file, "lt-") ||
        strstr(argv0, "/.libs/")) {
        useDirOverride = true;
        VIR_DEBUG("Activating build dir override for %s", argv0);
    }
}


/**
 * virFileActivateDirOverrideForLib:
 *
 * Look for LIBVIRT_DIR_OVERRIDE env var to see if we should find files from
 * the build/src tree instead of install tree.
 */
void
virFileActivateDirOverrideForLib(void)
{
    if (getenv("LIBVIRT_DIR_OVERRIDE") != NULL)
        useDirOverride = true;
}


/**
 * virFileLength:
 * @path: full path of the file
 * @fd: open file descriptor for file (or -1 to use @path)
 *
 * If fd >= 0, return the length of the open file indicated by @fd.
 * If fd < 0 (i.e. -1) return the length of the file indicated by
 * @path.
 *
 * Returns the length, or -1 if the file doesn't
 * exist or its info was inaccessible. No error is logged.
 */
off_t
virFileLength(const char *path, int fd)
{
    struct stat s;

    if (fd >= 0) {
        if (fstat(fd, &s) < 0)
            return -1;
    } else {
        if (stat(path, &s) < 0)
            return -1;
    }

    if (!S_ISREG(s.st_mode))
       return -1;

    return s.st_size;

}


bool
virFileIsDir(const char *path)
{
    struct stat s;
    return (stat(path, &s) == 0) && S_ISDIR(s.st_mode);
}


bool
virFileIsRegular(const char *path)
{
    struct stat s;
    return (stat(path, &s) == 0) && S_ISREG(s.st_mode);
}


/**
 * virFileExists: Check for presence of file
 * @path: Path of file to check
 *
 * Returns true if the file exists, false if it doesn't, setting errno
 * appropriately.
 */
bool
virFileExists(const char *path)
{
	//检查所给的目录或者文件是否存在
    return access(path, F_OK) == 0;
}

/* Check that a file is regular and has executable bits.  If false is
 * returned, errno is valid.
 *
 * Note: In the presence of ACLs, this may return true for a file that
 * would actually fail with EACCES for a given user, or false for a
 * file that the user could actually execute, but setups with ACLs
 * that weird are unusual. */
bool
virFileIsExecutable(const char *file)
{
	//检查所给文件是否可执行
    struct stat sb;

    /* We would also want to check faccessat if we cared about ACLs,
     * but we don't.  */
    if (stat(file, &sb) < 0)
        return false;
    if (S_ISREG(sb.st_mode) && (sb.st_mode & 0111) != 0)
        return true;
    errno = S_ISDIR(sb.st_mode) ? EISDIR : EACCES;
    return false;
}


/*
 * Check that a file refers to a mount point. Trick is that for
 * a mount point, the st_dev field will differ from the parent
 * directory.
 *
 * Note that this will not detect bind mounts of dirs/files,
 * only true filesystem mounts.
 */
int virFileIsMountPoint(const char *file)
{
    g_autofree char *parent = NULL;
    int ret;
    struct stat sb1, sb2;

    if (!(parent = mdir_name(file))) {
        virReportOOMError();
        return -1;
    }

    VIR_DEBUG("Comparing '%s' to '%s'", file, parent);

    if (stat(file, &sb1) < 0) {
        if (errno == ENOENT)
            return 0;
        else
            virReportSystemError(errno,
                                 _("Cannot stat '%s'"),
                                 file);
        return -1;
    }

    if (stat(parent, &sb2) < 0) {
        virReportSystemError(errno,
                             _("Cannot stat '%s'"),
                             parent);
        return -1;
    }

    if (!S_ISDIR(sb1.st_mode))
        return 0;

    ret = sb1.st_dev != sb2.st_dev;
    VIR_DEBUG("Is mount %d", ret);

    return ret;
}


#if defined(__linux__)
/**
 * virFileIsCDROM:
 * @path: File to check
 *
 * Returns 1 if @path is a cdrom device 0 if it is not a cdrom and -1 on
 * error. 'errno' of the failure is preserved and no libvirt errors are
 * reported.
 */
int
virFileIsCDROM(const char *path)
{
    struct stat st;
    VIR_AUTOCLOSE fd = -1;

    if ((fd = open(path, O_RDONLY | O_NONBLOCK)) < 0)
        return -1;

    if (fstat(fd, &st) < 0)
        return -1;

    if (!S_ISBLK(st.st_mode))
        return 0;

    /* Attempt to detect via a CDROM specific ioctl */
    if (ioctl(fd, CDROM_DRIVE_STATUS, CDSL_CURRENT) >= 0)
        return 1;

    return 0;
}

#else

int
virFileIsCDROM(const char *path)
{
    if (STRPREFIX(path, "/dev/cd") ||
        STRPREFIX(path, "/dev/acd"))
        return 1;

    return 0;
}

#endif /* defined(__linux__) */


#if defined HAVE_MNTENT_H && defined HAVE_GETMNTENT_R
static int
virFileGetMountSubtreeImpl(const char *mtabpath,
                           const char *prefix,
                           char ***mountsret,
                           size_t *nmountsret,
                           bool reverse)
{
    FILE *procmnt;
    struct mntent mntent;
    char mntbuf[1024];
    int ret = -1;
    char **mounts = NULL;
    size_t nmounts = 0;

    VIR_DEBUG("prefix=%s", prefix);

    *mountsret = NULL;
    *nmountsret = 0;

    if (!(procmnt = setmntent(mtabpath, "r"))) {
        virReportSystemError(errno,
                             _("Failed to read %s"), mtabpath);
        return -1;
    }

    while (getmntent_r(procmnt, &mntent, mntbuf, sizeof(mntbuf)) != NULL) {
        if (!(STREQ(mntent.mnt_dir, prefix) ||
              (STRPREFIX(mntent.mnt_dir, prefix) &&
               mntent.mnt_dir[strlen(prefix)] == '/')))
            continue;

        if (VIR_EXPAND_N(mounts, nmounts, nmounts ? 1 : 2) < 0)
            goto cleanup;
        mounts[nmounts - 2] = g_strdup(mntent.mnt_dir);
    }

    if (mounts)
        qsort(mounts, nmounts - 1, sizeof(mounts[0]),
              reverse ? virStringSortRevCompare : virStringSortCompare);

    *mountsret = mounts;
    *nmountsret = nmounts ? nmounts - 1 : 0;
    ret = 0;

 cleanup:
    if (ret < 0)
        virStringListFree(mounts);
    endmntent(procmnt);
    return ret;
}
#else /* ! defined HAVE_MNTENT_H && defined HAVE_GETMNTENT_R */
static int
virFileGetMountSubtreeImpl(const char *mtabpath G_GNUC_UNUSED,
                           const char *prefix G_GNUC_UNUSED,
                           char ***mountsret G_GNUC_UNUSED,
                           size_t *nmountsret G_GNUC_UNUSED,
                           bool reverse G_GNUC_UNUSED)
{
    virReportSystemError(ENOSYS, "%s",
                         _("Unable to determine mount table on this platform"));
    return -1;
}
#endif /* ! defined HAVE_MNTENT_H && defined HAVE_GETMNTENT_R */

/**
 * virFileGetMountSubtree:
 * @mtabpath: mount file to parser (eg /proc/mounts)
 * @prefix: mount path prefix to match
 * @mountsret: allocated and filled with matching mounts
 * @nmountsret: filled with number of matching mounts, not counting NULL terminator
 *
 * Return the list of mounts from @mtabpath which contain
 * the path @prefix, sorted alphabetically.
 *
 * The @mountsret array will be NULL terminated and should
 * be freed with virStringListFree
 *
 * Returns 0 on success, -1 on error
 */
int virFileGetMountSubtree(const char *mtabpath,
                           const char *prefix,
                           char ***mountsret,
                           size_t *nmountsret)
{
    return virFileGetMountSubtreeImpl(mtabpath, prefix, mountsret, nmountsret, false);
}

/**
 * virFileGetMountReverseSubtree:
 * @mtabpath: mount file to parser (eg /proc/mounts)
 * @prefix: mount path prefix to match
 * @mountsret: allocated and filled with matching mounts
 * @nmountsret: filled with number of matching mounts, not counting NULL terminator
 *
 * Return the list of mounts from @mtabpath which contain
 * the path @prefix, reverse-sorted alphabetically.
 *
 * The @mountsret array will be NULL terminated and should
 * be freed with virStringListFree
 *
 * Returns 0 on success, -1 on error
 */
int virFileGetMountReverseSubtree(const char *mtabpath,
                                  const char *prefix,
                                  char ***mountsret,
                                  size_t *nmountsret)
{
    return virFileGetMountSubtreeImpl(mtabpath, prefix, mountsret, nmountsret, true);
}

#ifndef WIN32
/* Check that a file is accessible under certain
 * user & gid.
 * @mode can be F_OK, or a bitwise combination of R_OK, W_OK, and X_OK.
 * see 'man access' for more details.
 * Returns 0 on success, -1 on fail with errno set.
 */
int
virFileAccessibleAs(const char *path, int mode,
                    uid_t uid, gid_t gid)
{
    pid_t pid = 0;
    int status, ret = 0;
    g_autofree gid_t *groups = NULL;
    int ngroups;

    if (uid == geteuid() &&
        gid == getegid())
        return access(path, mode);

    ngroups = virGetGroupList(uid, gid, &groups);
    if (ngroups < 0)
        return -1;

    pid = virFork();

    if (pid < 0)
        return -1;

    if (pid) { /* parent */
        if (virProcessWait(pid, &status, false) < 0) {
            /* virProcessWait() already reported error */
            errno = EINTR;
            return -1;
        }

        if (status) {
            errno = status;
            return -1;
        }

        return 0;
    }

    if (virSetUIDGID(uid, gid, groups, ngroups) < 0) {
        ret = errno;
        goto childerror;
    }

    if (access(path, mode) < 0)
        ret = errno;

 childerror:
    if ((ret & 0xFF) != ret) {
        VIR_WARN("unable to pass desired return value %d", ret);
        ret = 0xFF;
    }

    _exit(ret);
}

/* virFileOpenForceOwnerMode() - an internal utility function called
 * only by virFileOpenAs().  Sets the owner and mode of the file
 * opened as "fd" if it's not correct AND the flags say it should be
 * forced. */
static int
virFileOpenForceOwnerMode(const char *path, int fd, mode_t mode,
                          uid_t uid, gid_t gid, unsigned int flags)
{
    int ret = 0;
    struct stat st;

    if (!(flags & (VIR_FILE_OPEN_FORCE_OWNER | VIR_FILE_OPEN_FORCE_MODE)))
        return 0;

    if (fstat(fd, &st) == -1) {
        ret = -errno;
        virReportSystemError(errno, _("stat of '%s' failed"), path);
        return ret;
    }
    /* NB: uid:gid are never "-1" (default) at this point - the caller
     * has always changed -1 to the value of get[gu]id().
    */
    if ((flags & VIR_FILE_OPEN_FORCE_OWNER) &&
        ((st.st_uid != uid) || (st.st_gid != gid)) &&
        (fchown(fd, uid, gid) < 0)) {
        ret = -errno;
        virReportSystemError(errno,
                             _("cannot chown '%s' to (%u, %u)"),
                             path, (unsigned int) uid,
                             (unsigned int) gid);
        return ret;
    }
    if ((flags & VIR_FILE_OPEN_FORCE_MODE) &&
        ((mode & (S_IRWXU|S_IRWXG|S_IRWXO)) !=
         (st.st_mode & (S_IRWXU|S_IRWXG|S_IRWXO))) &&
        (fchmod(fd, mode) < 0)) {
        ret = -errno;
        virReportSystemError(errno,
                             _("cannot set mode of '%s' to %04o"),
                             path, mode);
        return ret;
    }
    return ret;
}

/* virFileOpenForked() - an internal utility function called only by
 * virFileOpenAs(). It forks, then the child does setuid+setgid to
 * given uid:gid and attempts to open the file, while the parent just
 * calls recvfd to get the open fd back from the child. returns the
 * fd, or -errno if there is an error. Additionally, to avoid another
 * round-trip to unlink the file in a forked process; on error if this
 * function created the file, but failed to perform some action after
 * creation, then perform the unlink of the file. The storage driver
 * buildVol backend function expects the file to be deleted on error.
 */
static int
virFileOpenForked(const char *path, int openflags, mode_t mode,
                  uid_t uid, gid_t gid, unsigned int flags)
{
    pid_t pid;
    int status = 0, ret = 0;
    int recvfd_errno = 0;
    int fd = -1;
    int pair[2] = { -1, -1 };
    g_autofree gid_t *groups = NULL;
    int ngroups;
    bool created = false;

    /* parent is running as root, but caller requested that the
     * file be opened as some other user and/or group). The
     * following dance avoids problems caused by root-squashing
     * NFS servers. */

    ngroups = virGetGroupList(uid, gid, &groups);
    if (ngroups < 0)
        return -errno;

    if (socketpair(AF_UNIX, SOCK_STREAM, 0, pair) < 0) {
        ret = -errno;
        virReportSystemError(errno,
                             _("failed to create socket needed for '%s'"),
                             path);
        return ret;
    }

    pid = virFork();
    if (pid < 0)
        return -errno;

    if (pid == 0) {

        /* child */

        /* set desired uid/gid, then attempt to create the file */
        VIR_FORCE_CLOSE(pair[0]);
        if (virSetUIDGID(uid, gid, groups, ngroups) < 0) {
            ret = -errno;
            goto childerror;
        }

        if ((fd = open(path, openflags, mode)) < 0) {
            ret = -errno;
            virReportSystemError(errno,
                                 _("child process failed to create file '%s'"),
                                 path);
            goto childerror;
        }
        if (openflags & O_CREAT)
            created = true;

        /* File is successfully open. Set permissions if requested. */
        ret = virFileOpenForceOwnerMode(path, fd, mode, uid, gid, flags);
        if (ret < 0) {
            ret = -errno;
            virReportSystemError(errno,
                                 _("child process failed to force owner mode file '%s'"),
                                 path);
            goto childerror;
        }

        do {
            ret = sendfd(pair[1], fd);
        } while (ret < 0 && errno == EINTR);

        if (ret < 0) {
            ret = -errno;
            virReportSystemError(errno, "%s",
                                 _("child process failed to send fd to parent"));
            goto childerror;
        }

    childerror:
        /* ret tracks -errno on failure, but exit value must be positive.
         * If the child exits with EACCES, then the parent tries again.  */
        /* XXX This makes assumptions about errno being < 255, which is
         * not true on Hurd.  */
        VIR_FORCE_CLOSE(pair[1]);
        if (ret < 0) {
            VIR_FORCE_CLOSE(fd);
            if (created)
                unlink(path);
        }
        ret = -ret;
        if ((ret & 0xff) != ret) {
            VIR_WARN("unable to pass desired return value %d", ret);
            ret = 0xff;
        }
        _exit(ret);
    }

    /* parent */

    VIR_FORCE_CLOSE(pair[1]);

    do {
        fd = recvfd(pair[0], 0);
    } while (fd < 0 && errno == EINTR);
    VIR_FORCE_CLOSE(pair[0]); /* NB: this preserves errno */
    if (fd < 0)
        recvfd_errno = errno;

    if (virProcessWait(pid, &status, 0) < 0) {
        /* virProcessWait() reports errno on waitpid failure, so we'll just
         * set our return status to EINTR; otherwise, set status to EACCES
         * since the original failure for the fork+setuid path would have
         * been EACCES or EPERM by definition.
         */
        if (virLastErrorIsSystemErrno(0))
            status = EINTR;
        else if (!status)
            status = EACCES;
    }

    if (status) {
        VIR_FORCE_CLOSE(fd);
        return -status;
    }

    /* if waitpid succeeded, but recvfd failed, report recvfd_errno */
    if (recvfd_errno != 0) {
        virReportSystemError(recvfd_errno,
                             _("failed recvfd for child creating '%s'"),
                             path);
        return -recvfd_errno;
    }

    /* otherwise, waitpid and recvfd succeeded, return the fd */
    return fd;
}

/**
 * virFileOpenAs:
 * @path: file to open or create
 * @openflags: flags to pass to open
 * @mode: mode to use on creation or when forcing permissions
 * @uid: uid that should own file on creation
 * @gid: gid that should own file
 * @flags: bit-wise or of VIR_FILE_OPEN_* flags
 *
 * Open @path, and return an fd to the open file. @openflags contains
 * the flags normally passed to open(2), while those in @flags are
 * used internally. If @flags includes VIR_FILE_OPEN_NOFORK, then try
 * opening the file while executing with the current uid:gid
 * (i.e. don't fork+setuid+setgid before the call to open()).  If
 * @flags includes VIR_FILE_OPEN_FORK, then try opening the file while
 * the effective user id is @uid (by forking a child process); this
 * allows one to bypass root-squashing NFS issues; NOFORK is always
 * tried before FORK (the absence of both flags is treated identically
 * to (VIR_FILE_OPEN_NOFORK | VIR_FILE_OPEN_FORK)). If @flags includes
 * VIR_FILE_OPEN_FORCE_OWNER, then ensure that @path is owned by
 * uid:gid before returning (even if it already existed with a
 * different owner). If @flags includes VIR_FILE_OPEN_FORCE_MODE,
 * ensure it has those permissions before returning (again, even if
 * the file already existed with different permissions).
 *
 * The return value (if non-negative) is the file descriptor, left
 * open.  Returns -errno on failure. Additionally, to avoid another
 * round-trip to unlink the file; on error if this function created the
 * file, but failed to perform some action after creation, then perform
 * the unlink of the file. The storage driver buildVol backend function
 * expects the file to be deleted on error.
 */
int
virFileOpenAs(const char *path, int openflags, mode_t mode,
              uid_t uid, gid_t gid, unsigned int flags)
{
    int ret = 0, fd = -1;
    bool created = false;

    /* allow using -1 to mean "current value" */
    if (uid == (uid_t) -1)
        uid = geteuid();
    if (gid == (gid_t) -1)
        gid = getegid();

    /* treat absence of both flags as presence of both for simpler
     * calling. */
    if (!(flags & (VIR_FILE_OPEN_NOFORK|VIR_FILE_OPEN_FORK)))
        flags |= VIR_FILE_OPEN_NOFORK|VIR_FILE_OPEN_FORK;

    if ((flags & VIR_FILE_OPEN_NOFORK)
        || (geteuid() != 0)
        || ((uid == 0) && (gid == 0))) {

        if ((fd = open(path, openflags, mode)) < 0) {
            ret = -errno;
            if (!(flags & VIR_FILE_OPEN_FORK))
                goto error;
        } else {
            if (openflags & O_CREAT)
                created = true;
            ret = virFileOpenForceOwnerMode(path, fd, mode, uid, gid, flags);
            if (ret < 0)
                goto error;
        }
    }

    /* If we either 1) didn't try opening as current user at all, or
     * 2) failed, and errno/virStorageFileIsSharedFS indicate we might
     * be successful if we try as a different uid, then try doing
     * fork+setuid+setgid before opening.
     */
    if ((fd < 0) && (flags & VIR_FILE_OPEN_FORK)) {

        if (ret < 0) {
            /* An open(2) that failed due to insufficient permissions
             * could return one or the other of these depending on OS
             * version and circumstances. Any other errno indicates a
             * problem that couldn't be remedied by fork+setuid
             * anyway. */
            if (ret != -EACCES && ret != -EPERM)
                goto error;

            /* On Linux we can also verify the FS-type of the
             * directory.  (this is a NOP on other platforms). */
            if (virFileIsSharedFS(path) <= 0)
                goto error;
        }

        /* passed all prerequisites - retry the open w/fork+setuid */
        if ((fd = virFileOpenForked(path, openflags, mode, uid, gid, flags)) < 0) {
            ret = fd;
            goto error;
        }
    }

    /* File is successfully opened */
    return fd;

 error:
    if (fd >= 0) {
        /* some other failure after the open succeeded */
        VIR_FORCE_CLOSE(fd);
        if (created)
            unlink(path);
    }
    /* whoever failed the open last has already set ret = -errno */
    return ret;
}


/* virFileRemoveNeedsSetuid:
 * @path: file we plan to remove
 * @uid: file uid to check
 * @gid: file gid to check
 *
 * Return true if we should use setuid/setgid before deleting a file
 * owned by the passed uid/gid pair. Needed for NFS with root-squash
 */
static bool
virFileRemoveNeedsSetuid(const char *path, uid_t uid, gid_t gid)
{
    /* If running unprivileged, setuid isn't going to work */
    if (geteuid() != 0)
        return false;

    /* uid/gid weren't specified */
    if ((uid == (uid_t) -1) && (gid == (gid_t) -1))
        return false;

    /* already running as proper uid/gid */
    if (uid == geteuid() && gid == getegid())
        return false;

    /* Only perform the setuid stuff for NFS, which is the only case
       that may actually need it. This can error, but just be safe and
       only check for a clear negative result. */
    if (virFileIsSharedFSType(path, VIR_FILE_SHFS_NFS) == 0)
        return false;

    return true;
}


/* virFileRemove:
 * @path: file to unlink or directory to remove
 * @uid: uid that was used to create the file (not required)
 * @gid: gid that was used to create the file (not required)
 *
 * If a file/volume was created in an NFS root-squash environment,
 * then we must 'unlink' the file in the same environment. Unlike
 * the virFileOpenAs[Forked] and virDirCreate[NoFork], this code
 * takes no extra flags and does not bother with EACCES failures
 * from the child.
 */
int
virFileRemove(const char *path,
              uid_t uid,
              gid_t gid)
{
    pid_t pid;
    int status = 0, ret = 0;
    g_autofree gid_t *groups = NULL;
    int ngroups;

    if (!virFileRemoveNeedsSetuid(path, uid, gid)) {
        if (virFileIsDir(path))
            return rmdir(path);
        else
            return unlink(path);
    }

    /* Otherwise, we have to deal with the NFS root-squash craziness
     * to run under the uid/gid that created the volume in order to
     * perform the unlink of the volume.
     */
    if (uid == (uid_t) -1)
        uid = geteuid();
    if (gid == (gid_t) -1)
        gid = getegid();

    ngroups = virGetGroupList(uid, gid, &groups);
    if (ngroups < 0)
        return -errno;

    pid = virFork();

    if (pid < 0)
        return -errno;

    if (pid) { /* parent */
        /* wait for child to complete, and retrieve its exit code */

        if (virProcessWait(pid, &status, 0) < 0) {
            /* virProcessWait() reports errno on waitpid failure, so we'll just
             * set our return status to EINTR; otherwise, set status to EACCES
             * since the original failure for the fork+setuid path would have
             * been EACCES or EPERM by definition.
             */
            if (virLastErrorIsSystemErrno(0))
                status = EINTR;
            else if (!status)
                status = EACCES;
        }

        if (status) {
            errno = status;
            ret = -1;
        }

        return ret;
    }

    /* child */

    /* set desired uid/gid, then attempt to unlink the file */
    if (virSetUIDGID(uid, gid, groups, ngroups) < 0) {
        ret = errno;
        goto childerror;
    }

    if (virFileIsDir(path)) {
        if (rmdir(path) < 0) {
            ret = errno;
            goto childerror;
        }
    } else {
        if (unlink(path) < 0) {
            ret = errno;
            goto childerror;
        }
    }

 childerror:
    if ((ret & 0xff) != ret) {
        VIR_WARN("unable to pass desired return value %d", ret);
        ret = 0xff;
    }
    _exit(ret);
}


/* Attempt to create a directory and possibly adjust its owner/group and
 * permissions.
 *
 * return 0 on success or -errno on failure. Additionally to avoid another
 * round-trip to remove the directory on failure, perform the rmdir when
 * a mkdir was successful, but some other failure would cause a -1 return.
 * The storage driver buildVol backend function expects the directory to
 * be deleted on error.
 */
static int
virDirCreateNoFork(const char *path,
                   mode_t mode, uid_t uid, gid_t gid,
                   unsigned int flags)
{
    int ret = 0;
    struct stat st;
    bool created = false;

    if (!((flags & VIR_DIR_CREATE_ALLOW_EXIST) && virFileExists(path))) {
        if (mkdir(path, mode) < 0) {
            ret = -errno;
            virReportSystemError(errno, _("failed to create directory '%s'"),
                                 path);
            goto error;
        }
        created = true;
    }

    if (stat(path, &st) == -1) {
        ret = -errno;
        virReportSystemError(errno, _("stat of '%s' failed"), path);
        goto error;
    }
    if (((uid != (uid_t) -1 && st.st_uid != uid) ||
         (gid != (gid_t) -1 && st.st_gid != gid))
        && (chown(path, uid, gid) < 0)) {
        ret = -errno;
        virReportSystemError(errno, _("cannot chown '%s' to (%u, %u)"),
                             path, (unsigned int) uid, (unsigned int) gid);
        goto error;
    }
    if (mode != (mode_t) -1 && chmod(path, mode) < 0) {
        ret = -errno;
        virReportSystemError(errno,
                             _("cannot set mode of '%s' to %04o"),
                             path, mode);
        goto error;
    }
 error:
    if (ret < 0 && created)
        rmdir(path);
    return ret;
}

/*
 * virDirCreate:
 * @path: directory to create
 * @mode: mode to use on creation or when forcing permissions
 * @uid: uid that should own directory
 * @gid: gid that should own directory
 * @flags: bit-wise or of VIR_DIR_CREATE_* flags
 *
 * Attempt to create a directory and possibly adjust its owner/group and
 * permissions. If conditions allow, use the *NoFork code in order to create
 * the directory under current owner/group rather than via a forked process.
 *
 * return 0 on success or -errno on failure. Additionally to avoid another
 * round-trip to remove the directory on failure, perform the rmdir if a
 * mkdir was successful, but some other failure would cause a -1 return.
 * The storage driver buildVol backend function expects the directory to
 * be deleted on error.
 *
 */
int
virDirCreate(const char *path,
             mode_t mode, uid_t uid, gid_t gid,
             unsigned int flags)
{
    struct stat st;
    pid_t pid;
    int status = 0, ret = 0;
    g_autofree gid_t *groups = NULL;
    int ngroups;
    bool created = false;

    /* Everything after this check is crazyness to allow setting uid/gid
     * on directories that are on root-squash NFS shares. We only want
     * to go that route if the follow conditions are true:
     *
     * 1) VIR_DIR_CREATE_AS_UID was passed, currently only used when
     *    directory is being created for a NETFS pool
     * 2) We are running as root, since that's when the root-squash
     *    workaround is required.
     * 3) An explicit uid/gid was requested
     * 4) The directory doesn't already exist and the ALLOW_EXIST flag
     *    wasn't passed.
     *
     * If any of those conditions are _not_ met, ignore the fork crazyness
     */
    if ((!(flags & VIR_DIR_CREATE_AS_UID))
        || (geteuid() != 0)
        || ((uid == (uid_t) -1) && (gid == (gid_t) -1))
        || ((flags & VIR_DIR_CREATE_ALLOW_EXIST) && virFileExists(path))) {
        return virDirCreateNoFork(path, mode, uid, gid, flags);
    }

    if (uid == (uid_t) -1)
        uid = geteuid();
    if (gid == (gid_t) -1)
        gid = getegid();

    ngroups = virGetGroupList(uid, gid, &groups);
    if (ngroups < 0)
        return -errno;

    pid = virFork();

    if (pid < 0)
        return -errno;

    if (pid) { /* parent */
        /* wait for child to complete, and retrieve its exit code */

        if (virProcessWait(pid, &status, 0) < 0) {
            /* virProcessWait() reports errno on waitpid failure, so we'll just
             * set our return status to EINTR; otherwise, set status to EACCES
             * since the original failure for the fork+setuid path would have
             * been EACCES or EPERM by definition.
             */
            if (virLastErrorIsSystemErrno(0))
                status = EINTR;
            else if (!status)
                status = EACCES;
        }

        /*
         * If the child exited with EACCES, then fall back to non-fork method
         * as in the original logic introduced and explained by commit 98f6f381.
         */
        if (status == EACCES) {
            virResetLastError();
            return virDirCreateNoFork(path, mode, uid, gid, flags);
        }

        if (status)
            ret = -status;

        return ret;
    }

    /* child */

    /* set desired uid/gid, then attempt to create the directory */
    if (virSetUIDGID(uid, gid, groups, ngroups) < 0) {
        ret = errno;
        goto childerror;
    }

    if (mkdir(path, mode) < 0) {
        ret = errno;
        if (ret != EACCES) {
            /* in case of EACCES, the parent will retry */
            virReportSystemError(errno, _("child failed to create directory '%s'"),
                                 path);
        }
        goto childerror;
    }
    created = true;

    /* check if group was set properly by creating after
     * setgid. If not, try doing it with chown */
    if (stat(path, &st) == -1) {
        ret = errno;
        virReportSystemError(errno,
                             _("stat of '%s' failed"), path);
        goto childerror;
    }

    if ((st.st_gid != gid) && (chown(path, (uid_t) -1, gid) < 0)) {
        ret = errno;
        virReportSystemError(errno,
                             _("cannot chown '%s' to group %u"),
                             path, (unsigned int) gid);
        goto childerror;
    }

    if (mode != (mode_t) -1 && chmod(path, mode) < 0) {
        virReportSystemError(errno,
                             _("cannot set mode of '%s' to %04o"),
                             path, mode);
        goto childerror;
    }

 childerror:
    if (ret != 0 && created)
        rmdir(path);

    if ((ret & 0xff) != ret) {
        VIR_WARN("unable to pass desired return value %d", ret);
        ret = 0xff;
    }
    _exit(ret);
}

#else /* WIN32 */

int
virFileAccessibleAs(const char *path,
                    int mode,
                    uid_t uid G_GNUC_UNUSED,
                    gid_t gid G_GNUC_UNUSED)
{
    VIR_WARN("Ignoring uid/gid due to WIN32");

    return access(path, mode);
}

/* return -errno on failure, or 0 on success */
int
virFileOpenAs(const char *path G_GNUC_UNUSED,
              int openflags G_GNUC_UNUSED,
              mode_t mode G_GNUC_UNUSED,
              uid_t uid G_GNUC_UNUSED,
              gid_t gid G_GNUC_UNUSED,
              unsigned int flags_unused G_GNUC_UNUSED)
{
    virReportError(VIR_ERR_INTERNAL_ERROR,
                   "%s", _("virFileOpenAs is not implemented for WIN32"));

    return -ENOSYS;
}

int
virDirCreate(const char *path G_GNUC_UNUSED,
             mode_t mode G_GNUC_UNUSED,
             uid_t uid G_GNUC_UNUSED,
             gid_t gid G_GNUC_UNUSED,
             unsigned int flags_unused G_GNUC_UNUSED)
{
    virReportError(VIR_ERR_INTERNAL_ERROR,
                   "%s", _("virDirCreate is not implemented for WIN32"));

    return -ENOSYS;
}

int
virFileRemove(const char *path,
              uid_t uid G_GNUC_UNUSED,
              gid_t gid G_GNUC_UNUSED)
{
    if (unlink(path) < 0) {
        virReportSystemError(errno, _("Unable to unlink path '%s'"),
                             path);
        return -1;
    }

    return 0;
}
#endif /* WIN32 */

static int
virDirOpenInternal(DIR **dirp, const char *name, bool ignoreENOENT, bool quiet)
{
    *dirp = opendir(name); /* exempt from syntax-check */
    if (!*dirp) {
        if (quiet)
            return -1;

        if (ignoreENOENT && errno == ENOENT)
            return 0;
        virReportSystemError(errno, _("cannot open directory '%s'"), name);
        return -1;
    }
    return 1;
}

/**
 * virDirOpen
 * @dirp: directory stream
 * @name: path of the directory
 *
 * Returns 1 on success.
 * On failure, -1 is returned and an error is reported.
 */
int
virDirOpen(DIR **dirp, const char *name)
{
    return virDirOpenInternal(dirp, name, false, false);
}

/**
 * virDirOpenIfExists
 * @dirp: directory stream
 * @name: path of the directory
 *
 * Returns 1 on success.
 * If opendir returns ENOENT, 0 is returned without reporting an error.
 * On other errors, -1 is returned and an error is reported.
 */
int
virDirOpenIfExists(DIR **dirp, const char *name)
{
    return virDirOpenInternal(dirp, name, true, false);
}

/**
 * virDirOpenQuiet
 * @dirp: directory stream
 * @name: path of the directory
 *
 * Returns 1 on success.
 *        -1 on failure.
 *
 * Does not report any errors and errno is preserved.
 */
int
virDirOpenQuiet(DIR **dirp, const char *name)
{
    return virDirOpenInternal(dirp, name, false, true);
}

/**
 * virDirRead:
 * @dirp: directory to read
 * @ent: output one entry
 * @name: if non-NULL, the name related to @dirp for use in error reporting
 *
 * Wrapper around readdir. Typical usage:
 *   struct dirent *ent;
 *   int rc;
 *   DIR *dir;
 *   if (virDirOpen(&dir, name) < 0)
 *       goto error;
 *   while ((rc = virDirRead(dir, &ent, name)) > 0)
 *       process ent;
 *   if (rc < 0)
 *       goto error;
 *
 * Returns -1 on error, with error already reported if @name was
 * supplied.  On success, returns 1 for entry read, 0 for end-of-dir.
 */
int virDirRead(DIR *dirp, struct dirent **ent, const char *name)
{
    do {
        errno = 0;
        *ent = readdir(dirp); /* exempt from syntax-check */
        if (!*ent && errno) {
            if (name)
                virReportSystemError(errno, _("Unable to read directory '%s'"),
                                     name);
            return -1;
        }
    } while (*ent && (STREQ((*ent)->d_name, ".") ||
                      STREQ((*ent)->d_name, "..")));
    return !!*ent;
}

void virDirClose(DIR **dirp)
{
    if (!*dirp)
        return;

    closedir(*dirp); /* exempt from syntax-check */
    *dirp = NULL;
}


/*
 * virFileChownFiles:
 * @name: name of the directory
 * @uid: uid
 * @gid: gid
 *
 * Change ownership of all regular files in a directory.
 *
 * Returns -1 on error, with error already reported, 0 on success.
 */
int virFileChownFiles(const char *name,
                      uid_t uid,
                      gid_t gid)
{
    struct dirent *ent;
    int ret = -1;
    int direrr;
    DIR *dir;

    if (virDirOpen(&dir, name) < 0)
        return -1;

    while ((direrr = virDirRead(dir, &ent, name)) > 0) {
        g_autofree char *path = NULL;

        if (virAsprintf(&path, "%s/%s", name, ent->d_name) < 0)
            goto cleanup;

        if (!virFileIsRegular(path))
            continue;

        if (chown(path, uid, gid) < 0) {
            virReportSystemError(errno,
                                 _("cannot chown '%s' to (%u, %u)"),
                                 ent->d_name, (unsigned int) uid,
                                 (unsigned int) gid);
            goto cleanup;
        }
    }

    if (direrr < 0)
        goto cleanup;

    ret = 0;

 cleanup:
    virDirClose(&dir);

    return ret;
}

//提供等价shell实现：mkdir -m mode -p path
static int
virFileMakePathHelper(char *path, mode_t mode)
{
    struct stat st;
    char *p;

    VIR_DEBUG("path=%s mode=0%o", path, mode);

    if (stat(path, &st) >= 0) {
        if (S_ISDIR(st.st_mode))
            return 0;

        //path已存在，但非目录，报错
        errno = ENOTDIR;
        return -1;
    }

    //遇到其它errno,则直接返失败
    if (errno != ENOENT)
        return -1;

    //目录不存在，创建它（必须'/'开头）
    if ((p = strrchr(path, '/')) == NULL) {
        errno = EINVAL;
        return -1;
    }

    //递归确认及创建各层目录
    if (p != path) {
        *p = '\0';

        if (virFileMakePathHelper(path, mode) < 0)
            return -1;

        *p = '/';
    }

    //创建目录
    if (mkdir(path, mode) < 0 && errno != EEXIST)
        return -1;

    return 0;
}

/**
 * Creates the given directory with mode 0777 if it's not already existing.
 *
 * Returns 0 on success, or -1 if an error occurred (in which case, errno
 * is set appropriately).
 */
int
virFileMakePath(const char *path)
{
	//以0777 mode创建path目录
    return virFileMakePathWithMode(path, 0777);
}

//创建path目录，并指定mode
int
virFileMakePathWithMode(const char *path,
                        mode_t mode)
{
    g_autofree char *tmp = NULL;

    tmp = g_strdup(path);

    return virFileMakePathHelper(tmp, mode);
}


int
virFileMakeParentPath(const char *path)
{
    char *p;
    g_autofree char *tmp = NULL;

    VIR_DEBUG("path=%s", path);

    tmp = g_strdup(path);

    if ((p = strrchr(tmp, '/')) == NULL) {
        errno = EINVAL;
        return -1;
    }
    *p = '\0';

    return virFileMakePathHelper(tmp, 0777);
}


/* Build up a fully qualified path for a config file to be
 * associated with a persistent guest or network */
char *
virFileBuildPath(const char *dir, const char *name, const char *ext)
{
    char *path;

    if (ext == NULL) {
        ignore_value(virAsprintf(&path, "%s/%s", dir, name));
    } else {
        ignore_value(virAsprintf(&path, "%s/%s%s", dir, name, ext));
    }

    return path;
}

/* Open a non-blocking master side of a pty.  If ttyName is not NULL,
 * then populate it with the name of the slave.  If rawmode is set,
 * also put the master side into raw mode before returning.  */
#ifndef WIN32
int
virFileOpenTty(int *ttymaster, char **ttyName, int rawmode)
{
    /* XXX A word of caution - on some platforms (Solaris and HP-UX),
     * additional ioctl() calls are needs after opening the slave
     * before it will cause isatty() to return true.  Should we make
     * virFileOpenTty also return the opened slave fd, so the caller
     * doesn't have to worry about that mess?  */
    int ret = -1;
    int slave = -1;
    g_autofree char *name = NULL;

    /* Unfortunately, we can't use the name argument of openpty, since
     * there is no guarantee on how large the buffer has to be.
     * Likewise, we can't use the termios argument: we have to use
     * read-modify-write since there is no portable way to initialize
     * a struct termios without use of tcgetattr.  */
    if (openpty(ttymaster, &slave, NULL, NULL, NULL) < 0)
        return -1;

    /* What a shame that openpty cannot atomically set FD_CLOEXEC, but
     * that using posix_openpt/grantpt/unlockpt/ptsname is not
     * thread-safe, and that ptsname_r is not portable.  */
    if (virSetNonBlock(*ttymaster) < 0 ||
        virSetCloseExec(*ttymaster) < 0)
        goto cleanup;

    /* While Linux supports tcgetattr on either the master or the
     * slave, Solaris requires it to be on the slave.  */
    if (rawmode) {
        struct termios ttyAttr;
        if (tcgetattr(slave, &ttyAttr) < 0)
            goto cleanup;

        cfmakeraw(&ttyAttr);

        if (tcsetattr(slave, TCSADRAIN, &ttyAttr) < 0)
            goto cleanup;
    }

    /* ttyname_r on the slave is required by POSIX, while ptsname_r on
     * the master is a glibc extension, and the POSIX ptsname is not
     * thread-safe.  Since openpty gave us both descriptors, guess
     * which way we will determine the name?  :)  */
    if (ttyName) {
        /* Initial guess of 64 is generally sufficient; rely on ERANGE
         * to tell us if we need to grow.  */
        size_t len = 64;
        int rc;

        if (VIR_ALLOC_N(name, len) < 0)
            goto cleanup;

        while ((rc = ttyname_r(slave, name, len)) == ERANGE) {
            if (VIR_RESIZE_N(name, len, len, len) < 0)
                goto cleanup;
        }
        if (rc != 0) {
            errno = rc;
            goto cleanup;
        }
        *ttyName = name;
        name = NULL;
    }

    ret = 0;

 cleanup:
    if (ret != 0)
        VIR_FORCE_CLOSE(*ttymaster);
    VIR_FORCE_CLOSE(slave);

    return ret;
}
#else /* WIN32 */
int
virFileOpenTty(int *ttymaster G_GNUC_UNUSED,
               char **ttyName G_GNUC_UNUSED,
               int rawmode G_GNUC_UNUSED)
{
    /* mingw completely lacks pseudo-terminals, and the gnulib
     * replacements are not (yet) license compatible.  */
    errno = ENOSYS;
    return -1;
}
#endif /* WIN32 */

bool
virFileIsAbsPath(const char *path)
{
    if (!path)
        return false;

    if (VIR_FILE_IS_DIR_SEPARATOR(path[0]))
        return true;

#ifdef WIN32
    if (c_isalpha(path[0]) &&
        path[1] == ':' &&
        VIR_FILE_IS_DIR_SEPARATOR(path[2]))
        return true;
#endif

    return false;
}


const char *
virFileSkipRoot(const char *path)
{
#ifdef WIN32
    /* Skip \\server\share or //server/share */
    if (VIR_FILE_IS_DIR_SEPARATOR(path[0]) &&
        VIR_FILE_IS_DIR_SEPARATOR(path[1]) &&
        path[2] &&
        !VIR_FILE_IS_DIR_SEPARATOR(path[2]))
    {
        const char *p = strchr(path + 2, VIR_FILE_DIR_SEPARATOR);
        const char *q = strchr(path + 2, '/');

        if (p == NULL || (q != NULL && q < p))
            p = q;

        if (p && p > path + 2 && p[1]) {
            path = p + 1;

            while (path[0] &&
                   !VIR_FILE_IS_DIR_SEPARATOR(path[0]))
                path++;

            /* Possibly skip a backslash after the share name */
            if (VIR_FILE_IS_DIR_SEPARATOR(path[0]))
                path++;

            return path;
        }
    }
#endif

    /* Skip initial slashes */
    if (VIR_FILE_IS_DIR_SEPARATOR(path[0])) {
        while (VIR_FILE_IS_DIR_SEPARATOR(path[0]))
            path++;

        return path;
    }

#ifdef WIN32
    /* Skip X:\ */
    if (c_isalpha(path[0]) &&
        path[1] == ':' &&
        VIR_FILE_IS_DIR_SEPARATOR(path[2]))
        return path + 3;
#endif

    return path;
}



/*
 * Creates an absolute path for a potentially relative path.
 * Return 0 if the path was not relative, or on success.
 * Return -1 on error.
 *
 * You must free the result.
 */
int
virFileAbsPath(const char *path, char **abspath)
{
    if (path[0] == '/') {
        *abspath = g_strdup(path);
    } else {
        g_autofree char *buf = getcwd(NULL, 0);

        if (buf == NULL)
            return -1;

        if (virAsprintf(abspath, "%s/%s", buf, path) < 0)
            return -1;
    }

    return 0;
}

/* Remove spurious / characters from a path. The result must be freed */
char *
virFileSanitizePath(const char *path)
{
    const char *cur = path;
    char *uri;
    char *cleanpath;
    int idx = 0;

    cleanpath = g_strdup(path);

    /* don't sanitize URIs - rfc3986 states that two slashes may lead to a
     * different resource, thus removing them would possibly change the path */
    if ((uri = strstr(path, "://")) && strchr(path, '/') > uri)
        return cleanpath;

    /* Need to sanitize:
     * //           -> //
     * ///          -> /
     * /../foo      -> /../foo
     * /foo///bar/  -> /foo/bar
     */

    /* Starting with // is valid posix, but ///foo == /foo */
    if (cur[0] == '/' && cur[1] == '/' && cur[2] != '/') {
        idx = 2;
        cur += 2;
    }

    /* Sanitize path in place */
    while (*cur != '\0') {
        if (*cur != '/') {
            cleanpath[idx++] = *cur++;
            continue;
        }

        /* Skip all extra / */
        while (*++cur == '/')
            continue;

        /* Don't add a trailing / */
        if (idx != 0 && *cur == '\0')
            break;

        cleanpath[idx++] = '/';
    }
    cleanpath[idx] = '\0';

    return cleanpath;
}

/**
 * virFileCanonicalizePath:
 *
 * Returns the canonical representation of @path.
 *
 * The returned string must be freed after use.
 */
char *
virFileCanonicalizePath(const char *path)
{
    return canonicalize_file_name(path); /* exempt from syntax-check */
}

/**
 * virFileRemoveLastComponent:
 *
 * For given path cut off the last component. If there's no dir
 * separator (whole path is one file name), @path is turned into
 * an empty string.
 */
void
virFileRemoveLastComponent(char *path)
{
    char *tmp;

    if ((tmp = strrchr(path, VIR_FILE_DIR_SEPARATOR)))
        tmp[1] = '\0';
    else
        path[0] = '\0';
}

/**
 * virFilePrintf:
 *
 * A replacement for fprintf() which uses virVasprintf to
 * ensure that portable string format placeholders can be
 * used, since gnulib's fprintf() replacement is not
 * LGPLV2+ compatible
 */
int virFilePrintf(FILE *fp, const char *msg, ...)
{
    va_list vargs;
    g_autofree char *str = NULL;
    int ret = -1;

    va_start(vargs, msg);

    if (virVasprintf(&str, msg, vargs) < 0)
        goto cleanup;
    ret = strlen(str);

    if (fwrite(str, 1, ret, fp) != ret) {
        virReportSystemError(errno, "%s",
                             _("Could not write to stream"));
        ret = -1;
    }

 cleanup:
    va_end(vargs);

    return ret;
}


#ifdef __linux__

# ifndef NFS_SUPER_MAGIC
#  define NFS_SUPER_MAGIC 0x6969
# endif
# ifndef OCFS2_SUPER_MAGIC
#  define OCFS2_SUPER_MAGIC 0x7461636f
# endif
# ifndef GFS2_MAGIC
#  define GFS2_MAGIC 0x01161970
# endif
# ifndef AFS_FS_MAGIC
#  define AFS_FS_MAGIC 0x6B414653
# endif
# ifndef SMB_SUPER_MAGIC
#  define SMB_SUPER_MAGIC 0x517B
# endif
# ifndef CIFS_SUPER_MAGIC
#  define CIFS_SUPER_MAGIC 0xFF534D42
# endif
# ifndef HUGETLBFS_MAGIC
#  define HUGETLBFS_MAGIC 0x958458f6
# endif
# ifndef FUSE_SUPER_MAGIC
#  define FUSE_SUPER_MAGIC 0x65735546
# endif
# ifndef CEPH_SUPER_MAGIC
#  define CEPH_SUPER_MAGIC 0x00C36400
# endif
# ifndef GPFS_SUPER_MAGIC
#  define GPFS_SUPER_MAGIC 0x47504653
# endif
# ifndef QB_MAGIC
#  define QB_MAGIC 0x51626d6e
# endif

# define PROC_MOUNTS "/proc/mounts"

static int
virFileIsSharedFixFUSE(const char *path,
                       long long *f_type)
{
    FILE *f = NULL;
    struct mntent mb;
    char mntbuf[1024];
    char *mntDir = NULL;
    char *mntType = NULL;
    char *canonPath = NULL;
    size_t maxMatching = 0;
    int ret = -1;

    if (!(canonPath = virFileCanonicalizePath(path))) {
        virReportSystemError(errno,
                             _("unable to canonicalize %s"),
                             path);
        return -1;
    }

    VIR_DEBUG("Path canonicalization: %s->%s", path, canonPath);

    if (!(f = setmntent(PROC_MOUNTS, "r"))) {
        virReportSystemError(errno,
                             _("Unable to open %s"),
                             PROC_MOUNTS);
        goto cleanup;
    }

    while (getmntent_r(f, &mb, mntbuf, sizeof(mntbuf))) {
        const char *p;
        size_t len = strlen(mb.mnt_dir);

        if (!(p = STRSKIP(canonPath, mb.mnt_dir)))
            continue;

        if (*(p - 1) != '/' && *p != '/' && *p != '\0')
            continue;

        if (len > maxMatching) {
            maxMatching = len;
            VIR_FREE(mntType);
            VIR_FREE(mntDir);
            mntDir = g_strdup(mb.mnt_dir);
            mntType = g_strdup(mb.mnt_type);
        }
    }

    if (STREQ_NULLABLE(mntType, "fuse.glusterfs")) {
        VIR_DEBUG("Found gluster FUSE mountpoint=%s for path=%s. "
                  "Fixing shared FS type", mntDir, canonPath);
        *f_type = GFS2_MAGIC;
    } else if (STREQ_NULLABLE(mntType, "fuse.quobyte")) {
        VIR_DEBUG("Found Quobyte FUSE mountpoint=%s for path=%s. "
                  "Fixing shared FS type", mntDir, canonPath);
        *f_type = QB_MAGIC;
    }

    ret = 0;
 cleanup:
    VIR_FREE(canonPath);
    VIR_FREE(mntType);
    VIR_FREE(mntDir);
    endmntent(f);
    return ret;
}


int
virFileIsSharedFSType(const char *path,
                      int fstypes)
{
    g_autofree char *dirpath = NULL;
    char *p = NULL;
    struct statfs sb;
    int statfs_ret;
    long long f_type = 0;

    dirpath = g_strdup(path);

    statfs_ret = statfs(dirpath, &sb);

    while ((statfs_ret < 0) && (p != dirpath)) {
        /* Try less and less of the path until we get to a
         * directory we can stat. Even if we don't have 'x'
         * permission on any directory in the path on the NFS
         * server (assuming it's NFS), we will be able to stat the
         * mount point, and that will properly tell us if the
         * fstype is NFS.
         */

        if ((p = strrchr(dirpath, '/')) == NULL) {
            virReportSystemError(EINVAL,
                                 _("Invalid relative path '%s'"), path);
            return -1;
        }

        if (p == dirpath)
            *(p+1) = '\0';
        else
            *p = '\0';

        statfs_ret = statfs(dirpath, &sb);
    }

    if (statfs_ret < 0) {
        virReportSystemError(errno,
                             _("cannot determine filesystem for '%s'"),
                             path);
        return -1;
    }

    f_type = sb.f_type;

    if (f_type == FUSE_SUPER_MAGIC) {
        VIR_DEBUG("Found FUSE mount for path=%s. Trying to fix it", path);
        virFileIsSharedFixFUSE(path, &f_type);
    }

    VIR_DEBUG("Check if path %s with FS magic %lld is shared",
              path, f_type);

    if ((fstypes & VIR_FILE_SHFS_NFS) &&
        (f_type == NFS_SUPER_MAGIC))
        return 1;

    if ((fstypes & VIR_FILE_SHFS_GFS2) &&
        (f_type == GFS2_MAGIC))
        return 1;
    if ((fstypes & VIR_FILE_SHFS_OCFS) &&
        (f_type == OCFS2_SUPER_MAGIC))
        return 1;
    if ((fstypes & VIR_FILE_SHFS_AFS) &&
        (f_type == AFS_FS_MAGIC))
        return 1;
    if ((fstypes & VIR_FILE_SHFS_SMB) &&
        (f_type == SMB_SUPER_MAGIC))
        return 1;
    if ((fstypes & VIR_FILE_SHFS_CIFS) &&
        (f_type == CIFS_SUPER_MAGIC))
        return 1;
    if ((fstypes & VIR_FILE_SHFS_CEPH) &&
        (f_type == CEPH_SUPER_MAGIC))
        return 1;
    if ((fstypes & VIR_FILE_SHFS_GPFS) &&
        (f_type == GPFS_SUPER_MAGIC))
        return 1;
    if ((fstypes & VIR_FILE_SHFS_QB) &&
        (f_type == QB_MAGIC))
        return 1;

    return 0;
}

int
virFileGetHugepageSize(const char *path,
                       unsigned long long *size)
{
    int ret = -1;
    struct statfs fs;

    if (statfs(path, &fs) < 0) {
        virReportSystemError(errno,
                             _("cannot determine filesystem for '%s'"),
                             path);
        goto cleanup;
    }

    if (fs.f_type != HUGETLBFS_MAGIC) {
        virReportError(VIR_ERR_INTERNAL_ERROR,
                       _("not a hugetlbfs mount: '%s'"),
                       path);
        goto cleanup;
    }

    *size = fs.f_bsize / 1024; /* we are storing size in KiB */
    ret = 0;
 cleanup:
    return ret;
}

# define PROC_MEMINFO "/proc/meminfo"
# define HUGEPAGESIZE_STR "Hugepagesize:"

static int
virFileGetDefaultHugepageSize(unsigned long long *size)
{
    g_autofree char *meminfo = NULL;
    char *c;
    char *n;
    char *unit;

    if (virFileReadAll(PROC_MEMINFO, 4096, &meminfo) < 0)
        return -1;

    if (!(c = strstr(meminfo, HUGEPAGESIZE_STR))) {
        virReportError(VIR_ERR_NO_SUPPORT,
                       _("%s not found in %s"),
                       HUGEPAGESIZE_STR,
                       PROC_MEMINFO);
        return -1;
    }
    c += strlen(HUGEPAGESIZE_STR);

    if ((n = strchr(c, '\n'))) {
        /* Cut off the rest of the meminfo file */
        *n = '\0';
    }

    if (virStrToLong_ull(c, &unit, 10, size) < 0 || STRNEQ(unit, " kB")) {
        virReportError(VIR_ERR_INTERNAL_ERROR,
                       _("Unable to parse %s %s"),
                       HUGEPAGESIZE_STR, c);
        return -1;
    }

    return 0;
}

int
virFileFindHugeTLBFS(virHugeTLBFSPtr *ret_fs,
                     size_t *ret_nfs)
{
    int ret = -1;
    FILE *f = NULL;
    struct mntent mb;
    char mntbuf[1024];
    virHugeTLBFSPtr fs = NULL;
    size_t nfs = 0;
    unsigned long long default_hugepagesz = 0;

    if (!(f = setmntent(PROC_MOUNTS, "r"))) {
        virReportSystemError(errno,
                             _("Unable to open %s"),
                             PROC_MOUNTS);
        goto cleanup;
    }

    while (getmntent_r(f, &mb, mntbuf, sizeof(mntbuf))) {
        virHugeTLBFSPtr tmp;

        if (STRNEQ(mb.mnt_type, "hugetlbfs"))
            continue;

        if (VIR_EXPAND_N(fs, nfs, 1) < 0)
             goto cleanup;

        tmp = &fs[nfs - 1];

        tmp->mnt_dir = g_strdup(mb.mnt_dir);

        if (virFileGetHugepageSize(tmp->mnt_dir, &tmp->size) < 0)
            goto cleanup;

        if (!default_hugepagesz &&
            virFileGetDefaultHugepageSize(&default_hugepagesz) < 0)
            goto cleanup;

        tmp->deflt = tmp->size == default_hugepagesz;
    }

    *ret_fs = fs;
    *ret_nfs = nfs;
    fs = NULL;
    nfs = 0;
    ret = 0;

 cleanup:
    endmntent(f);
    while (nfs)
        VIR_FREE(fs[--nfs].mnt_dir);
    VIR_FREE(fs);
    return ret;
}

#else /* defined __linux__ */

int virFileIsSharedFSType(const char *path G_GNUC_UNUSED,
                          int fstypes G_GNUC_UNUSED)
{
    /* XXX implement me :-) */
    return 0;
}

int
virFileGetHugepageSize(const char *path G_GNUC_UNUSED,
                       unsigned long long *size G_GNUC_UNUSED)
{
    /* XXX implement me :-) */
    virReportUnsupportedError();
    return -1;
}

int
virFileFindHugeTLBFS(virHugeTLBFSPtr *ret_fs G_GNUC_UNUSED,
                     size_t *ret_nfs G_GNUC_UNUSED)
{
    /* XXX implement me :-) */
    virReportUnsupportedError();
    return -1;
}
#endif /* defined __linux__ */

/**
 * virFileGetDefaultHugepage:
 * @fs: array of hugetlbfs mount points
 * @nfs: number of items in @fs
 *
 * In the passed array of hugetlbfs mount points @fs find the
 * default one. It's the one which has no '-o pagesize'.
 *
 * Returns: default hugepage, or
 *          NULL if none found
 */
virHugeTLBFSPtr
virFileGetDefaultHugepage(virHugeTLBFSPtr fs,
                          size_t nfs)
{
    size_t i;

    for (i = 0; i < nfs; i++) {
        if (fs[i].deflt)
            return &fs[i];
    }

    return NULL;
}

int virFileIsSharedFS(const char *path)
{
    return virFileIsSharedFSType(path,
                                 VIR_FILE_SHFS_NFS |
                                 VIR_FILE_SHFS_GFS2 |
                                 VIR_FILE_SHFS_OCFS |
                                 VIR_FILE_SHFS_AFS |
                                 VIR_FILE_SHFS_SMB |
                                 VIR_FILE_SHFS_CIFS |
                                 VIR_FILE_SHFS_CEPH |
                                 VIR_FILE_SHFS_GPFS|
                                 VIR_FILE_SHFS_QB);
}


#if defined(__linux__) && defined(HAVE_SYS_MOUNT_H)
int
virFileSetupDev(const char *path,
                const char *mount_options)
{
    const unsigned long mount_flags = MS_NOSUID;
    const char *mount_fs = "tmpfs";
    int ret = -1;

    if (virFileMakePath(path) < 0) {
        virReportSystemError(errno,
                             _("Failed to make path %s"), path);
        goto cleanup;
    }

    VIR_DEBUG("Mount devfs on %s type=tmpfs flags=0x%lx, opts=%s",
              path, mount_flags, mount_options);
    if (mount("devfs", path, mount_fs, mount_flags, mount_options) < 0) {
        virReportSystemError(errno,
                             _("Failed to mount devfs on %s type %s (%s)"),
                             path, mount_fs, mount_options);
        goto cleanup;
    }

    ret = 0;
 cleanup:
    return ret;
}


int
virFileBindMountDevice(const char *src,
                       const char *dst)
{
    if (virFileTouch(dst, 0666) < 0)
        return -1;

    if (mount(src, dst, "none", MS_BIND, NULL) < 0) {
        virReportSystemError(errno, _("Failed to bind %s on to %s"), src,
                             dst);
        return -1;
    }

    return 0;
}


int
virFileMoveMount(const char *src,
                 const char *dst)
{
    const unsigned long mount_flags = MS_MOVE;

    if (mount(src, dst, "none", mount_flags, NULL) < 0) {
        virReportSystemError(errno,
                             _("Unable to move %s mount to %s"),
                             src, dst);
        return -1;
    }

    return 0;
}


#else /* !defined(__linux__) || !defined(HAVE_SYS_MOUNT_H) */

int
virFileSetupDev(const char *path G_GNUC_UNUSED,
                const char *mount_options G_GNUC_UNUSED)
{
    virReportSystemError(ENOSYS, "%s",
                         _("mount is not supported on this platform."));
    return -1;
}


int
virFileBindMountDevice(const char *src G_GNUC_UNUSED,
                       const char *dst G_GNUC_UNUSED)
{
    virReportSystemError(ENOSYS, "%s",
                         _("mount is not supported on this platform."));
    return -1;
}


int
virFileMoveMount(const char *src G_GNUC_UNUSED,
                 const char *dst G_GNUC_UNUSED)
{
    virReportSystemError(ENOSYS, "%s",
                         _("mount move is not supported on this platform."));
    return -1;
}
#endif /* !defined(__linux__) || !defined(HAVE_SYS_MOUNT_H) */


#if defined(HAVE_SYS_ACL_H)
int
virFileGetACLs(const char *file,
               void **acl)
{
    if (!(*acl = acl_get_file(file, ACL_TYPE_ACCESS)))
        return -1;

    return 0;
}


int
virFileSetACLs(const char *file,
               void *acl)
{
    if (acl_set_file(file, ACL_TYPE_ACCESS, acl) < 0)
        return -1;

    return 0;
}


void
virFileFreeACLs(void **acl)
{
    acl_free(*acl);
    *acl = NULL;
}

#else /* !defined(HAVE_SYS_ACL_H) */

int
virFileGetACLs(const char *file G_GNUC_UNUSED,
               void **acl G_GNUC_UNUSED)
{
    errno = ENOTSUP;
    return -1;
}


int
virFileSetACLs(const char *file G_GNUC_UNUSED,
               void *acl G_GNUC_UNUSED)
{
    errno = ENOTSUP;
    return -1;
}


void
virFileFreeACLs(void **acl)
{
    *acl = NULL;
}

#endif /* !defined(HAVE_SYS_ACL_H) */

int
virFileCopyACLs(const char *src,
                const char *dst)
{
    void *acl = NULL;
    int ret = -1;

    if (virFileGetACLs(src, &acl) < 0)
        return ret;

    if (virFileSetACLs(dst, acl) < 0)
        goto cleanup;

    ret = 0;
 cleanup:
    virFileFreeACLs(&acl);
    return ret;
}

/*
 * virFileComparePaths:
 * @p1: source path 1
 * @p2: source path 2
 *
 * Compares two paths for equality. To do so, it first canonicalizes both paths
 * to resolve all symlinks and discard relative path components. If symlinks
 * resolution or path canonicalization fails, plain string equality of @p1
 * and @p2 is performed.
 *
 * Returns:
 *  1 : Equal
 *  0 : Non-Equal
 * -1 : Error
 */
int
virFileComparePaths(const char *p1, const char *p2)
{
    g_autofree char *res1 = NULL;
    g_autofree char *res2 = NULL;

    /* Assume p1 and p2 are symlinks, so try to resolve and canonicalize them.
     * Canonicalization fails for example on file systems names like 'proc' or
     * 'sysfs', since they're no real paths so fallback to plain string
     * comparison.
     */
    ignore_value(virFileResolveLink(p1, &res1));
    if (!res1)
        res1 = g_strdup(p1);

    ignore_value(virFileResolveLink(p2, &res2));
    if (!res2)
        res2 = g_strdup(p2);

    return STREQ_NULLABLE(res1, res2);
}


#if HAVE_DECL_SEEK_HOLE
/**
 * virFileInData:
 * @fd: file to check
 * @inData: true if current position in the @fd is in data section
 * @length: amount of bytes until the end of the current section
 *
 * With sparse files not every extent has to be physically stored on
 * the disk. This results in so called data or hole sections.  This
 * function checks whether the current position in the file @fd is
 * in a data section (@inData = 1) or in a hole (@inData = 0). Also,
 * it sets @length to match the number of bytes remaining until the
 * end of the current section.
 *
 * As a special case, there is an implicit hole at the end of any
 * file. In this case, the function sets @inData = 0, @length = 0.
 *
 * Upon its return, the position in the @fd is left unchanged, i.e.
 * despite this function lseek()-ing back and forth it always
 * restores the original position in the file.
 *
 * NB, @length is type of long long because it corresponds to off_t
 * the best.
 *
 * Returns 0 on success,
 *        -1 otherwise.
 */
int
virFileInData(int fd,
              int *inData,
              long long *length)
{
    int ret = -1;
    off_t cur, data, hole, end;

    /* Get current position */
    cur = lseek(fd, 0, SEEK_CUR);
    if (cur == (off_t) -1) {
        virReportSystemError(errno, "%s",
                             _("Unable to get current position in file"));
        goto cleanup;
    }

    /* Now try to get data and hole offsets */
    data = lseek(fd, cur, SEEK_DATA);

    /* There are four options:
     * 1) data == cur;  @cur is in data
     * 2) data > cur; @cur is in a hole, next data at @data
     * 3) data < 0, errno = ENXIO; either @cur is in trailing hole, or @cur is beyond EOF.
     * 4) data < 0, errno != ENXIO; we learned nothing
     */

    if (data == (off_t) -1) {
        /* cases 3 and 4 */
        if (errno != ENXIO) {
            virReportSystemError(errno, "%s",
                                 _("Unable to seek to data"));
            goto cleanup;
        }

        *inData = 0;
        /* There are two situations now. There is always an
         * implicit hole at EOF. However, there might be a
         * trailing hole just before EOF too. If that's the case
         * report it. */
        if ((end = lseek(fd, 0, SEEK_END)) == (off_t) -1) {
            virReportSystemError(errno, "%s",
                                 _("Unable to seek to EOF"));
            goto cleanup;
        }
        *length = end - cur;
    } else if (data > cur) {
        /* case 2 */
        *inData = 0;
        *length = data - cur;
    } else {
        /* case 1 */
        *inData = 1;

        /* We don't know where does the next hole start. Let's
         * find out. Here we get the same 4 possibilities as
         * described above.*/
        hole = lseek(fd, data, SEEK_HOLE);
        if (hole == (off_t) -1 || hole == data) {
            /* cases 1, 3 and 4 */
            /* Wait a second. The reason why we are here is
             * because we are in data. But at the same time we
             * are in a trailing hole? Wut!? Do the best what we
             * can do here. */
            virReportSystemError(errno, "%s",
                                 _("unable to seek to hole"));
            goto cleanup;
        } else {
            /* case 2 */
            *length = (hole - data);
        }
    }

    ret = 0;
 cleanup:
    /* At any rate, reposition back to where we started. */
    if (cur != (off_t) -1) {
        int theerrno = errno;

        if (lseek(fd, cur, SEEK_SET) == (off_t) -1) {
            virReportSystemError(errno, "%s",
                                 _("unable to restore position in file"));
            ret = -1;
            if (theerrno == 0)
                theerrno = errno;
        }

        errno = theerrno;
    }
    return ret;
}

#else /* !HAVE_DECL_SEEK_HOLE */

int
virFileInData(int fd G_GNUC_UNUSED,
              int *inData G_GNUC_UNUSED,
              long long *length G_GNUC_UNUSED)
{
    errno = ENOSYS;
    virReportSystemError(errno, "%s",
                         _("sparse files not supported"));
    return -1;
}

#endif /* !HAVE_DECL_SEEK_HOLE */


/**
 * virFileReadValueInt:
 * @value: pointer to int to be filled in with the value
 * @format, ...: file to read from
 *
 * Read int from @format and put it into @value.
 *
 * Return -2 for non-existing file, -1 on other errors and 0 if everything went
 * fine.
 */
int
virFileReadValueInt(int *value, const char *format, ...)
{
    g_autofree char *str = NULL;
    g_autofree char *path = NULL;
    va_list ap;

    va_start(ap, format);
    if (virVasprintf(&path, format, ap) < 0) {
        va_end(ap);
        return -1;
    }
    va_end(ap);

    if (!virFileExists(path))
        return -2;

    if (virFileReadAll(path, INT_BUFSIZE_BOUND(*value), &str) < 0)
        return -1;

    virStringTrimOptionalNewline(str);

    if (virStrToLong_i(str, NULL, 10, value) < 0) {
        virReportError(VIR_ERR_INTERNAL_ERROR,
                       _("Invalid integer value '%s' in file '%s'"),
                       str, path);
        return -1;
    }

    return 0;
}


/**
 * virFileReadValueUint:
 * @value: pointer to int to be filled in with the value
 * @format, ...: file to read from
 *
 * Read unsigned int from @format and put it into @value.
 *
 * Return -2 for non-existing file, -1 on other errors and 0 if everything went
 * fine.
 */
int
virFileReadValueUint(unsigned int *value, const char *format, ...)
{
    g_autofree char *str = NULL;
    g_autofree char *path = NULL;
    va_list ap;

    va_start(ap, format);
    if (virVasprintf(&path, format, ap) < 0) {
        va_end(ap);
        return -1;
    }
    va_end(ap);

    if (!virFileExists(path))
        return -2;

    if (virFileReadAll(path, INT_BUFSIZE_BOUND(*value), &str) < 0)
        return -1;

    virStringTrimOptionalNewline(str);

    if (virStrToLong_uip(str, NULL, 10, value) < 0) {
        virReportError(VIR_ERR_INTERNAL_ERROR,
                       _("Invalid unsigned integer value '%s' in file '%s'"),
                       str, path);
        return -1;
    }

    return 0;
}


/**
 * virFileReadValueScaledInt:
 * @value: pointer to unsigned long long int to be filled in with the value
 * @format, ...: file to read from
 *
 * Read unsigned scaled int from @format and put it into @value.
 *
 * Return -2 for non-existing file, -1 on other errors and 0 if everything went
 * fine.
 */
int
virFileReadValueScaledInt(unsigned long long *value, const char *format, ...)
{
    g_autofree char *str = NULL;
    g_autofree char *path = NULL;
    char *endp = NULL;
    va_list ap;

    va_start(ap, format);
    if (virVasprintf(&path, format, ap) < 0) {
        va_end(ap);
        return -1;
    }
    va_end(ap);

    if (!virFileExists(path))
        return -2;

    if (virFileReadAll(path, INT_BUFSIZE_BOUND(*value), &str) < 0)
        return -1;

    virStringTrimOptionalNewline(str);

    if (virStrToLong_ullp(str, &endp, 10, value) < 0) {
        virReportError(VIR_ERR_INTERNAL_ERROR,
                       _("Invalid unsigned scaled integer value '%s' in file '%s'"),
                       str, path);
        return -1;
    }

    return virScaleInteger(value, endp, 1024, ULLONG_MAX);
}

/* Arbitrarily sized number, feel free to change, but the function should be
 * used for small, interface-like files, so it should not be huge (subjective) */
#define VIR_FILE_READ_VALUE_STRING_MAX 4096

/**
 * virFileReadValueBitmap:
 * @value: pointer to virBitmapPtr to be allocated and filled in with the value
 * @format, ...: file to read from
 *
 * Read int from @format and put it into @value.
 *
 * Return -2 for non-existing file, -1 on other errors and 0 if everything went
 * fine.
 */
int
virFileReadValueBitmap(virBitmapPtr *value, const char *format, ...)
{
    g_autofree char *str = NULL;
    g_autofree char *path = NULL;
    va_list ap;

    va_start(ap, format);
    if (virVasprintf(&path, format, ap) < 0) {
        va_end(ap);
        return -1;
    }
    va_end(ap);

    if (!virFileExists(path))
        return -2;

    if (virFileReadAll(path, VIR_FILE_READ_VALUE_STRING_MAX, &str) < 0)
        return -1;

    virStringTrimOptionalNewline(str);

    *value = virBitmapParseUnlimited(str);
    if (!*value)
        return -1;

    return 0;
}

/**
 * virFileReadValueString:
 * @value: pointer to char * to be allocated and filled in with the value
 * @format, ...: file to read from
 *
 * Read string from @format and put it into @value.  Don't get this mixed with
 * virFileReadAll().  This function is a wrapper over it with the behaviour
 * aligned to other virFileReadValue* functions
 *
 * Return -2 for non-existing file, -1 on other errors and 0 if everything went
 * fine.
 */
int
virFileReadValueString(char **value, const char *format, ...)
{
    int ret;
    g_autofree char *path = NULL;
    va_list ap;

    va_start(ap, format);
    if (virVasprintf(&path, format, ap) < 0) {
        va_end(ap);
        return -1;
    }
    va_end(ap);

    if (!virFileExists(path))
        return -2;

    ret = virFileReadAll(path, VIR_FILE_READ_VALUE_STRING_MAX, value);

    if (*value)
        virStringTrimOptionalNewline(*value);

    return ret;
}


/**
 * virFileWaitForExists:
 * @path: absolute path to a sysfs attribute (can be a symlink)
 * @ms: how long to wait (in milliseconds)
 * @tries: how many times should we try to wait for @path to become accessible
 *
 * Checks the existence of @path. In case the file defined by @path
 * doesn't exist, we wait for it to appear in @ms milliseconds (for up to
 * @tries attempts).
 *
 * Returns 0 on success, -1 on error, setting errno appropriately.
 */
int
virFileWaitForExists(const char *path,
                     size_t ms,
                     size_t tries)
{
    errno = 0;

    /* wait for @path to be accessible in @ms milliseconds, up to @tries */
    while (tries-- > 0 && !virFileExists(path)) {
        if (tries == 0 || errno != ENOENT)
            return -1;

        g_usleep(ms * 1000);
    }

    return 0;
}


#if HAVE_LIBATTR
/**
 * virFileGetXAttrQuiet;
 * @path: a filename
 * @name: name of xattr
 * @value: read value
 *
 * Reads xattr with @name for given @path and stores it into
 * @value. Caller is responsible for freeing @value.
 *
 * Returns: 0 on success,
 *         -1 otherwise (with errno set).
 */
int
virFileGetXAttrQuiet(const char *path,
                     const char *name,
                     char **value)
{
    char *buf = NULL;
    int ret = -1;

    /* We might be racing with somebody who sets the same attribute. */
    while (1) {
        ssize_t need;
        ssize_t got;

        /* The first call determines how many bytes we need to allocate. */
        if ((need = getxattr(path, name, NULL, 0)) < 0)
            goto cleanup;

        if (VIR_REALLOC_N_QUIET(buf, need + 1) < 0)
            goto cleanup;

        if ((got = getxattr(path, name, buf, need)) < 0) {
            if (errno == ERANGE)
                continue;
            goto cleanup;
        }

        buf[got] = '\0';
        break;
    }

    *value = g_steal_pointer(&buf);
    ret = 0;
 cleanup:
    VIR_FREE(buf);
    return ret;
}

/**
 * virFileSetXAttr:
 * @path: a filename
 * @name: name of xattr
 * @value: value to set
 *
 * Sets xattr of @name and @value on @path.
 *
 * Returns: 0 on success,
 *         -1 otherwise (with errno set AND error reported).
 */
int
virFileSetXAttr(const char *path,
                const char *name,
                const char *value)
{
    if (setxattr(path, name, value, strlen(value), 0) < 0) {
        virReportSystemError(errno,
                             _("Unable to set XATTR %s on %s"),
                             name, path);
        return -1;
    }

    return 0;
}

/**
 * virFileRemoveXAttr:
 * @path: a filename
 * @name: name of xattr
 *
 * Remove xattr of @name on @path.
 *
 * Returns: 0 on success,
 *         -1 otherwise (with errno set AND error reported).
 */
int
virFileRemoveXAttr(const char *path,
                   const char *name)
{
    if (removexattr(path, name) < 0) {
        virReportSystemError(errno,
                             _("Unable to remove XATTR %s on %s"),
                             name, path);
        return -1;
    }

    return 0;
}

#else /* !HAVE_LIBATTR */

int
virFileGetXAttrQuiet(const char *path G_GNUC_UNUSED,
                     const char *name G_GNUC_UNUSED,
                     char **value G_GNUC_UNUSED)
{
    errno = ENOSYS;
    return -1;
}

int
virFileSetXAttr(const char *path,
                const char *name,
                const char *value G_GNUC_UNUSED)
{
    errno = ENOSYS;
    virReportSystemError(errno,
                         _("Unable to set XATTR %s on %s"),
                         name, path);
    return -1;
}

int
virFileRemoveXAttr(const char *path,
                   const char *name)
{
    errno = ENOSYS;
    virReportSystemError(errno,
                         _("Unable to remove XATTR %s on %s"),
                         name, path);
    return -1;
}

#endif /* HAVE_LIBATTR */

/**
 * virFileGetXAttr;
 * @path: a filename
 * @name: name of xattr
 * @value: read value
 *
 * Reads xattr with @name for given @path and stores it into
 * @value. Caller is responsible for freeing @value.
 *
 * Returns: 0 on success,
 *         -1 otherwise (with errno set AND error reported).
 */
int
virFileGetXAttr(const char *path,
                const char *name,
                char **value)
{
    int ret;

    if ((ret = virFileGetXAttrQuiet(path, name, value)) < 0) {
        virReportSystemError(errno,
                             _("Unable to get XATTR %s on %s"),
                             name, path);
    }

    return ret;
}<|MERGE_RESOLUTION|>--- conflicted
+++ resolved
@@ -1677,12 +1677,8 @@
         //绝对路径，直接检查文件是否可执行
         char *ret = NULL;
         if (virFileIsExecutable(file))
-<<<<<<< HEAD
             //文件可执行，strdup一份数据
-            ignore_value(VIR_STRDUP_QUIET(ret, file));
-=======
             ret = g_strdup(file);
->>>>>>> bf0e7bde
         return ret;
     }
 
