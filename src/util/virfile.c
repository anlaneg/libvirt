/*
 * virfile.c: safer file handling
 *
 * Copyright (C) 2010-2014 Red Hat, Inc.
 * Copyright (C) 2010 IBM Corporation
 * Copyright (C) 2010 Stefan Berger
 * Copyright (C) 2010 Eric Blake
 *
 * This library is free software; you can redistribute it and/or
 * modify it under the terms of the GNU Lesser General Public
 * License as published by the Free Software Foundation; either
 * version 2.1 of the License, or (at your option) any later version.
 *
 * This library is distributed in the hope that it will be useful,
 * but WITHOUT ANY WARRANTY; without even the implied warranty of
 * MERCHANTABILITY or FITNESS FOR A PARTICULAR PURPOSE.  See the GNU
 * Lesser General Public License for more details.
 *
 * You should have received a copy of the GNU Lesser General Public
 * License along with this library.  If not, see
 * <http://www.gnu.org/licenses/>.
 *
 */

#include <config.h>
#include "internal.h"

#include <fcntl.h>
#ifndef WIN32
# include <termios.h>
#endif
#ifdef WITH_PTY_H
/* Linux openpty */
# include <pty.h>
#endif
#ifdef WITH_UTIL_H
/* macOS openpty */
# include <util.h>
#endif
#ifdef WITH_LIBUTIL_H
/* FreeBSD openpty */
# include <libutil.h>
#endif
#include <sys/stat.h>
#if defined(WITH_SYS_MOUNT_H)
# include <sys/mount.h>
#endif
#include <unistd.h>
#include <dirent.h>
#if defined WITH_MNTENT_H && defined WITH_GETMNTENT_R
# include <mntent.h>
#endif
#if WITH_MMAP
# include <sys/mman.h>
#endif
#if WITH_SYS_SYSCALL_H
# include <sys/syscall.h>
#endif
#if WITH_LIBACL
# include <sys/acl.h>
#endif
#include <sys/file.h>

#ifdef __linux__
# include <linux/magic.h>
# include <sys/statfs.h>
# include <linux/loop.h>
# include <sys/ioctl.h>
# include <linux/cdrom.h>
/* These come from linux/fs.h, but that header conflicts with
 * sys/mount.h on glibc 2.36+ */
# define FS_IOC_GETFLAGS _IOR('f', 1, long)
# define FS_IOC_SETFLAGS _IOW('f', 2, long)
# define FS_NOCOW_FL 0x00800000
#endif

#if WITH_LIBATTR
# include <sys/xattr.h>
#endif

#include "configmake.h"
#include "viralloc.h"
#include "vircommand.h"
#include "virerror.h"
#include "virfile.h"
#include "virkmod.h"
#include "virlog.h"
#include "virprocess.h"
#include "virstring.h"
#include "virthread.h"
#include "virutil.h"
#include "virsocket.h"

#define VIR_FROM_THIS VIR_FROM_NONE

VIR_LOG_INIT("util.file");

#ifndef S_ISUID
# define S_ISUID 04000
#endif
#ifndef S_ISGID
# define S_ISGID 02000
#endif
#ifndef S_ISVTX
# define S_ISVTX 01000
#endif


#ifndef O_DIRECT
# define O_DIRECT 0
#endif

static virOnceControl virCloseRangeOnce = VIR_ONCE_CONTROL_INITIALIZER;
static bool virCloseRangeSupported;

int virFileClose(int *fdptr, virFileCloseFlags flags)
{
    int saved_errno = 0;
    int rc = 0;

    if (*fdptr < 0)
        return 0;

    if (flags & VIR_FILE_CLOSE_PRESERVE_ERRNO)
        saved_errno = errno;

    rc = close(*fdptr);

    if (!(flags & VIR_FILE_CLOSE_DONT_LOG)) {
        if (rc < 0) {
            if (errno == EBADF) {
                if (!(flags & VIR_FILE_CLOSE_IGNORE_EBADF))
                    VIR_WARN("Tried to close invalid fd %d", *fdptr);
            } else {
                VIR_DEBUG("Failed to close fd %d: %s",
                          *fdptr, g_strerror(errno));
            }
        }
    }
    *fdptr = -1;

    if (flags & VIR_FILE_CLOSE_PRESERVE_ERRNO)
        errno = saved_errno;

    return rc;
}


int virFileFclose(FILE **file, bool preserve_errno)
{
    int saved_errno = 0;
    int rc = 0;

    if (*file) {
        if (preserve_errno)
            saved_errno = errno;
        rc = fclose(*file);
        *file = NULL;
        if (preserve_errno)
            errno = saved_errno;
    }

    return rc;
}


FILE *virFileFdopen(int *fdptr, const char *mode)
{
    FILE *file = NULL;

    if (*fdptr >= 0) {
        file = fdopen(*fdptr, mode);
        if (file)
            *fdptr = -1;
    } else {
        errno = EBADF;
    }

    return file;
}


static int
virCloseRangeImpl(unsigned int first G_GNUC_UNUSED,
                  unsigned int last G_GNUC_UNUSED)
{
#if defined(WITH_SYS_SYSCALL_H) && defined(__NR_close_range)
    return syscall(__NR_close_range, first, last, 0);
#endif

    errno = ENOSYS;
    return -1;
}


static void
virCloseRangeOnceInit(void)
{
    int fd[2] = {-1, -1};

    if (virPipeQuiet(fd) < 0)
        return;

    VIR_FORCE_CLOSE(fd[1]);
    if (virCloseRangeImpl(fd[0], fd[0]) < 0) {
        VIR_FORCE_CLOSE(fd[0]);
        return;
    }

    virCloseRangeSupported = true;
}


/**
 * virCloseRange:
 *
 * Closes all open file descriptors from @first to @last (included).
 *
 * Returns: 0 on success,
 *         -1 on failure (with errno set).
 */
int
virCloseRange(unsigned int first,
              unsigned int last)
{
    if (virCloseRangeInit() < 0)
        return -1;

    if (!virCloseRangeSupported) {
        errno = ENOSYS;
        return -1;
    }

    return virCloseRangeImpl(first, last);
}


/**
 * virCloseRangeInit:
 *
 * Detects whether close_range() is available and cache the result.
 */
int
virCloseRangeInit(void)
{
    if (virOnce(&virCloseRangeOnce, virCloseRangeOnceInit) < 0)
        return -1;

    return 0;
}


/**
 * virCloseRangeIsSupported:
 *
 * Returns whether close_range() is supported or not.
 */
bool
virCloseRangeIsSupported(void)
{
    if (virCloseRangeInit() < 0)
        return false;

    return virCloseRangeSupported;
}


/**
 * virCloseFrom:
 *
 * Closes all open file descriptors greater than or equal to @fromfd.
 *
 * Returns: 0 on success,
 *         -1 on error (with errno set).
 */
int
virCloseFrom(int fromfd)
{
#ifdef __FreeBSD__
    /* FreeBSD has closefrom() since FreeBSD-8.0, i.e. since 2009. */
    closefrom(fromfd);
    return 0;
#else /* !__FreeBSD__ */
    return virCloseRange(fromfd, ~0U);
#endif /* !__FreeBSD__ */
}


/**
 * virFileDirectFdFlag:
 *
 * Returns 0 if the kernel can avoid file system cache pollution
 * without any additional flags, O_DIRECT if the original fd must be
 * opened in direct mode, or -1 if there is no support for bypassing
 * the file system cache.
 */
int
virFileDirectFdFlag(void)
{
    /* XXX For now, Linux posix_fadvise is not powerful enough to
     * avoid O_DIRECT.  */
    return O_DIRECT ? O_DIRECT : -1;
}

/* Opaque type for managing a wrapper around a fd.  For now,
 * read-write is not supported, just a single direction.  */
struct _virFileWrapperFd {
    bool closed; /* Whether virFileWrapperFdClose() has been already called */
    virCommand *cmd; /* Child iohelper process to do the I/O.  */
    char *err_msg; /* stderr of @cmd */
};

#ifndef WIN32

# ifdef __linux__

/**
 * virFileWrapperSetPipeSize:
 * @fd: the fd of the pipe
 *
 * Set best pipe size on the passed file descriptor for bulk transfers of data.
 *
 * default pipe size (usually 64K) is generally not suited for large transfers
 * to fast devices. A value of 1MB has been measured to improve virsh save
 * by 400% in ideal conditions. We retry multiple times with smaller sizes
 * on EPERM to account for possible small values of /proc/sys/fs/pipe-max-size.
 *
 * OS note: only for linux, on other OS this is a no-op.
 */
static int
virFileWrapperSetPipeSize(int fd)
{
    int sz;

    for (sz = 1024 * 1024; sz >= 64 * 1024; sz /= 2) {
        int rv = fcntl(fd, F_SETPIPE_SZ, sz);

        if (rv < 0 && errno == EPERM) {
            VIR_DEBUG("EPERM trying to set fd %d pipe size to %d", fd, sz);
            continue; /* retry with half the size */
        }
        if (rv < 0) {
            virReportSystemError(errno, "%s",
                                 _("unable to set pipe size"));
            return -1;
        }
        VIR_DEBUG("fd %d pipe size adjusted to %d", fd, sz);
        return 0;
    }

    VIR_WARN("unable to set pipe size, data transfer might be slow: %s",
             g_strerror(errno));
    return 0;
}

# else /* !__linux__ */
static int
virFileWrapperSetPipeSize(int fd G_GNUC_UNUSED)
{
    return 0;
}
# endif /* !__linux__ */


/**
 * virFileWrapperFdNew:
 * @fd: pointer to fd to wrap
 * @name: name of fd, for diagnostics
 * @flags: bitwise-OR of virFileWrapperFdFlags
 *
 * Update @fd so that it meets parameters requested by @flags.
 *
 * If VIR_FILE_WRAPPER_BYPASS_CACHE bit is set in @flags, @fd will be updated
 * in a way that all I/O to that file will bypass the system cache.  The
 * original fd must have been created with virFileDirectFdFlag() among the
 * flags to open().
 *
 * If VIR_FILE_WRAPPER_NON_BLOCKING bit is set in @flags, @fd will be updated
 * to ensure it properly supports non-blocking I/O, i.e., it will report
 * EAGAIN.
 *
 * This must be called after open() and optional fchown() or fchmod(), but
 * before any seek or I/O, and only on seekable fd.  The file must be O_RDONLY
 * (to read the entire existing file) or O_WRONLY (to write to an empty file).
 * In some cases, @fd is changed to a non-seekable pipe; in this case, the
 * caller must not do anything further with the original fd.
 *
 * On success, the new wrapper object is returned, which must be later
 * freed with virFileWrapperFdFree().  On failure, @fd is unchanged, an
 * error message is output, and NULL is returned.
 */
virFileWrapperFd *
virFileWrapperFdNew(int *fd, const char *name, unsigned int flags)
{
    virFileWrapperFd *ret = NULL;
    bool output = false;
    int pipefd[2] = { -1, -1 };
    int mode = -1;
    g_autofree char *iohelper_path = NULL;

    if (!flags) {
        virReportError(VIR_ERR_INTERNAL_ERROR, "%s",
                       _("invalid use with no flags"));
        return NULL;
    }

    /* XXX support posix_fadvise rather than O_DIRECT, if the kernel support
     * for that is decent enough. In that case, we will also need to
     * explicitly support VIR_FILE_WRAPPER_NON_BLOCKING since
     * VIR_FILE_WRAPPER_BYPASS_CACHE alone will no longer require spawning
     * iohelper.
     */

    if ((flags & VIR_FILE_WRAPPER_BYPASS_CACHE) && !O_DIRECT) {
        virReportError(VIR_ERR_INTERNAL_ERROR, "%s",
                       _("O_DIRECT unsupported on this platform"));
        return NULL;
    }

    ret = g_new0(virFileWrapperFd, 1);

    mode = fcntl(*fd, F_GETFL);

    if (mode < 0) {
        virReportError(VIR_ERR_INTERNAL_ERROR, _("invalid fd %1$d for %2$s"),
                       *fd, name);
        goto error;
    } else if ((mode & O_ACCMODE) == O_WRONLY) {
        output = true;
    } else if ((mode & O_ACCMODE) != O_RDONLY) {
        virReportError(VIR_ERR_INTERNAL_ERROR, _("unexpected mode 0x%1$x for %2$s"),
                       mode & O_ACCMODE, name);
        goto error;
    }

    if (virPipe(pipefd) < 0)
        goto error;

    if (virFileWrapperSetPipeSize(pipefd[output]) < 0)
        goto error;

    if (!(iohelper_path = virFileFindResource("libvirt_iohelper",
                                              abs_top_builddir "/src",
                                              LIBEXECDIR)))
        goto error;

    ret->cmd = virCommandNewArgList(iohelper_path, name, NULL);

    if (output) {
        virCommandSetInputFD(ret->cmd, pipefd[0]);
        virCommandSetOutputFD(ret->cmd, fd);
        virCommandAddArg(ret->cmd, "1");
    } else {
        virCommandSetInputFD(ret->cmd, *fd);
        virCommandSetOutputFD(ret->cmd, &pipefd[1]);
        virCommandAddArg(ret->cmd, "0");
    }

    /* In order to catch iohelper stderr, we must change
     * iohelper's env so virLog functions print to stderr
     */
    virCommandAddEnvPair(ret->cmd, "LIBVIRT_LOG_OUTPUTS", "1:stderr");
    virCommandSetErrorBuffer(ret->cmd, &ret->err_msg);
    virCommandDoAsyncIO(ret->cmd);

    if (virCommandRunAsync(ret->cmd, NULL) < 0)
        goto error;

    if (VIR_CLOSE(pipefd[!output]) < 0) {
        virReportError(VIR_ERR_INTERNAL_ERROR, "%s", _("unable to close pipe"));
        goto error;
    }

    VIR_FORCE_CLOSE(*fd);
    *fd = pipefd[output];
    return ret;

 error:
    VIR_FORCE_CLOSE(pipefd[0]);
    VIR_FORCE_CLOSE(pipefd[1]);
    virFileWrapperFdFree(ret);
    return NULL;
}
#else /* WIN32 */
virFileWrapperFd *
virFileWrapperFdNew(int *fd G_GNUC_UNUSED,
                    const char *name G_GNUC_UNUSED,
                    unsigned int fdflags G_GNUC_UNUSED)
{
    virReportError(VIR_ERR_INTERNAL_ERROR, "%s",
                   _("virFileWrapperFd unsupported on this platform"));
    return NULL;
}
#endif /* WIN32 */

/**
 * virFileWrapperFdClose:
 * @wfd: fd wrapper, or NULL
 *
 * If @wfd is valid, then ensure that I/O has completed, which may
 * include reaping a child process.  Return 0 if all data for the
 * wrapped fd is complete, or -1 on failure with an error emitted.
 * This function intentionally returns 0 when @wfd is NULL, so that
 * callers can conditionally create a virFileWrapperFd wrapper but
 * unconditionally call the cleanup code.  To avoid deadlock, only
 * call this after closing the fd resulting from virFileWrapperFdNew().
 *
 * This function can be safely called multiple times on the same @wfd.
 */
int
virFileWrapperFdClose(virFileWrapperFd *wfd)
{
    int ret;

    if (!wfd || wfd->closed)
        return 0;

    ret = virCommandWait(wfd->cmd, NULL);

    /* If the command used to process I/O has failed and produced some
     * messages on stderr, it's fair to assume those will be more
     * relevant to the user than whatever eg. QEMU can figure out on its
     * own having no knowledge of the fact a command is handling its I/O
     * in the first place, so it's okay if we end up discarding an
     * existing error here */
    if (ret < 0 && wfd->err_msg && *wfd->err_msg)
        virReportError(VIR_ERR_OPERATION_FAILED, "%s", wfd->err_msg);

    wfd->closed = true;

    return ret;
}

/**
 * virFileWrapperFdFree:
 * @wfd: fd wrapper, or NULL
 *
 * Free all remaining resources associated with @wfd.  If
 * virFileWrapperFdClose() was not previously called, then this may
 * discard some previous I/O.  To avoid deadlock, only call this after
 * closing the fd resulting from virFileWrapperFdNew().
 */
void
virFileWrapperFdFree(virFileWrapperFd *wfd)
{
    if (!wfd)
        return;

    g_free(wfd->err_msg);
    virCommandFree(wfd->cmd);
    g_free(wfd);
}


#ifndef WIN32

/**
 * virFileLock:
 * @fd: file descriptor to acquire the lock on
 * @shared: type of lock to acquire
 * @start: byte offset to start lock
 * @len: length of lock (0 to acquire entire remaining file from @start)
 * @waitForLock: wait for previously held lock or not
 *
 * Attempt to acquire a lock on the file @fd. If @shared
 * is true, then a shared lock will be acquired,
 * otherwise an exclusive lock will be acquired. If
 * the lock cannot be acquired, an error will be
 * returned. If @waitForLock is true, this will wait
 * for the lock if another process has already acquired it.
 *
 * The lock will be released when @fd is closed. The lock
 * will also be released if *any* other open file descriptor
 * pointing to the same underlying file is closed. As such
 * this function should not be relied on in multi-threaded
 * apps where other threads can be opening/closing arbitrary
 * files.
 *
 * Returns 0 on success, or -errno otherwise
 */
int virFileLock(int fd, bool shared, off_t start, off_t len, bool waitForLock)
{
    struct flock fl = {
        .l_type = shared ? F_RDLCK : F_WRLCK,
        .l_whence = SEEK_SET,
        .l_start = start,
        .l_len = len,
    };

    int cmd = waitForLock ? F_SETLKW : F_SETLK;

    if (fcntl(fd, cmd, &fl) < 0)
        return -errno;

    return 0;
}


/**
 * virFileUnlock:
 * @fd: file descriptor to release the lock on
 * @start: byte offset to start unlock
 * @len: length of lock (0 to release entire remaining file from @start)
 *
 * Release a lock previously acquired with virFileUnlock().
 * NB the lock will also be released if any open file descriptor
 * pointing to the same file as @fd is closed
 *
 * Returns 0 on success, or -errno on error
 */
int virFileUnlock(int fd, off_t start, off_t len)
{
    struct flock fl = {
        .l_type = F_UNLCK,
        .l_whence = SEEK_SET,
        .l_start = start,
        .l_len = len,
    };

    if (fcntl(fd, F_SETLK, &fl) < 0)
        return -errno;

    return 0;
}


#else /* WIN32 */


int virFileLock(int fd G_GNUC_UNUSED,
                bool shared G_GNUC_UNUSED,
                off_t start G_GNUC_UNUSED,
                off_t len G_GNUC_UNUSED,
                bool waitForLock G_GNUC_UNUSED)
{
    return -ENOSYS;
}


int virFileUnlock(int fd G_GNUC_UNUSED,
                  off_t start G_GNUC_UNUSED,
                  off_t len G_GNUC_UNUSED)
{
    return -ENOSYS;
}


#endif /* WIN32 */


/**
 * virFileRewrite:
 * @path: file to rewrite
 * @mode: mode of the file
 * @uid: uid that should own file
 * @gid: gid that should own file
 * @rewrite: callback to write file contents
 * @opaque: opaque data to pass to the callback
 *
 * Rewrite given @path atomically. This is achieved by writing a
 * temporary file on a side and renaming it to the desired name.
 * The temporary file is created using supplied @mode and
 * @uid:@gid (pass -1 for current uid/gid) and written by
 * @rewrite callback. It's callback's responsibility to report
 * errors.
 *
 * Returns: 0 on success,
 *         -1 otherwise (with error reported)
 */
int
virFileRewrite(const char *path,
               mode_t mode,
               uid_t uid, gid_t gid,
               virFileRewriteFunc rewrite,
               const void *opaque)
{
    g_autofree char *newfile = NULL;
    int fd = -1;
    int ret = -1;
    int rc;

    newfile = g_strdup_printf("%s.new", path);

    if ((fd = virFileOpenAs(newfile, O_WRONLY | O_CREAT | O_TRUNC, mode,
                            uid, gid,
                            VIR_FILE_OPEN_FORCE_OWNER | VIR_FILE_OPEN_FORCE_MODE)) < 0) {
        virReportSystemError(-fd,
                             _("Failed to create file '%1$s'"),
                             newfile);
        goto cleanup;
    }

    if ((rc = rewrite(fd, newfile, opaque)) < 0) {
        goto cleanup;
    }

    if (g_fsync(fd) < 0) {
        virReportSystemError(errno, _("cannot sync file '%1$s'"),
                             newfile);
        goto cleanup;
    }

    if (VIR_CLOSE(fd) < 0) {
        virReportSystemError(errno, _("cannot save file '%1$s'"),
                             newfile);
        goto cleanup;
    }

    if (rename(newfile, path) < 0) {
        virReportSystemError(errno, _("cannot rename file '%1$s' as '%2$s'"),
                             newfile, path);
        goto cleanup;
    }

    ret = 0;

 cleanup:
    VIR_FORCE_CLOSE(fd);
    unlink(newfile);
    return ret;
}


static int
virFileRewriteStrHelper(int fd,
                        const char *path,
                        const void *opaque)
{
    const char *data = opaque;

    if (safewrite(fd, data, strlen(data)) < 0) {
        virReportSystemError(errno,
                             _("cannot write data to file '%1$s'"),
                             path);
        return -1;
    }

    return 0;
}


int
virFileRewriteStr(const char *path,
                  mode_t mode,
                  const char *str)
{
    return virFileRewrite(path, mode, -1, -1,
                          virFileRewriteStrHelper, str);
}


/**
 * virFileResize:
 *
 * Change the capacity of the raw storage file at 'path'.
 */
int
virFileResize(const char *path,
              unsigned long long capacity,
              bool pre_allocate)
{
    int rc;
    VIR_AUTOCLOSE fd = -1;

    if ((fd = open(path, O_RDWR)) < 0) {
        virReportSystemError(errno, _("Unable to open '%1$s'"), path);
        return -1;
    }

    if (pre_allocate) {
        if ((rc = virFileAllocate(fd, 0, capacity)) != 0) {
            if (rc == -2) {
                virReportError(VIR_ERR_OPERATION_UNSUPPORTED, "%s",
                               _("preallocate is not supported on this platform"));
            } else {
                virReportSystemError(errno,
                                     _("Failed to pre-allocate space for file '%1$s'"),
                                     path);
            }
            return -1;
        }
    }

    if (ftruncate(fd, capacity) < 0) {
        virReportSystemError(errno,
                             _("Failed to truncate file '%1$s'"), path);
        return -1;
    }

    if (VIR_CLOSE(fd) < 0) {
        virReportSystemError(errno, _("Unable to save '%1$s'"), path);
        return -1;
    }

    return 0;
}


int virFileTouch(const char *path, mode_t mode)
{
    int fd = -1;

    if ((fd = open(path, O_WRONLY | O_CREAT, mode)) < 0) {
        virReportSystemError(errno, _("cannot create file '%1$s'"),
                             path);
        return -1;
    }

    if (VIR_CLOSE(fd) < 0) {
        virReportSystemError(errno, _("cannot save file '%1$s'"),
                             path);
        VIR_FORCE_CLOSE(fd);
        return -1;
    }

    return 0;
}


#define MODE_BITS (S_ISUID | S_ISGID | S_ISVTX | S_IRWXU | S_IRWXG | S_IRWXO)

int virFileUpdatePerm(const char *path,
                      mode_t mode_remove,
                      mode_t mode_add)
{
    struct stat sb;
    mode_t mode;

    if (mode_remove & ~MODE_BITS || mode_add & ~MODE_BITS) {
        virReportError(VIR_ERR_INVALID_ARG, "%s", _("invalid mode"));
        return -1;
    }

    if (stat(path, &sb) < 0) {
        virReportSystemError(errno, _("cannot stat '%1$s'"), path);
        return -1;
    }

    mode = sb.st_mode & MODE_BITS;

    if ((mode & mode_remove) == 0 && (mode & mode_add) == mode_add)
        return 0;

    mode &= MODE_BITS ^ mode_remove;
    mode |= mode_add;

    if (chmod(path, mode) < 0) {
        virReportSystemError(errno, _("cannot change permission of '%1$s'"),
                             path);
        return -1;
    }

    return 0;
}


#if defined(__linux__)

/* virFileLoopDeviceOpenLoopCtl() returns -1 when a real failure has occurred
 * while in the process of allocating or opening the loop device.  On success
 * we return 0 and modify the fd to the appropriate file descriptor.
 * If /dev/loop-control does not exist, we return 0 and do not set fd. */

static int virFileLoopDeviceOpenLoopCtl(char **dev_name, int *fd)
{
    int devnr;
    int ctl_fd;
    char *looppath = NULL;

    VIR_DEBUG("Opening loop-control device");
    if ((ctl_fd = open("/dev/loop-control", O_RDWR)) < 0) {
        if (errno == ENOENT)
            return 0;

        virReportSystemError(errno, "%s",
                             _("Unable to open /dev/loop-control"));
        return -1;
    }

    if ((devnr = ioctl(ctl_fd, LOOP_CTL_GET_FREE)) < 0) {
        virReportSystemError(errno, "%s",
                             _("Unable to get free loop device via ioctl"));
        close(ctl_fd);
        return -1;
    }
    close(ctl_fd);

    VIR_DEBUG("Found free loop device number %i", devnr);

    looppath = g_strdup_printf("/dev/loop%i", devnr);

    if ((*fd = open(looppath, O_RDWR)) < 0) {
        virReportSystemError(errno,
                             _("Unable to open %1$s"), looppath);
        VIR_FREE(looppath);
        return -1;
    }

    *dev_name = looppath;
    return 0;
}

static int virFileLoopDeviceOpenSearch(char **dev_name)
{
    int fd = -1;
    g_autoptr(DIR) dh = NULL;
    struct dirent *de;
    char *looppath = NULL;
    struct loop_info64 lo;
    int direrr;

    VIR_DEBUG("Looking for loop devices in /dev");

    if (virDirOpen(&dh, "/dev") < 0)
        goto cleanup;

    while ((direrr = virDirRead(dh, &de, "/dev")) > 0) {
        /* Checking 'loop' prefix is insufficient, since
         * new kernels have a dev named 'loop-control'
         */
        if (!STRPREFIX(de->d_name, "loop") ||
            !g_ascii_isdigit(de->d_name[4]))
            continue;

        looppath = g_build_filename("/dev", de->d_name, NULL);

        VIR_DEBUG("Checking up on device %s", looppath);
        if ((fd = open(looppath, O_RDWR)) < 0) {
            virReportSystemError(errno,
                                 _("Unable to open %1$s"), looppath);
            goto cleanup;
        }

        if (ioctl(fd, LOOP_GET_STATUS64, &lo) < 0) {
            /* Got a free device, return the fd */
            if (errno == ENXIO)
                goto cleanup;

            VIR_FORCE_CLOSE(fd);
            virReportSystemError(errno,
                                 _("Unable to get loop status on %1$s"),
                                 looppath);
            goto cleanup;
        }

        /* Oh well, try the next device */
        VIR_FORCE_CLOSE(fd);
        VIR_FREE(looppath);
    }
    if (direrr < 0)
        goto cleanup;
    virReportError(VIR_ERR_INTERNAL_ERROR, "%s",
                   _("Unable to find a free loop device in /dev"));

 cleanup:
    if (fd != -1) {
        VIR_DEBUG("Got free loop device %s %d", looppath, fd);
        *dev_name = looppath;
    } else {
        VIR_DEBUG("No free loop devices available");
        VIR_FREE(looppath);
    }
    return fd;
}

static int virFileLoopDeviceOpen(char **dev_name)
{
    int loop_fd = -1;

    if (virFileLoopDeviceOpenLoopCtl(dev_name, &loop_fd) < 0)
        return -1;

    VIR_DEBUG("Return from loop-control got fd %d", loop_fd);

    if (loop_fd >= 0)
        return loop_fd;

    /* Without the loop control device we just use the old technique. */
    loop_fd = virFileLoopDeviceOpenSearch(dev_name);

    return loop_fd;
}

int virFileLoopDeviceAssociate(const char *file,
                               char **dev)
{
    int lofd = -1;
    int fsfd = -1;
    struct loop_info64 lo = { 0 };
    g_autofree char *loname = NULL;
    int ret = -1;

    if ((lofd = virFileLoopDeviceOpen(&loname)) < 0)
        return -1;

    lo.lo_flags = LO_FLAGS_AUTOCLEAR;

    /* Set backing file name for LOOP_GET_STATUS64 queries */
    if (virStrcpy((char *) lo.lo_file_name, file, LO_NAME_SIZE) < 0) {
        virReportSystemError(errno,
                             _("Unable to set backing file %1$s"), file);
        goto cleanup;
    }

    if ((fsfd = open(file, O_RDWR)) < 0) {
        virReportSystemError(errno,
                             _("Unable to open %1$s"), file);
        goto cleanup;
    }

    if (ioctl(lofd, LOOP_SET_FD, fsfd) < 0) {
        virReportSystemError(errno,
                             _("Unable to attach %1$s to loop device"),
                             file);
        goto cleanup;
    }

    if (ioctl(lofd, LOOP_SET_STATUS64, &lo) < 0) {
        virReportSystemError(errno, "%s",
                             _("Unable to mark loop device as autoclear"));

        if (ioctl(lofd, LOOP_CLR_FD, 0) < 0)
            VIR_WARN("Unable to detach %s from loop device", file);
        goto cleanup;
    }

    VIR_DEBUG("Attached loop device  %s %d to %s", file, lofd, loname);
    *dev = g_steal_pointer(&loname);

    ret = 0;

 cleanup:
    VIR_FORCE_CLOSE(fsfd);
    if (ret == -1)
        VIR_FORCE_CLOSE(lofd);
    return lofd;
}


# define SYSFS_BLOCK_DIR "/sys/block"
# define NBD_DRIVER "nbd"


static int
virFileNBDDeviceIsBusy(const char *dev_name)
{
    g_autofree char *path = NULL;

    path = g_build_filename(SYSFS_BLOCK_DIR, dev_name, "pid", NULL);

    if (!virFileExists(path)) {
        if (errno == ENOENT)
            return 0;
        else
            virReportSystemError(errno,
                                 _("Cannot check NBD device %1$s pid"),
                                 dev_name);
        return -1;
    }
    return 1;
}


static char *
virFileNBDDeviceFindUnused(void)
{
    g_autoptr(DIR) dh = NULL;
    struct dirent *de;
    int direrr;

    if (virDirOpen(&dh, SYSFS_BLOCK_DIR) < 0)
        return NULL;

    while ((direrr = virDirRead(dh, &de, SYSFS_BLOCK_DIR)) > 0) {
        if (STRPREFIX(de->d_name, "nbd")) {
            int rv = virFileNBDDeviceIsBusy(de->d_name);

            if (rv < 0)
                return NULL;

            if (rv == 0)
                return g_build_filename("/dev", de->d_name, NULL);
        }
    }
    if (direrr < 0)
        return NULL;

    virReportSystemError(EBUSY, "%s", _("No free NBD devices"));
    return NULL;
}

static bool
virFileNBDLoadDriver(void)
{
    if (virKModIsProhibited(NBD_DRIVER)) {
        virReportError(VIR_ERR_INTERNAL_ERROR, "%s",
                       _("Failed to load nbd module: administratively prohibited"));
        return false;
    } else {
        g_autofree char *errbuf = NULL;

        if ((errbuf = virKModLoad(NBD_DRIVER))) {
            virReportError(VIR_ERR_INTERNAL_ERROR, "%s",
                           _("Failed to load nbd module"));
            return false;
        }
    }
    return true;
}

int virFileNBDDeviceAssociate(const char *file,
                              const char *fmtstr,
                              bool readonly,
                              char **dev)
{
    g_autofree char *nbddev = NULL;
    g_autofree char *qemunbd = NULL;
    g_autoptr(virCommand) cmd = NULL;

    if (!virFileNBDLoadDriver())
        return -1;

    if (!(nbddev = virFileNBDDeviceFindUnused()))
        return -1;

    if (!(qemunbd = virFindFileInPath("qemu-nbd"))) {
        virReportSystemError(ENOENT, "%s",
                             _("Unable to find 'qemu-nbd' binary in $PATH"));
        return -1;
    }

    cmd = virCommandNew(qemunbd);

    /* Explicitly not trying to cope with old qemu-nbd which
     * lacked --format. We want to see a fatal error in that
     * case since it would be security flaw to continue */
    if (fmtstr)
        virCommandAddArgList(cmd, "--format", fmtstr, NULL);

    if (readonly)
        virCommandAddArg(cmd, "-r");

    virCommandAddArgList(cmd,
                         "-n", /* Don't cache in qemu-nbd layer */
                         "-c", nbddev,
                         file, NULL);

    /* qemu-nbd will daemonize itself */

    if (virCommandRun(cmd, NULL) < 0)
        return -1;

    VIR_DEBUG("Associated NBD device %s with file %s and format %s",
              nbddev, file, fmtstr);
    *dev = g_steal_pointer(&nbddev);

    return 0;
}

#else /* __linux__ */

int virFileLoopDeviceAssociate(const char *file,
                               char **dev G_GNUC_UNUSED)
{
    virReportSystemError(ENOSYS,
                         _("Unable to associate file %1$s with loop device"),
                         file);
    *dev = NULL;
    return -1;
}

int virFileNBDDeviceAssociate(const char *file,
                              const char *fmtstr G_GNUC_UNUSED,
                              bool readonly G_GNUC_UNUSED,
                              char **dev G_GNUC_UNUSED)
{
    virReportSystemError(ENOSYS,
                         _("Unable to associate file %1$s with NBD device"),
                         file);
    return -1;
}

#endif /* __linux__ */


/**
 * virFileDeleteTree:
 *
 * Recursively deletes all files / directories
 * starting from the directory @dir. Does not
 * follow symlinks
 *
 * NB the algorithm is not efficient, and is subject to
 * race conditions which can be exploited by malicious
 * code. It should not be used in any scenarios where
 * performance is important, or security is critical.
 */
int virFileDeleteTree(const char *dir)
{
    g_autoptr(DIR) dh = NULL;
    struct dirent *de;
    int direrr;

    /* Silently return 0 if passed NULL or directory doesn't exist */
    if (!dir || !virFileExists(dir))
        return 0;

    if (virDirOpen(&dh, dir) < 0)
        return -1;

    while ((direrr = virDirRead(dh, &de, dir)) > 0) {
        g_autofree char *filepath = NULL;
        GStatBuf sb;

        filepath = g_build_filename(dir, de->d_name, NULL);

        if (g_lstat(filepath, &sb) < 0) {
            virReportSystemError(errno, _("Cannot access '%1$s'"),
                                 filepath);
            return -1;
        }

        if (S_ISDIR(sb.st_mode)) {
            if (virFileDeleteTree(filepath) < 0)
                return -1;
        } else {
            if (unlink(filepath) < 0 && errno != ENOENT) {
                virReportSystemError(errno,
                                     _("Cannot delete file '%1$s'"),
                                     filepath);
                return -1;
            }
        }
    }
    if (direrr < 0)
        return -1;

    if (rmdir(dir) < 0 && errno != ENOENT) {
        virReportSystemError(errno,
                             _("Cannot delete directory '%1$s'"),
                             dir);
        return -1;
    }

    return 0;
}

/* Like read(), but restarts after EINTR.  Doesn't play
 * nicely with nonblocking FD and EAGAIN, in which case
 * you want to use bare read(). Or even use virSocket()
 * if the FD is related to a socket rather than a plain
 * file or pipe. */
ssize_t
saferead(int fd, void *buf, size_t count)
{
    size_t nread = 0;
    while (count > 0) {
        ssize_t r = read(fd, buf, count);
        if (r < 0 && errno == EINTR)
            continue;
        if (r < 0)
            return r;
        if (r == 0)
            return nread;
        buf = (char *)buf + r;
        count -= r;
        nread += r;
    }
    return nread;
}

/* Like write(), but restarts after EINTR. Encouraged by sc_avoid_write.
 * Doesn't play nicely with nonblocking FD and EAGAIN, in which case
 * you want to use bare write() and mark it's use with sc_avoid_write.
 * Or even use virSocket() if the FD is related to a socket rather than a plain
 * file or pipe. */
ssize_t
safewrite(int fd, const void *buf, size_t count)
{
    size_t nwritten = 0;
    while (count > 0) {
        ssize_t r = write(fd, buf, count); /* sc_avoid_write */

        if (r < 0 && errno == EINTR)
            continue;
        if (r < 0)
            return r;
        if (r == 0)
            return nwritten;
        buf = (const char *)buf + r;
        count -= r;
        nwritten += r;
    }
    return nwritten;
}

#ifdef WITH_POSIX_FALLOCATE
static int
safezero_posix_fallocate(int fd, off_t offset, off_t len)
{
    int ret = posix_fallocate(fd, offset, len);
    if (ret == 0) {
        return 0;
    } else if (ret == EINVAL) {
        /* EINVAL is returned when either:
           - Operation is not supported by the underlying filesystem,
           - offset or len argument values are invalid.
           Assuming that offset and len are valid, this error means
           the operation is not supported, and we need to fall back
           to other methods.
        */
        return -2;
    }

    errno = ret;
    return -1;
}
#else /* !WITH_POSIX_FALLOCATE */
static int
safezero_posix_fallocate(int fd G_GNUC_UNUSED,
                         off_t offset G_GNUC_UNUSED,
                         off_t len G_GNUC_UNUSED)
{
    return -2;
}
#endif /* !WITH_POSIX_FALLOCATE */

#if WITH_SYS_SYSCALL_H && defined(SYS_fallocate)
static int
safezero_sys_fallocate(int fd,
                       off_t offset,
                       off_t len)
{
    return syscall(SYS_fallocate, fd, 0, offset, len);
}
#else /* !WITH_SYS_SYSCALL_H || !defined(SYS_fallocate) */
static int
safezero_sys_fallocate(int fd G_GNUC_UNUSED,
                       off_t offset G_GNUC_UNUSED,
                       off_t len G_GNUC_UNUSED)
{
    return -2;
}
#endif /* !WITH_SYS_SYSCALL_H || !defined(SYS_fallocate) */

#ifdef WITH_MMAP
static int
safezero_mmap(int fd, off_t offset, off_t len)
{
    int r;
    char *buf;
    static long pagemask;
    off_t map_skip;

    /* align offset and length, rounding offset down and length up */
    if (pagemask == 0)
        pagemask = ~(virGetSystemPageSize() - 1);
    map_skip = offset - (offset & pagemask);

    /* memset wants the mmap'ed file to be present on disk so create a
     * sparse file
     */
    r = ftruncate(fd, offset + len);
    if (r < 0)
        return -1;

    buf = mmap(NULL, len + map_skip, PROT_READ | PROT_WRITE, MAP_SHARED,
               fd, offset - map_skip);
    if (buf != MAP_FAILED) {
        memset(buf + map_skip, 0, len);
        munmap(buf, len + map_skip);

        return 0;
    }

    /* fall back to writing zeroes using safewrite if mmap fails (for
     * example because of virtual memory limits) */
    return -2;
}
#else /* !WITH_MMAP */
static int
safezero_mmap(int fd G_GNUC_UNUSED,
              off_t offset G_GNUC_UNUSED,
              off_t len G_GNUC_UNUSED)
{
    return -2;
}
#endif /* !WITH_MMAP */

static int
safezero_slow(int fd, off_t offset, off_t len)
{
    int r;
    g_autofree char *buf = NULL;
    unsigned long long remain, bytes;

    if (lseek(fd, offset, SEEK_SET) < 0)
        return -1;

    /* Split up the write in small chunks so as not to allocate lots of RAM */
    remain = len;
    bytes = MIN(1024 * 1024, len);

    buf = g_new0(char, bytes);

    while (remain) {
        if (bytes > remain)
            bytes = remain;

        r = safewrite(fd, buf, bytes);
        if (r < 0)
            return -1;

        /* safewrite() guarantees all data will be written */
        remain -= bytes;
    }
    return 0;
}

int safezero(int fd, off_t offset, off_t len)
{
    int ret;

    ret = safezero_posix_fallocate(fd, offset, len);
    if (ret != -2)
        return ret;

    if (safezero_sys_fallocate(fd, offset, len) == 0)
        return 0;

    ret = safezero_mmap(fd, offset, len);
    if (ret != -2)
        return ret;
    return safezero_slow(fd, offset, len);
}

int virFileAllocate(int fd, off_t offset, off_t len)
{
    int ret;

    ret = safezero_posix_fallocate(fd, offset, len);
    if (ret != -2)
        return ret;

    return safezero_sys_fallocate(fd, offset, len);
}

#if defined WITH_MNTENT_H && defined WITH_GETMNTENT_R
/* search /proc/mounts for mount point of *type; return pointer to
 * malloc'ed string of the path if found, otherwise return NULL
 * with errno set to an appropriate value.
 */
char *
virFileFindMountPoint(const char *type)
{
    FILE *f;
    struct mntent mb;
    char mntbuf[1024];
    char *ret = NULL;

    f = setmntent("/proc/mounts", "r");
    if (!f)
        return NULL;

    while (getmntent_r(f, &mb, mntbuf, sizeof(mntbuf))) {
        if (STREQ(mb.mnt_type, type)) {
            ret = g_strdup(mb.mnt_dir);
            goto cleanup;
        }
    }

    if (!ret)
        errno = ENOENT;

 cleanup:
    endmntent(f);

    return ret;
}

#else /* defined WITH_MNTENT_H && defined WITH_GETMNTENT_R */

char *
virFileFindMountPoint(const char *type G_GNUC_UNUSED)
{
    errno = ENOSYS;

    return NULL;
}

<<<<<<< HEAD
#endif /* defined HAVE_MNTENT_H && defined HAVE_GETMNTENT_R */

int
virBuildPathInternal(char **path, ...)
{
    char *path_component = NULL;
    virBuffer buf = VIR_BUFFER_INITIALIZER;
    va_list ap;
    int ret = 0;

    va_start(ap, path);

    //取首个参数，并添加进buf中
    path_component = va_arg(ap, char *);
    virBufferAdd(&buf, path_component, -1);

    //一直取参，并添加‘／’构造path
    while ((path_component = va_arg(ap, char *)) != NULL) {
        virBufferAddChar(&buf, '/');
        virBufferAdd(&buf, path_component, -1);
    }

    va_end(ap);

    //获取构造好的path
    *path = virBufferContentAndReset(&buf);
    if (*path == NULL)
        ret = -1;

    return ret;
}
=======
#endif /* defined WITH_MNTENT_H && defined WITH_GETMNTENT_R */
>>>>>>> 92315661

/* Read no more than the specified maximum number of bytes. */
static char *
saferead_lim(int fd, size_t max_len, size_t *length)
{
    char *buf = NULL;
    size_t alloc = 0;
    size_t size = 0;
    int save_errno;

    for (;;) {
        int count;
        int requested;

        if (size + BUFSIZ + 1 > alloc) {
            alloc += alloc / 2;
            if (alloc < size + BUFSIZ + 1)
                alloc = size + BUFSIZ + 1;

            VIR_REALLOC_N(buf, alloc);
        }

        /* Ensure that (size + requested <= max_len); */
        requested = MIN(size < max_len ? max_len - size : 0,
                        alloc - size - 1);
        count = saferead(fd, buf + size, requested);
        size += count;

        if (count != requested || requested == 0) {
            save_errno = errno;
            if (count < 0)
                break;
            buf[size] = '\0';
            *length = size;
            return buf;
        }
    }

    VIR_FREE(buf);
    errno = save_errno;
    return NULL;
}


/* A wrapper around saferead_lim that merely stops reading at the
 * specified maximum size.  */
int
virFileReadHeaderFD(int fd, int maxlen, char **buf)
{
    size_t len;
    char *s;

    if (maxlen <= 0) {
        errno = EINVAL;
        return -1;
    }
    s = saferead_lim(fd, maxlen, &len);
    if (s == NULL)
        return -1;
    *buf = s;
    return len;
}


int
virFileReadHeaderQuiet(const char *path,
                       int maxlen,
                       char **buf)
{
    int fd;
    int len;

    fd = open(path, O_RDONLY);
    if (fd < 0)
        return -1;

    len = virFileReadHeaderFD(fd, maxlen, buf);
    VIR_FORCE_CLOSE(fd);

    return len;
}


/* A wrapper around saferead_lim that maps a failure due to
   exceeding the maximum size limitation to EOVERFLOW.  */
int
virFileReadLimFD(int fd, int maxlen/*读取的最大长度*/, char **buf)
{
    size_t len;
    char *s;

    if (maxlen <= 0) {
        errno = EINVAL;
        return -1;
    }
    s = saferead_lim(fd, (size_t) maxlen + 1, &len);
    if (s == NULL)
        return -1;
    if (len > maxlen || (int)len != len) {
        VIR_FREE(s);
        /* There was at least one byte more than MAXLEN.
           Set errno accordingly. */
        errno = EOVERFLOW;
        return -1;
    }
    *buf = s;
    return len;
}

//读文件的内容到buf
int
virFileReadAll(const char *path, int maxlen/*读取的最大长度*/, char **buf)
{
<<<<<<< HEAD
	//打开文件
    int fd = open(path, O_RDONLY);
=======
    int fd;
    int len;

    fd = open(path, O_RDONLY);
>>>>>>> 92315661
    if (fd < 0) {
        virReportSystemError(errno, _("Failed to open file '%1$s'"), path);
        return -1;
    }

    len = virFileReadLimFD(fd, maxlen, buf);
    VIR_FORCE_CLOSE(fd);
    if (len < 0) {
        virReportSystemError(errno, _("Failed to read file '%1$s'"), path);
        return -1;
    }

    return len;
}

int
virFileReadAllQuiet(const char *path, int maxlen, char **buf)
{
    int fd;
    int len;

    fd = open(path, O_RDONLY);
    if (fd < 0)
        return -errno;

    len = virFileReadLimFD(fd, maxlen, buf);
    VIR_FORCE_CLOSE(fd);
    if (len < 0)
        return -errno;

    return len;
}

/* Read @file into preallocated buffer @buf of size @len.
 * Return value is -errno in case of errors and size
 * of data read (no trailing zero) in case of success.
 * If there is more data then @len - 1 then data will be
 * truncated. */
int
virFileReadBufQuiet(const char *file, char *buf, int len)
{
    int fd;
    ssize_t sz;

    fd = open(file, O_RDONLY);
    if (fd < 0)
        return -errno;

    sz = saferead(fd, buf, len - 1);
    VIR_FORCE_CLOSE(fd);
    if (sz < 0)
        return -errno;

    buf[sz] = '\0';
    return sz;
}

/* Truncate @path and write @str to it.  If @mode is 0, ensure that
   @path exists; otherwise, use @mode if @path must be created.
   Return 0 for success, nonzero for failure.
   Be careful to preserve any errno value upon failure. */
int
virFileWriteStr(const char *path, const char *str, mode_t mode)
{
    int fd;

    if (mode)
        fd = open(path, O_WRONLY|O_TRUNC|O_CREAT, mode);
    else
        fd = open(path, O_WRONLY|O_TRUNC);
    if (fd == -1)
        return -1;

    if (safewrite(fd, str, strlen(str)) < 0) {
        VIR_FORCE_CLOSE(fd);
        return -1;
    }

    /* Use errno from failed close only if there was no write error.  */
    if (VIR_CLOSE(fd) != 0)
        return -1;

    return 0;
}

#define SAME_INODE(Stat_buf_1, Stat_buf_2) \
  ((Stat_buf_1).st_ino == (Stat_buf_2).st_ino \
   && (Stat_buf_1).st_dev == (Stat_buf_2).st_dev)

/* Return nonzero if checkLink and checkDest
 * refer to the same file.  Otherwise, return 0.
 */
int
virFileLinkPointsTo(const char *checkLink,
                    const char *checkDest)
{
    struct stat src_sb;
    struct stat dest_sb;

    return (stat(checkLink, &src_sb) == 0
            && stat(checkDest, &dest_sb) == 0
            && SAME_INODE(src_sb, dest_sb));
}


/* Return positive if checkLink (residing within directory if not
 * absolute) and checkDest refer to the same file.  Otherwise, return
 * -1 on allocation failure (error reported), or 0 if not the same
 * (silent).
 */
int
virFileRelLinkPointsTo(const char *directory,
                       const char *checkLink,
                       const char *checkDest)
{
    g_autofree char *candidate = NULL;

    if (*checkLink == '/')
        return virFileLinkPointsTo(checkLink, checkDest);
    if (!directory) {
        virReportError(VIR_ERR_INTERNAL_ERROR,
                       _("cannot resolve '%1$s' without starting directory"),
                       checkLink);
        return -1;
    }
    candidate = g_build_filename(directory, checkLink, NULL);
    return virFileLinkPointsTo(candidate, checkDest);
}


static int
virFileResolveLinkHelper(const char *linkpath,
                         bool intermediatePaths,
                         char **resultpath)
{
    GStatBuf st;

    *resultpath = NULL;

    /* We don't need the full canonicalization of intermediate
     * directories, if linkpath is absolute and the basename is
     * already a non-symlink.  */
    if (g_path_is_absolute(linkpath) && !intermediatePaths) {
        if (g_lstat(linkpath, &st) < 0)
            return -1;

#ifndef WIN32
        if (!S_ISLNK(st.st_mode)) {
            *resultpath = g_strdup(linkpath);
            return 0;
        }
#endif /* WIN32 */
    }

    *resultpath = virFileCanonicalizePath(linkpath);

    return *resultpath == NULL ? -1 : 0;
}

/*
 * Attempt to resolve a symbolic link, returning an
 * absolute path where only the last component is guaranteed
 * not to be a symlink.
 *
 * Return 0 if path was not a symbolic, or the link was
 * resolved. Return -1 with errno set upon error
 */
int
virFileResolveLink(const char *linkpath, char **resultpath)
{
    return virFileResolveLinkHelper(linkpath, false, resultpath);
}

/*
 * Attempt to resolve a symbolic link, returning an
 * absolute path where every component is guaranteed
 * not to be a symlink.
 *
 * Return 0 if path was not a symbolic, or the link was
 * resolved. Return -1 with errno set upon error
 */
int
virFileResolveAllLinks(const char *linkpath, char **resultpath)
{
    return virFileResolveLinkHelper(linkpath, true, resultpath);
}

/*
 * Check whether the given file is a link.
 * Returns 1 in case of the file being a link, 0 in case it is not
 * a link and the negative errno in all other cases.
 */
int
virFileIsLink(const char *linkpath)
{
    GStatBuf st;

    /* Still do this on Windows so we report
     * errors like ENOENT, etc
     */
    if (g_lstat(linkpath, &st) < 0)
        return -errno;

#ifndef WIN32
    return S_ISLNK(st.st_mode) != 0;
#else /* WIN32 */
    return 0;
#endif /* WIN32 */
}

/*
 * Finds a requested executable file in the PATH env. e.g.:
 * "qemu-img" will return "/usr/bin/qemu-img"
 *
 * You must free the result
 */
char *
virFindFileInPath(const char *file)
{
<<<<<<< HEAD
	//在PATH中查找file文件对应的可执行文件路径，
	//例如qemu-img返回/usr/bin/qemu-img
    const char *origpath = NULL;
    VIR_AUTOSTRINGLIST paths = NULL;
    char **pathiter;
=======
    return virFindFileInPathFull(file, NULL);
}
>>>>>>> 92315661

/* virFindFileInPathFull:
 * @file: name of the program
 * @extraDirs: NULL-terminated list of additional directories
 *
 * Like virFindFileInPath(), but in addition to searching $PATH also
 * looks into all directories listed in @extraDirs. This is useful to
 * locate helpers that are installed outside of $PATH.
 *
 * The returned path must be freed by the caller.
 *
 * Returns: absolute path of the program or NULL
 */
char *
virFindFileInPathFull(const char *file,
                      const char *const *extraDirs)
{
    g_autofree char *path = NULL;
    if (file == NULL)
        return NULL;

<<<<<<< HEAD
    /* if we are passed an absolute path (starting with /), return a
     * copy of that path, after validating that it is executable
     */
    if (g_path_is_absolute(file)) {
        //绝对路径，直接检查文件是否可执行
        if (!virFileIsExecutable(file))
            return NULL;

        //文件可执行，strdup一份数据
        return g_strdup(file);
    }

    /* If we are passed an anchored path (containing a /), then there
     * is no path search - it must exist in the current directory
     */
    if (strchr(file, '/')) {
        //将相对路径变更为绝对路径
        char *abspath = NULL;

        if (!virFileIsExecutable(file))
            return NULL;
=======
    path = g_find_program_in_path(file);
>>>>>>> 92315661

    if (path) {
        /* Workaround for a bug in g_find_program_in_path() not returning absolute
         * path as documented. TODO drop it once we require GLib >= 2.69.0
         */
        return g_canonicalize_filename(path, NULL);
    }

<<<<<<< HEAD
    //在PATH对应的路径中查找，并返回绝对路径
    /* copy PATH env so we can tweak it */
    origpath = getenv("PATH");
    if (!origpath)
        origpath = "/bin:/usr/bin";
=======
    if (extraDirs) {
        while (*extraDirs) {
            g_autofree char *extraPath = NULL;
>>>>>>> 92315661

            extraPath = g_strdup_printf("%s/%s", *extraDirs, file);

            if (virFileIsExecutable(extraPath)) {
                return g_steal_pointer(&extraPath);
            }

            extraDirs++;
        }
    }

    return NULL;
}


static bool useDirOverride;

/**
 * virFileFindResourceFull:
 * @filename: libvirt distributed filename without any path
 * @prefix: optional string to prepend to filename
 * @suffix: optional string to append to filename
 * @builddir: location of the filename in the build tree including
 *            abs_top_srcdir or abs_top_builddir prefix
 * @installdir: location of the installed binary
 * @envname: environment variable used to override all dirs
 *
 * A helper which will return a path to @filename within
 * the current build tree, if the calling binary is being
 * run from the source tree. Otherwise it will return the
 * path in the installed location.
 *
 * Note that this function does not actually check whether
 * the file exists on disk, it merely builds the fully
 * qualified path where it is supposed to exist.
 *
 * If @envname is non-NULL it will override all other
 * directory lookup.
 *
 * Only use this with @filename files that are part of
 * the libvirt tree, not 3rd party binaries/files.
 *
 * Returns the resolved path (caller frees) or NULL on error
 */
char *
virFileFindResourceFull(const char *filename,
                        const char *prefix,
                        const char *suffix,
                        const char *builddir,
                        const char *installdir,
                        const char *envname)
{
    char *ret = NULL;
    const char *envval = envname ? getenv(envname) : NULL;
    const char *path;
    g_autofree char *fullFilename = NULL;

    if (!prefix)
        prefix = "";
    if (!suffix)
        suffix = "";

    if (envval)
        path = envval;
    else if (useDirOverride)
        path = builddir;
    else
        path = installdir;

    fullFilename = g_strdup_printf("%s%s%s", prefix, filename, suffix);
    ret = g_build_filename(path, fullFilename, NULL);

    VIR_DEBUG("Resolved '%s' to '%s'", filename, ret);
    return ret;
}

char *
virFileFindResource(const char *filename,
                    const char *builddir,
                    const char *installdir)
{
    return virFileFindResourceFull(filename, NULL, NULL, builddir, installdir, NULL);
}


/**
 * virFileActivateDirOverrideForProg:
 * @argv0: argv[0] of the calling program
 *
 * Canonicalize current process path from argv0 and check if abs_top_builddir
 * matches as prefix in the path.
 */
void
virFileActivateDirOverrideForProg(const char *argv0)
{
    g_autofree char *path = virFileCanonicalizePath(argv0);

    if (!path) {
        VIR_DEBUG("Failed to get canonicalized path errno=%d", errno);
        return;
    }

    if (STRPREFIX(path, abs_top_builddir)) {
        useDirOverride = true;
        VIR_DEBUG("Activating build dir override for %s", path);
    }
}


/**
 * virFileActivateDirOverrideForLib:
 *
 * Look for LIBVIRT_DIR_OVERRIDE env var to see if we should find files from
 * the build/src tree instead of install tree.
 */
void
virFileActivateDirOverrideForLib(void)
{
    if (getenv("LIBVIRT_DIR_OVERRIDE") != NULL)
        useDirOverride = true;
}


/**
 * virFileLength:
 * @path: full path of the file
 * @fd: open file descriptor for file (or -1 to use @path)
 *
 * If fd >= 0, return the length of the open file indicated by @fd.
 * If fd < 0 (i.e. -1) return the length of the file indicated by
 * @path.
 *
 * Returns the length, or -1 if the file doesn't
 * exist or its info was inaccessible. No error is logged.
 */
off_t
virFileLength(const char *path, int fd)
{
    struct stat s;

    if (fd >= 0) {
        if (fstat(fd, &s) < 0)
            return -1;
    } else {
        if (stat(path, &s) < 0)
            return -1;
    }

    if (!S_ISREG(s.st_mode))
       return -1;

    return s.st_size;

}


bool
virFileIsDir(const char *path)
{
    struct stat s;
    return (stat(path, &s) == 0) && S_ISDIR(s.st_mode);
}


bool
virFileIsRegular(const char *path)
{
    struct stat s;
    return (stat(path, &s) == 0) && S_ISREG(s.st_mode);
}


/**
 * virFileExists: Check for presence of file
 * @path: Path of file to check
 *
 * Returns true if the file exists, false if it doesn't, setting errno
 * appropriately.
 */
bool
virFileExists(const char *path)
{
	//检查所给的目录或者文件是否存在
    return access(path, F_OK) == 0;
}

/* Check that a file is regular and has executable bits.  If false is
 * returned, errno is valid.
 *
 * Note: In the presence of ACLs, this may return true for a file that
 * would actually fail with EACCES for a given user, or false for a
 * file that the user could actually execute, but setups with ACLs
 * that weird are unusual. */
bool
virFileIsExecutable(const char *file)
{
	//检查所给文件是否可执行
    struct stat sb;

    /* We would also want to check faccessat if we cared about ACLs,
     * but we don't.  */
    if (stat(file, &sb) < 0)
        return false;
    if (S_ISREG(sb.st_mode) && (sb.st_mode & 0111) != 0)
        return true;
    errno = S_ISDIR(sb.st_mode) ? EISDIR : EACCES;
    return false;
}


/*
 * Check that a file refers to a mount point. Trick is that for
 * a mount point, the st_dev field will differ from the parent
 * directory.
 *
 * Note that this will not detect bind mounts of dirs/files,
 * only true filesystem mounts.
 */
int virFileIsMountPoint(const char *file)
{
    g_autofree char *parent = NULL;
    int ret;
    struct stat sb1, sb2;

    parent = g_path_get_dirname(file);

    VIR_DEBUG("Comparing '%s' to '%s'", file, parent);

    if (stat(file, &sb1) < 0) {
        if (errno == ENOENT)
            return 0;
        else
            virReportSystemError(errno,
                                 _("Cannot stat '%1$s'"),
                                 file);
        return -1;
    }

    if (stat(parent, &sb2) < 0) {
        virReportSystemError(errno,
                             _("Cannot stat '%1$s'"),
                             parent);
        return -1;
    }

    if (!S_ISDIR(sb1.st_mode))
        return 0;

    ret = sb1.st_dev != sb2.st_dev;
    VIR_DEBUG("Is mount %d", ret);

    return ret;
}


#if defined(__linux__)
/**
 * virFileIsCDROM:
 * @path: File to check
 *
 * Returns 1 if @path is a cdrom device 0 if it is not a cdrom and -1 on
 * error. 'errno' of the failure is preserved and no libvirt errors are
 * reported.
 */
int
virFileIsCDROM(const char *path)
{
    struct stat st;
    VIR_AUTOCLOSE fd = -1;

    if ((fd = open(path, O_RDONLY | O_NONBLOCK)) < 0)
        return -1;

    if (fstat(fd, &st) < 0)
        return -1;

    if (!S_ISBLK(st.st_mode))
        return 0;

    /* Attempt to detect via a CDROM specific ioctl */
    if (ioctl(fd, CDROM_DRIVE_STATUS, CDSL_CURRENT) >= 0)
        return 1;

    return 0;
}

#else

int
virFileIsCDROM(const char *path)
{
    if (STRPREFIX(path, "/dev/cd") ||
        STRPREFIX(path, "/dev/acd"))
        return 1;

    return 0;
}

#endif /* defined(__linux__) */


#if defined WITH_MNTENT_H && defined WITH_GETMNTENT_R
static int
virFileGetMountSubtreeImpl(const char *mtabpath,
                           const char *prefix,
                           char ***mountsret,
                           size_t *nmountsret,
                           bool reverse)
{
    FILE *procmnt;
    struct mntent mntent;
    char mntbuf[1024];
    char **mounts = NULL;
    size_t nmounts = 0;

    VIR_DEBUG("prefix=%s", prefix);

    *mountsret = NULL;
    *nmountsret = 0;

    if (!(procmnt = setmntent(mtabpath, "r"))) {
        virReportSystemError(errno,
                             _("Failed to read %1$s"), mtabpath);
        return -1;
    }

    while (getmntent_r(procmnt, &mntent, mntbuf, sizeof(mntbuf)) != NULL) {
        if (!(STREQ(mntent.mnt_dir, prefix) ||
              (STRPREFIX(mntent.mnt_dir, prefix) &&
               mntent.mnt_dir[strlen(prefix)] == '/')))
            continue;

        VIR_EXPAND_N(mounts, nmounts, nmounts ? 1 : 2);
        mounts[nmounts - 2] = g_strdup(mntent.mnt_dir);
    }

    if (mounts)
        qsort(mounts, nmounts - 1, sizeof(mounts[0]),
              reverse ? virStringSortRevCompare : virStringSortCompare);

    *mountsret = mounts;
    *nmountsret = nmounts ? nmounts - 1 : 0;
    endmntent(procmnt);
    return 0;
}
#else /* ! defined WITH_MNTENT_H && defined WITH_GETMNTENT_R */
static int
virFileGetMountSubtreeImpl(const char *mtabpath G_GNUC_UNUSED,
                           const char *prefix G_GNUC_UNUSED,
                           char ***mountsret G_GNUC_UNUSED,
                           size_t *nmountsret G_GNUC_UNUSED,
                           bool reverse G_GNUC_UNUSED)
{
    virReportSystemError(ENOSYS, "%s",
                         _("Unable to determine mount table on this platform"));
    return -1;
}
#endif /* ! defined WITH_MNTENT_H && defined WITH_GETMNTENT_R */

/**
 * virFileGetMountSubtree:
 * @mtabpath: mount file to parser (eg /proc/mounts)
 * @prefix: mount path prefix to match
 * @mountsret: allocated and filled with matching mounts
 * @nmountsret: filled with number of matching mounts, not counting NULL terminator
 *
 * Return the list of mounts from @mtabpath which contain
 * the path @prefix, sorted alphabetically.
 *
 * The @mountsret array will be NULL terminated and should
 * be freed with g_strfreev
 *
 * Returns 0 on success, -1 on error
 */
int virFileGetMountSubtree(const char *mtabpath,
                           const char *prefix,
                           char ***mountsret,
                           size_t *nmountsret)
{
    return virFileGetMountSubtreeImpl(mtabpath, prefix, mountsret, nmountsret, false);
}

/**
 * virFileGetMountReverseSubtree:
 * @mtabpath: mount file to parser (eg /proc/mounts)
 * @prefix: mount path prefix to match
 * @mountsret: allocated and filled with matching mounts
 * @nmountsret: filled with number of matching mounts, not counting NULL terminator
 *
 * Return the list of mounts from @mtabpath which contain
 * the path @prefix, reverse-sorted alphabetically.
 *
 * The @mountsret array will be NULL terminated and should
 * be freed with g_strfreev
 *
 * Returns 0 on success, -1 on error
 */
int virFileGetMountReverseSubtree(const char *mtabpath,
                                  const char *prefix,
                                  char ***mountsret,
                                  size_t *nmountsret)
{
    return virFileGetMountSubtreeImpl(mtabpath, prefix, mountsret, nmountsret, true);
}

#ifndef WIN32
/* Check that a file is accessible under certain
 * user & gid.
 * @mode can be F_OK, or a bitwise combination of R_OK, W_OK, and X_OK.
 * see 'man access' for more details.
 * Returns 0 on success, -1 on fail with errno set.
 */
int
virFileAccessibleAs(const char *path, int mode,
                    uid_t uid, gid_t gid)
{
    pid_t pid = 0;
    int status, ret = 0;
    g_autofree gid_t *groups = NULL;
    int ngroups;

    if (uid == geteuid() &&
        gid == getegid())
        return access(path, mode);

    ngroups = virGetGroupList(uid, gid, &groups);
    if (ngroups < 0)
        return -1;

    pid = virFork();

    if (pid < 0)
        return -1;

    if (pid) { /* parent */
        if (virProcessWait(pid, &status, false) < 0) {
            /* virProcessWait() already reported error */
            errno = EINTR;
            return -1;
        }

        if (status) {
            errno = status;
            return -1;
        }

        return 0;
    }

    if (virSetUIDGID(uid, gid, groups, ngroups) < 0) {
        ret = errno;
        goto childerror;
    }

    if (access(path, mode) < 0)
        ret = errno;

 childerror:
    if ((ret & 0xFF) != ret) {
        VIR_WARN("unable to pass desired return value %d", ret);
        ret = 0xFF;
    }

    _exit(ret);
}

/* virFileOpenForceOwnerMode() - an internal utility function called
 * only by virFileOpenAs().  Sets the owner and mode of the file
 * opened as "fd" if it's not correct AND the flags say it should be
 * forced. */
static int
virFileOpenForceOwnerMode(const char *path, int fd, mode_t mode,
                          uid_t uid, gid_t gid, unsigned int flags)
{
    int ret = 0;
    struct stat st;

    if (!(flags & (VIR_FILE_OPEN_FORCE_OWNER | VIR_FILE_OPEN_FORCE_MODE)))
        return 0;

    if (fstat(fd, &st) == -1) {
        ret = -errno;
        virReportSystemError(errno, _("stat of '%1$s' failed"), path);
        return ret;
    }
    /* NB: uid:gid are never "-1" (default) at this point - the caller
     * has always changed -1 to the value of get[gu]id().
    */
    if ((flags & VIR_FILE_OPEN_FORCE_OWNER) &&
        ((st.st_uid != uid) || (st.st_gid != gid)) &&
        (fchown(fd, uid, gid) < 0)) {
        ret = -errno;
        virReportSystemError(errno,
                             _("cannot chown '%1$s' to (%2$u, %3$u)"),
                             path, (unsigned int) uid,
                             (unsigned int) gid);
        return ret;
    }
    if ((flags & VIR_FILE_OPEN_FORCE_MODE) &&
        ((mode & (S_IRWXU|S_IRWXG|S_IRWXO)) !=
         (st.st_mode & (S_IRWXU|S_IRWXG|S_IRWXO))) &&
        (fchmod(fd, mode) < 0)) {
        ret = -errno;
        virReportSystemError(errno,
                             _("cannot set mode of '%1$s' to %2$04o"),
                             path, mode);
        return ret;
    }
    return ret;
}

/* virFileOpenForked() - an internal utility function called only by
 * virFileOpenAs(). It forks, then the child does setuid+setgid to
 * given uid:gid and attempts to open the file, while the parent just
 * calls recvfd to get the open fd back from the child. returns the
 * fd, or -errno if there is an error. Additionally, to avoid another
 * round-trip to unlink the file in a forked process; on error if this
 * function created the file, but failed to perform some action after
 * creation, then perform the unlink of the file. The storage driver
 * buildVol backend function expects the file to be deleted on error.
 */
static int
virFileOpenForked(const char *path, int openflags, mode_t mode,
                  uid_t uid, gid_t gid, unsigned int flags)
{
    pid_t pid;
    int status = 0, ret = 0;
    int recvfd_errno = 0;
    int fd = -1;
    int pair[2] = { -1, -1 };
    g_autofree gid_t *groups = NULL;
    int ngroups;
    bool created = false;

    /* parent is running as root, but caller requested that the
     * file be opened as some other user and/or group). The
     * following dance avoids problems caused by root-squashing
     * NFS servers. */

    ngroups = virGetGroupList(uid, gid, &groups);
    if (ngroups < 0)
        return -errno;

    if (socketpair(AF_UNIX, SOCK_STREAM, 0, pair) < 0) {
        ret = -errno;
        virReportSystemError(errno,
                             _("failed to create socket needed for '%1$s'"),
                             path);
        return ret;
    }

    pid = virFork();
    if (pid < 0)
        return -errno;

    if (pid == 0) {

        /* child */

        /* set desired uid/gid, then attempt to create the file */
        VIR_FORCE_CLOSE(pair[0]);
        if (virSetUIDGID(uid, gid, groups, ngroups) < 0) {
            ret = -errno;
            goto childerror;
        }

        if ((fd = open(path, openflags, mode)) < 0) {
            ret = -errno;
            virReportSystemError(errno,
                                 _("child process failed to create file '%1$s'"),
                                 path);
            goto childerror;
        }
        if (openflags & O_CREAT)
            created = true;

        /* File is successfully open. Set permissions if requested. */
        ret = virFileOpenForceOwnerMode(path, fd, mode, uid, gid, flags);
        if (ret < 0) {
            ret = -errno;
            virReportSystemError(errno,
                                 _("child process failed to force owner mode file '%1$s'"),
                                 path);
            goto childerror;
        }

        do {
            ret = virSocketSendFD(pair[1], fd);
        } while (ret < 0 && errno == EINTR);

        if (ret < 0) {
            ret = -errno;
            virReportSystemError(errno, "%s",
                                 _("child process failed to send fd to parent"));
            goto childerror;
        }

    childerror:
        /* ret tracks -errno on failure, but exit value must be positive.
         * If the child exits with EACCES, then the parent tries again.  */
        /* XXX This makes assumptions about errno being < 255, which is
         * not true on Hurd.  */
        VIR_FORCE_CLOSE(pair[1]);
        if (ret < 0) {
            VIR_FORCE_CLOSE(fd);
            if (created)
                unlink(path);
        }
        ret = -ret;
        if ((ret & 0xff) != ret) {
            VIR_WARN("unable to pass desired return value %d", ret);
            ret = 0xff;
        }
        _exit(ret);
    }

    /* parent */

    VIR_FORCE_CLOSE(pair[1]);

    do {
        fd = virSocketRecvFD(pair[0], 0);
    } while (fd < 0 && errno == EINTR);
    VIR_FORCE_CLOSE(pair[0]); /* NB: this preserves errno */
    if (fd < 0)
        recvfd_errno = errno;

    if (virProcessWait(pid, &status, 0) < 0) {
        /* virProcessWait() reports errno on waitpid failure, so we'll just
         * set our return status to EINTR; otherwise, set status to EACCES
         * since the original failure for the fork+setuid path would have
         * been EACCES or EPERM by definition.
         */
        if (virLastErrorIsSystemErrno(0))
            status = EINTR;
        else if (!status)
            status = EACCES;
    }

    if (status) {
        VIR_FORCE_CLOSE(fd);
        return -status;
    }

    /* if waitpid succeeded, but recvfd failed, report recvfd_errno */
    if (recvfd_errno != 0) {
        virReportSystemError(recvfd_errno,
                             _("failed recvfd for child creating '%1$s'"),
                             path);
        return -recvfd_errno;
    }

    /* otherwise, waitpid and recvfd succeeded, return the fd */
    return fd;
}

/**
 * virFileOpenAs:
 * @path: file to open or create
 * @openflags: flags to pass to open
 * @mode: mode to use on creation or when forcing permissions
 * @uid: uid that should own file on creation
 * @gid: gid that should own file
 * @flags: bit-wise or of VIR_FILE_OPEN_* flags
 *
 * Open @path, and return an fd to the open file. @openflags contains
 * the flags normally passed to open(2), while those in @flags are
 * used internally. If @flags includes VIR_FILE_OPEN_NOFORK, then try
 * opening the file while executing with the current uid:gid
 * (i.e. don't fork+setuid+setgid before the call to open()).  If
 * @flags includes VIR_FILE_OPEN_FORK, then try opening the file while
 * the effective user id is @uid (by forking a child process); this
 * allows one to bypass root-squashing NFS issues; NOFORK is always
 * tried before FORK (the absence of both flags is treated identically
 * to (VIR_FILE_OPEN_NOFORK | VIR_FILE_OPEN_FORK)). If @flags includes
 * VIR_FILE_OPEN_FORCE_OWNER, then ensure that @path is owned by
 * uid:gid before returning (even if it already existed with a
 * different owner). If @flags includes VIR_FILE_OPEN_FORCE_MODE,
 * ensure it has those permissions before returning (again, even if
 * the file already existed with different permissions).
 *
 * The return value (if non-negative) is the file descriptor, left
 * open.  Returns -errno on failure. Additionally, to avoid another
 * round-trip to unlink the file; on error if this function created the
 * file, but failed to perform some action after creation, then perform
 * the unlink of the file. The storage driver buildVol backend function
 * expects the file to be deleted on error.
 */
int
virFileOpenAs(const char *path, int openflags, mode_t mode,
              uid_t uid, gid_t gid, unsigned int flags)
{
    int ret = 0, fd = -1;
    bool created = false;

    /* allow using -1 to mean "current value" */
    if (uid == (uid_t) -1)
        uid = geteuid();
    if (gid == (gid_t) -1)
        gid = getegid();

    /* treat absence of both flags as presence of both for simpler
     * calling. */
    if (!(flags & (VIR_FILE_OPEN_NOFORK|VIR_FILE_OPEN_FORK)))
        flags |= VIR_FILE_OPEN_NOFORK|VIR_FILE_OPEN_FORK;

    if ((flags & VIR_FILE_OPEN_NOFORK)
        || (geteuid() != 0)
        || ((uid == 0) && (gid == 0))) {

        if ((fd = open(path, openflags, mode)) < 0) {
            ret = -errno;
            if (!(flags & VIR_FILE_OPEN_FORK))
                goto error;
        } else {
            if (openflags & O_CREAT)
                created = true;
            ret = virFileOpenForceOwnerMode(path, fd, mode, uid, gid, flags);
            if (ret < 0)
                goto error;
        }
    }

    /* If we either 1) didn't try opening as current user at all, or
     * 2) failed, and errno/virStorageFileIsSharedFS indicate we might
     * be successful if we try as a different uid, then try doing
     * fork+setuid+setgid before opening.
     */
    if ((fd < 0) && (flags & VIR_FILE_OPEN_FORK)) {

        if (ret < 0) {
            /* An open(2) that failed due to insufficient permissions
             * could return one or the other of these depending on OS
             * version and circumstances. Any other errno indicates a
             * problem that couldn't be remedied by fork+setuid
             * anyway. */
            if (ret != -EACCES && ret != -EPERM)
                goto error;

            /* On Linux we can also verify the FS-type of the
             * directory.  (this is a NOP on other platforms). */
            if (virFileIsSharedFS(path) <= 0)
                goto error;
        }

        /* passed all prerequisites - retry the open w/fork+setuid */
        if ((fd = virFileOpenForked(path, openflags, mode, uid, gid, flags)) < 0) {
            ret = fd;
            goto error;
        }
    }

    /* File is successfully opened */
    return fd;

 error:
    if (fd >= 0) {
        /* some other failure after the open succeeded */
        VIR_FORCE_CLOSE(fd);
        if (created)
            unlink(path);
    }
    /* whoever failed the open last has already set ret = -errno */
    return ret;
}


/* virFileRemoveNeedsSetuid:
 * @path: file we plan to remove
 * @uid: file uid to check
 * @gid: file gid to check
 *
 * Return true if we should use setuid/setgid before deleting a file
 * owned by the passed uid/gid pair. Needed for NFS with root-squash
 */
static bool
virFileRemoveNeedsSetuid(const char *path, uid_t uid, gid_t gid)
{
    /* If running unprivileged, setuid isn't going to work */
    if (geteuid() != 0)
        return false;

    /* uid/gid weren't specified */
    if ((uid == (uid_t) -1) && (gid == (gid_t) -1))
        return false;

    /* already running as proper uid/gid */
    if (uid == geteuid() && gid == getegid())
        return false;

    /* Only perform the setuid stuff for NFS, which is the only case
       that may actually need it. This can error, but just be safe and
       only check for a clear negative result. */
    if (virFileIsSharedFSType(path, VIR_FILE_SHFS_NFS) == 0)
        return false;

    return true;
}


/* virFileRemove:
 * @path: file to unlink or directory to remove
 * @uid: uid that was used to create the file (not required)
 * @gid: gid that was used to create the file (not required)
 *
 * If a file/volume was created in an NFS root-squash environment,
 * then we must 'unlink' the file in the same environment. Unlike
 * the virFileOpenAs[Forked] and virDirCreate[NoFork], this code
 * takes no extra flags and does not bother with EACCES failures
 * from the child.
 */
int
virFileRemove(const char *path,
              uid_t uid,
              gid_t gid)
{
    pid_t pid;
    int status = 0, ret = 0;
    g_autofree gid_t *groups = NULL;
    int ngroups;

    if (!virFileRemoveNeedsSetuid(path, uid, gid)) {
        if (virFileIsDir(path))
            return rmdir(path);
        else
            return unlink(path);
    }

    /* Otherwise, we have to deal with the NFS root-squash craziness
     * to run under the uid/gid that created the volume in order to
     * perform the unlink of the volume.
     */
    if (uid == (uid_t) -1)
        uid = geteuid();
    if (gid == (gid_t) -1)
        gid = getegid();

    ngroups = virGetGroupList(uid, gid, &groups);
    if (ngroups < 0)
        return -errno;

    pid = virFork();

    if (pid < 0)
        return -errno;

    if (pid) { /* parent */
        /* wait for child to complete, and retrieve its exit code */

        if (virProcessWait(pid, &status, 0) < 0) {
            /* virProcessWait() reports errno on waitpid failure, so we'll just
             * set our return status to EINTR; otherwise, set status to EACCES
             * since the original failure for the fork+setuid path would have
             * been EACCES or EPERM by definition.
             */
            if (virLastErrorIsSystemErrno(0))
                status = EINTR;
            else if (!status)
                status = EACCES;
        }

        if (status) {
            errno = status;
            ret = -1;
        }

        return ret;
    }

    /* child */

    /* set desired uid/gid, then attempt to unlink the file */
    if (virSetUIDGID(uid, gid, groups, ngroups) < 0) {
        ret = errno;
        goto childerror;
    }

    if (virFileIsDir(path)) {
        if (rmdir(path) < 0) {
            ret = errno;
            goto childerror;
        }
    } else {
        if (unlink(path) < 0) {
            ret = errno;
            goto childerror;
        }
    }

 childerror:
    if ((ret & 0xff) != ret) {
        VIR_WARN("unable to pass desired return value %d", ret);
        ret = 0xff;
    }
    _exit(ret);
}


/* Attempt to create a directory and possibly adjust its owner/group and
 * permissions.
 *
 * return 0 on success or -errno on failure. Additionally to avoid another
 * round-trip to remove the directory on failure, perform the rmdir when
 * a mkdir was successful, but some other failure would cause a -1 return.
 * The storage driver buildVol backend function expects the directory to
 * be deleted on error.
 */
static int
virDirCreateNoFork(const char *path,
                   mode_t mode, uid_t uid, gid_t gid,
                   unsigned int flags)
{
    int ret = 0;
    struct stat st;
    bool created = false;

    if (!((flags & VIR_DIR_CREATE_ALLOW_EXIST) && virFileExists(path))) {
        if (mkdir(path, mode) < 0) {
            ret = -errno;
            virReportSystemError(errno, _("failed to create directory '%1$s'"),
                                 path);
            goto error;
        }
        created = true;
    }

    if (stat(path, &st) == -1) {
        ret = -errno;
        virReportSystemError(errno, _("stat of '%1$s' failed"), path);
        goto error;
    }

    if (((uid != (uid_t) -1 && st.st_uid != uid) ||
         (gid != (gid_t) -1 && st.st_gid != gid))
        && (chown(path, uid, gid) < 0)) {
        ret = -errno;
        virReportSystemError(errno, _("cannot chown '%1$s' to (%2$u, %3$u)"),
                             path, (unsigned int) uid, (unsigned int) gid);
        goto error;
    }

    if (mode != (mode_t) -1 && chmod(path, mode) < 0) {
        ret = -errno;
        virReportSystemError(errno,
                             _("cannot set mode of '%1$s' to %2$04o"),
                             path, mode);
        goto error;
    }
 error:
    if (ret < 0 && created)
        rmdir(path);
    return ret;
}

/*
 * virDirCreate:
 * @path: directory to create
 * @mode: mode to use on creation or when forcing permissions
 * @uid: uid that should own directory
 * @gid: gid that should own directory
 * @flags: bit-wise or of VIR_DIR_CREATE_* flags
 *
 * Attempt to create a directory and possibly adjust its owner/group and
 * permissions. If conditions allow, use the *NoFork code in order to create
 * the directory under current owner/group rather than via a forked process.
 *
 * return 0 on success or -errno on failure. Additionally to avoid another
 * round-trip to remove the directory on failure, perform the rmdir if a
 * mkdir was successful, but some other failure would cause a -1 return.
 * The storage driver buildVol backend function expects the directory to
 * be deleted on error.
 *
 */
int
virDirCreate(const char *path,
             mode_t mode, uid_t uid, gid_t gid,
             unsigned int flags)
{
    struct stat st;
    pid_t pid;
    int status = 0, ret = 0;
    g_autofree gid_t *groups = NULL;
    int ngroups;
    bool created = false;

    /* Everything after this check is crazyness to allow setting uid/gid
     * on directories that are on root-squash NFS shares. We only want
     * to go that route if the follow conditions are true:
     *
     * 1) VIR_DIR_CREATE_AS_UID was passed, currently only used when
     *    directory is being created for a NETFS pool
     * 2) We are running as root, since that's when the root-squash
     *    workaround is required.
     * 3) An explicit uid/gid was requested
     * 4) The directory doesn't already exist and the ALLOW_EXIST flag
     *    wasn't passed.
     *
     * If any of those conditions are _not_ met, ignore the fork crazyness
     */
    if ((!(flags & VIR_DIR_CREATE_AS_UID))
        || (geteuid() != 0)
        || ((uid == (uid_t) -1) && (gid == (gid_t) -1))
        || ((flags & VIR_DIR_CREATE_ALLOW_EXIST) && virFileExists(path))) {
        return virDirCreateNoFork(path, mode, uid, gid, flags);
    }

    if (uid == (uid_t) -1)
        uid = geteuid();
    if (gid == (gid_t) -1)
        gid = getegid();

    ngroups = virGetGroupList(uid, gid, &groups);
    if (ngroups < 0)
        return -errno;

    pid = virFork();

    if (pid < 0)
        return -errno;

    if (pid) { /* parent */
        /* wait for child to complete, and retrieve its exit code */

        if (virProcessWait(pid, &status, 0) < 0) {
            /* virProcessWait() reports errno on waitpid failure, so we'll just
             * set our return status to EINTR; otherwise, set status to EACCES
             * since the original failure for the fork+setuid path would have
             * been EACCES or EPERM by definition.
             */
            if (virLastErrorIsSystemErrno(0))
                status = EINTR;
            else if (!status)
                status = EACCES;
        }

        /*
         * If the child exited with EACCES, then fall back to non-fork method
         * as in the original logic introduced and explained by commit 98f6f381.
         */
        if (status == EACCES) {
            virResetLastError();
            return virDirCreateNoFork(path, mode, uid, gid, flags);
        }

        if (status)
            ret = -status;

        return ret;
    }

    /* child */

    /* set desired uid/gid, then attempt to create the directory */
    if (virSetUIDGID(uid, gid, groups, ngroups) < 0) {
        ret = errno;
        goto childerror;
    }

    if (mkdir(path, mode) < 0) {
        ret = errno;
        if (ret != EACCES) {
            /* in case of EACCES, the parent will retry */
            virReportSystemError(errno, _("child failed to create directory '%1$s'"),
                                 path);
        }
        goto childerror;
    }
    created = true;

    /* check if group was set properly by creating after
     * setgid. If not, try doing it with chown */
    if (stat(path, &st) == -1) {
        ret = errno;
        virReportSystemError(errno,
                             _("stat of '%1$s' failed"), path);
        goto childerror;
    }

    if ((st.st_gid != gid) && (chown(path, (uid_t) -1, gid) < 0)) {
        ret = errno;
        virReportSystemError(errno,
                             _("cannot chown '%1$s' to group %2$u"),
                             path, (unsigned int) gid);
        goto childerror;
    }

    if (mode != (mode_t) -1 && chmod(path, mode) < 0) {
        virReportSystemError(errno,
                             _("cannot set mode of '%1$s' to %2$04o"),
                             path, mode);
        goto childerror;
    }

 childerror:
    if (ret != 0 && created)
        rmdir(path);

    if ((ret & 0xff) != ret) {
        VIR_WARN("unable to pass desired return value %d", ret);
        ret = 0xff;
    }
    _exit(ret);
}

#else /* WIN32 */

int
virFileAccessibleAs(const char *path,
                    int mode,
                    uid_t uid G_GNUC_UNUSED,
                    gid_t gid G_GNUC_UNUSED)
{
    VIR_WARN("Ignoring uid/gid due to WIN32");

    return access(path, mode);
}

/* return -errno on failure, or 0 on success */
int
virFileOpenAs(const char *path G_GNUC_UNUSED,
              int openflags G_GNUC_UNUSED,
              mode_t mode G_GNUC_UNUSED,
              uid_t uid G_GNUC_UNUSED,
              gid_t gid G_GNUC_UNUSED,
              unsigned int flags_unused G_GNUC_UNUSED)
{
    virReportError(VIR_ERR_INTERNAL_ERROR,
                   "%s", _("virFileOpenAs is not implemented for WIN32"));

    return -ENOSYS;
}

int
virDirCreate(const char *path G_GNUC_UNUSED,
             mode_t mode G_GNUC_UNUSED,
             uid_t uid G_GNUC_UNUSED,
             gid_t gid G_GNUC_UNUSED,
             unsigned int flags_unused G_GNUC_UNUSED)
{
    virReportError(VIR_ERR_INTERNAL_ERROR,
                   "%s", _("virDirCreate is not implemented for WIN32"));

    return -ENOSYS;
}

int
virFileRemove(const char *path,
              uid_t uid G_GNUC_UNUSED,
              gid_t gid G_GNUC_UNUSED)
{
    if (unlink(path) < 0) {
        virReportSystemError(errno, _("Unable to unlink path '%1$s'"),
                             path);
        return -1;
    }

    return 0;
}
#endif /* WIN32 */

static int
virDirOpenInternal(DIR **dirp/*出参，目录描述符*/, const char *name/*目录名称*/, bool ignoreENOENT, bool quiet)
{
    *dirp = opendir(name); /* exempt from syntax-check */
    if (!*dirp) {
        if (quiet)
            return -1;

        /*目录不存在，返回0*/
        if (ignoreENOENT && errno == ENOENT)
            return 0;
        virReportSystemError(errno, _("cannot open directory '%1$s'"), name);
        return -1;
    }
    return 1;
}

/**
 * virDirOpen
 * @dirp: directory stream
 * @name: path of the directory
 *
 * Returns 1 on success.
 * On failure, -1 is returned and an error is reported.
 */
int
virDirOpen(DIR **dirp, const char *name)
{
    return virDirOpenInternal(dirp, name, false, false);
}

/**
 * virDirOpenIfExists
 * @dirp: directory stream
 * @name: path of the directory
 *
 * Returns 1 on success.
 * If opendir returns ENOENT, 0 is returned without reporting an error.
 * On other errors, -1 is returned and an error is reported.
 */
int
virDirOpenIfExists(DIR **dirp, const char *name)
{
    return virDirOpenInternal(dirp, name, true, false);
}

/**
 * virDirOpenQuiet
 * @dirp: directory stream
 * @name: path of the directory
 *
 * Returns 1 on success.
 *        -1 on failure.
 *
 * Does not report any errors and errno is preserved.
 */
int
virDirOpenQuiet(DIR **dirp, const char *name)
{
    return virDirOpenInternal(dirp, name, false, true);
}

/**
 * virDirRead:
 * @dirp: directory to read
 * @ent: output one entry
 * @name: if non-NULL, the name related to @dirp for use in error reporting
 *
 * Wrapper around readdir. Typical usage:
 *   g_autoptr(DIR) dir = NULL;
 *   struct dirent *ent;
 *   int rc;
 *   if (virDirOpen(&dir, name) < 0)
 *       goto error;
 *   while ((rc = virDirRead(dir, &ent, name)) > 0)
 *       process ent;
 *   if (rc < 0)
 *       goto error;
 *
 * Returns -1 on error, with error already reported if @name was
 * supplied.  On success, returns 1 for entry read, 0 for end-of-dir.
 */
int virDirRead(DIR *dirp, struct dirent **ent, const char *name)
{
    do {
        errno = 0;
        *ent = readdir(dirp); /* exempt from syntax-check */
        if (!*ent && errno) {
            /*读目录失败，返回-1*/
            if (name)
                virReportSystemError(errno, _("Unable to read directory '%1$s'"),
                                     name);
            return -1;
        }
    } while (*ent && (STREQ((*ent)->d_name, ".") ||
                      STREQ((*ent)->d_name, "..")));/*遍历dir,并跳过'.','..'目录，其它目录立即退出*/
    return !!*ent;
}

void virDirClose(DIR *dirp)
{
    if (!dirp)
        return;

    closedir(dirp); /* exempt from syntax-check */
}

/**
 * virDirIsEmpty:
 * @path: path to the directory
 * @hidden: whether hidden files matter
 *
 * Check whether given directory (@path) is empty, i.e. it
 * contains just the usual entries '.' and '..'. Hidden files are
 * ignored unless @hidden is true. IOW, a directory containing
 * nothing but hidden files is considered empty if @hidden is
 * false and not empty if @hidden is true.
 *
 * Returns: 1 if the directory is empty,
 *          0 if the directory is not empty,
 *         -1 otherwise (no error reported).
 */
int virDirIsEmpty(const char *path,
                  bool hidden)
{
    g_autoptr(DIR) dir = NULL;
    struct dirent *ent;
    int direrr;

    if (virDirOpenQuiet(&dir, path) < 0)
        return -1;

    while ((direrr = virDirRead(dir, &ent, NULL)) > 0) {
        /* virDirRead() skips over '.' and '..' so here we have
         * actual directory entry. */
        if (!hidden ||
            (hidden && ent->d_name[0] != '.'))
            return 0;
    }

    if (direrr < 0)
        return -1;

    return 1;
}


/*
 * virFileChownFiles:
 * @name: name of the directory
 * @uid: uid
 * @gid: gid
 *
 * Change ownership of all regular files in a directory.
 *
 * Returns -1 on error, with error already reported, 0 on success.
 */
#ifndef WIN32
int virFileChownFiles(const char *name,
                      uid_t uid,
                      gid_t gid)
{
    struct dirent *ent;
    int direrr;
    g_autoptr(DIR) dir = NULL;

    if (virDirOpen(&dir, name) < 0)
        return -1;

    while ((direrr = virDirRead(dir, &ent, name)) > 0) {
        g_autofree char *path = NULL;

        path = g_build_filename(name, ent->d_name, NULL);

        if (!virFileIsRegular(path))
            continue;

        if (chown(path, uid, gid) < 0) {
            virReportSystemError(errno,
                                 _("cannot chown '%1$s' to (%2$u, %3$u)"),
                                 ent->d_name, (unsigned int) uid,
                                 (unsigned int) gid);
            return -1;
        }
    }

    if (direrr < 0)
        return -1;

    return 0;
}

#else /* WIN32 */

int virFileChownFiles(const char *name,
                      uid_t uid,
                      gid_t gid)
{
    virReportSystemError(ENOSYS,
                         _("cannot chown '%1$s' to (%2$u, %3$u)"),
                         name, (unsigned int) uid,
                         (unsigned int) gid);
    return -1;
}
#endif /* WIN32 */

<<<<<<< HEAD
//提供等价shell实现：mkdir -m mode -p path
static int
virFileMakePathHelper(char *path, mode_t mode)
{
    struct stat st;
    char *p;

    VIR_DEBUG("path=%s mode=0%o", path, mode);

    if (stat(path, &st) >= 0) {
        if (S_ISDIR(st.st_mode))
            return 0;

        //path已存在，但非目录，报错
        errno = ENOTDIR;
        return -1;
    }

    //遇到其它errno,则直接返失败
    if (errno != ENOENT)
        return -1;

    //目录不存在，创建它（必须'/'开头）
    if ((p = strrchr(path, '/')) == NULL) {
        errno = EINVAL;
        return -1;
    }

    //递归确认及创建各层目录
    if (p != path) {
        *p = '\0';

        if (virFileMakePathHelper(path, mode) < 0)
            return -1;

        *p = '/';
    }

    //创建目录
    if (g_mkdir(path, mode) < 0 && errno != EEXIST)
        return -1;

    return 0;
}

/**
 * Creates the given directory with mode 0777 if it's not already existing.
 *
 * Returns 0 on success, or -1 if an error occurred (in which case, errno
 * is set appropriately).
 */
int
virFileMakePath(const char *path)
{
	//以0777 mode创建path目录
    return virFileMakePathWithMode(path, 0777);
}

//创建path目录，并指定mode
int
virFileMakePathWithMode(const char *path,
                        mode_t mode)
{
    g_autofree char *tmp = NULL;

    tmp = g_strdup(path);

    return virFileMakePathHelper(tmp, mode);
}


=======
>>>>>>> 92315661
int
virFileMakeParentPath(const char *path)
{
    char *p;
    g_autofree char *tmp = NULL;

    VIR_DEBUG("path=%s", path);

    tmp = g_strdup(path);

    if ((p = strrchr(tmp, '/')) == NULL) {
        errno = EINVAL;
        return -1;
    }
    *p = '\0';

    return g_mkdir_with_parents(tmp, 0777);
}


/* Build up a fully qualified path for a config file to be
 * associated with a persistent guest or network */
char *
virFileBuildPath(const char *dir, const char *name, const char *ext)
{
    char *path;

    if (ext == NULL) {
        path = g_build_filename(dir, name, NULL);
    } else {
        g_autofree char *extName = g_strdup_printf("%s%s", name, ext);
        path = g_build_filename(dir, extName, NULL);
    }

    return path;
}

/* Open a non-blocking primary side of a pty. If ttyName is not NULL,
 * then populate it with the name of the secondary peer. If rawmode is
 * set, also put the primary side into raw mode before returning.  */
#ifndef WIN32
int
virFileOpenTty(int *ttyprimary, char **ttyName, int rawmode)
{
    /* XXX A word of caution - on some platforms (Solaris and HP-UX),
     * additional ioctl() calls are needs after opening the secondary
     * before it will cause isatty() to return true.  Should we make
     * virFileOpenTty also return the opened secondary fd, so the caller
     * doesn't have to worry about that mess?  */
    int ret = -1;
    int secondary = -1;
    g_autofree char *name = NULL;

    /* Unfortunately, we can't use the name argument of openpty, since
     * there is no guarantee on how large the buffer has to be.
     * Likewise, we can't use the termios argument: we have to use
     * read-modify-write since there is no portable way to initialize
     * a struct termios without use of tcgetattr.  */
    if (openpty(ttyprimary, &secondary, NULL, NULL, NULL) < 0)
        return -1;

    /* What a shame that openpty cannot atomically set FD_CLOEXEC, but
     * that using posix_openpt/grantpt/unlockpt/ptsname is not
     * thread-safe, and that ptsname_r is not portable.  */
    if (virSetNonBlock(*ttyprimary) < 0 ||
        virSetCloseExec(*ttyprimary) < 0)
        goto cleanup;

    /* While Linux supports tcgetattr on either the primary or the
     * secondary, Solaris requires it to be on the secondary.  */
    if (rawmode) {
        struct termios ttyAttr;
        if (tcgetattr(secondary, &ttyAttr) < 0)
            goto cleanup;

        cfmakeraw(&ttyAttr);

        if (tcsetattr(secondary, TCSADRAIN, &ttyAttr) < 0)
            goto cleanup;
    }

    /* ttyname_r on the secondary is required by POSIX, while ptsname_r on
     * the primary is a glibc extension, and the POSIX ptsname is not
     * thread-safe.  Since openpty gave us both descriptors, guess
     * which way we will determine the name?  :)  */
    if (ttyName) {
        /* Initial guess of 64 is generally sufficient; rely on ERANGE
         * to tell us if we need to grow.  */
        size_t len = 64;
        int rc;

        name = g_new0(char, len);

        while ((rc = ttyname_r(secondary, name, len)) == ERANGE) {
            VIR_RESIZE_N(name, len, len, len);
        }
        if (rc != 0) {
            errno = rc;
            goto cleanup;
        }
        *ttyName = g_steal_pointer(&name);
    }

    ret = 0;

 cleanup:
    if (ret != 0)
        VIR_FORCE_CLOSE(*ttyprimary);
    VIR_FORCE_CLOSE(secondary);

    return ret;
}
#else /* WIN32 */
int
virFileOpenTty(int *ttyprimary G_GNUC_UNUSED,
               char **ttyName G_GNUC_UNUSED,
               int rawmode G_GNUC_UNUSED)
{
    /* mingw completely lacks pseudo-terminals */
    errno = ENOSYS;
    return -1;
}
#endif /* WIN32 */

/* Remove spurious / characters from a path. The result must be freed */
char *
virFileSanitizePath(const char *path)
{
    const char *cur = path;
    char *uri;
    char *cleanpath;
    int idx = 0;

    cleanpath = g_strdup(path);

    /* don't sanitize URIs - rfc3986 states that two slashes may lead to a
     * different resource, thus removing them would possibly change the path */
    if ((uri = strstr(path, "://")) && strchr(path, '/') > uri)
        return cleanpath;

    /* Need to sanitize:
     * //           -> //
     * ///          -> /
     * /../foo      -> /../foo
     * /foo///bar/  -> /foo/bar
     */

    /* Starting with // is valid posix, but ///foo == /foo */
    if (cur[0] == '/' && cur[1] == '/' && cur[2] != '/') {
        idx = 2;
        cur += 2;
    }

    /* Sanitize path in place */
    while (*cur != '\0') {
        if (*cur != '/') {
            cleanpath[idx++] = *cur++;
            continue;
        }

        /* Skip all extra / */
        while (*++cur == '/')
            continue;

        /* Don't add a trailing / */
        if (idx != 0 && *cur == '\0')
            break;

        cleanpath[idx++] = '/';
    }
    cleanpath[idx] = '\0';

    return cleanpath;
}

/**
 * virFileCanonicalizePath:
 *
 * Returns the canonical representation of @path.
 *
 * The returned string must be freed after use.
 */
char *
virFileCanonicalizePath(const char *path)
{
#ifdef WIN32
    /* Does not resolve symlinks, only expands . & .. & repeated /.
     * It will never fail, so sanitize errno to indicate success */
    errno = 0;
    return g_canonicalize_filename(path, NULL);
#else
    return realpath(path, NULL); /* exempt from syntax-check */
#endif
}

/**
 * virFileRemoveLastComponent:
 *
 * For given path cut off the last component. If there's no dir
 * separator (whole path is one file name), @path is turned into
 * an empty string.
 */
void
virFileRemoveLastComponent(char *path)
{
    char *tmp;

    if ((tmp = strrchr(path, G_DIR_SEPARATOR)))
        tmp[1] = '\0';
    else
        path[0] = '\0';
}

#ifdef __linux__

# ifndef NFS_SUPER_MAGIC
#  define NFS_SUPER_MAGIC 0x6969
# endif
# ifndef OCFS2_SUPER_MAGIC
#  define OCFS2_SUPER_MAGIC 0x7461636f
# endif
# ifndef GFS2_MAGIC
#  define GFS2_MAGIC 0x01161970
# endif
# ifndef AFS_FS_MAGIC
#  define AFS_FS_MAGIC 0x6B414653
# endif
# ifndef SMB_SUPER_MAGIC
#  define SMB_SUPER_MAGIC 0x517B
# endif
# ifndef CIFS_SUPER_MAGIC
#  define CIFS_SUPER_MAGIC 0xFF534D42
# endif
# ifndef HUGETLBFS_MAGIC
#  define HUGETLBFS_MAGIC 0x958458f6
# endif
# ifndef FUSE_SUPER_MAGIC
#  define FUSE_SUPER_MAGIC 0x65735546
# endif
# ifndef CEPH_SUPER_MAGIC
#  define CEPH_SUPER_MAGIC 0x00C36400
# endif
# ifndef GPFS_SUPER_MAGIC
#  define GPFS_SUPER_MAGIC 0x47504653
# endif

# define VIR_ACFS_MAGIC 0x61636673
/* https://git.beegfs.io/pub/v7/-/blob/master/client_module/source/filesystem/FhgfsOpsSuper.h#L14 */
# define VIR_BEEGFS_MAGIC 0x19830326 /* formerly fhgfs */

# define PROC_MOUNTS "/proc/mounts"


struct virFileSharedFsData {
    const char *mnttype;
    unsigned int magic;
    unsigned int fstype;
};

static const struct virFileSharedFsData virFileSharedFsFUSE[] = {
    { .mnttype = "fuse.glusterfs", .fstype = VIR_FILE_SHFS_GLUSTERFS },
    { .mnttype = "fuse.quobyte", .fstype = VIR_FILE_SHFS_QB },
};

static int
virFileIsSharedFsFUSE(const char *path,
                      unsigned int fstypes)
{
    FILE *f = NULL;
    struct mntent mb;
    char mntbuf[1024];
    g_autofree char *canonPath = NULL;
    size_t maxMatching = 0;
    bool isShared = false;

    if (!(canonPath = virFileCanonicalizePath(path))) {
        virReportSystemError(errno, _("unable to canonicalize %1$s"), path);
        return -1;
    }

    VIR_DEBUG("Path canonicalization: %s->%s", path, canonPath);

    if (!(f = setmntent(PROC_MOUNTS, "r"))) {
        virReportSystemError(errno, _("Unable to open %1$s"), PROC_MOUNTS);
        return -1;
    }

    while (getmntent_r(f, &mb, mntbuf, sizeof(mntbuf))) {
        const char *p;
        size_t len = strlen(mb.mnt_dir);

        if (!(p = STRSKIP(canonPath, mb.mnt_dir)))
            continue;

        if (*(p - 1) != '/' && *p != '/' && *p != '\0')
            continue;

        if (len > maxMatching) {
            size_t i;
            bool found = false;

            for (i = 0; i < G_N_ELEMENTS(virFileSharedFsFUSE); i++) {
                if (STREQ_NULLABLE(mb.mnt_type, virFileSharedFsFUSE[i].mnttype) &&
                    (fstypes & virFileSharedFsFUSE[i].fstype) > 0) {
                    found = true;
                    break;
                }
            }

            VIR_DEBUG("Updating shared='%d' for mountpoint '%s' type '%s'",
                      found, p, mb.mnt_type);

            isShared = found;
            maxMatching = len;
        }
    }

    endmntent(f);

    if (isShared)
        return 1;

    return 0;
}


static const struct virFileSharedFsData virFileSharedFs[] = {
    { .fstype = VIR_FILE_SHFS_NFS, .magic = NFS_SUPER_MAGIC },
    { .fstype = VIR_FILE_SHFS_GFS2, .magic = GFS2_MAGIC },
    { .fstype = VIR_FILE_SHFS_OCFS, .magic = OCFS2_SUPER_MAGIC },
    { .fstype = VIR_FILE_SHFS_AFS, .magic = AFS_FS_MAGIC },
    { .fstype = VIR_FILE_SHFS_SMB, .magic = SMB_SUPER_MAGIC },
    { .fstype = VIR_FILE_SHFS_CIFS, .magic = CIFS_SUPER_MAGIC },
    { .fstype = VIR_FILE_SHFS_CEPH, .magic = CEPH_SUPER_MAGIC },
    { .fstype = VIR_FILE_SHFS_GPFS, .magic = GPFS_SUPER_MAGIC },
    { .fstype = VIR_FILE_SHFS_ACFS, .magic = VIR_ACFS_MAGIC },
    { .fstype = VIR_FILE_SHFS_BEEGFS, .magic = VIR_BEEGFS_MAGIC },
};


int
virFileIsSharedFSType(const char *path,
                      unsigned int fstypes)
{
    g_autofree char *dirpath = NULL;
    char *p = NULL;
    struct statfs sb;
    int statfs_ret;
    long long f_type = 0;
    size_t i;

    dirpath = g_strdup(path);

    statfs_ret = statfs(dirpath, &sb);

    while ((statfs_ret < 0) && (p != dirpath)) {
        /* Try less and less of the path until we get to a
         * directory we can stat. Even if we don't have 'x'
         * permission on any directory in the path on the NFS
         * server (assuming it's NFS), we will be able to stat the
         * mount point, and that will properly tell us if the
         * fstype is NFS.
         */

        if ((p = strrchr(dirpath, '/')) == NULL) {
            virReportSystemError(EINVAL,
                                 _("Invalid relative path '%1$s'"), path);
            return -1;
        }

        if (p == dirpath)
            *(p+1) = '\0';
        else
            *p = '\0';

        statfs_ret = statfs(dirpath, &sb);
    }

    if (statfs_ret < 0) {
        virReportSystemError(errno,
                             _("cannot determine filesystem for '%1$s'"),
                             path);
        return -1;
    }

    f_type = sb.f_type;

    if (f_type == FUSE_SUPER_MAGIC) {
        VIR_DEBUG("Found FUSE mount for path=%s", path);
        return virFileIsSharedFsFUSE(path, fstypes);
    }

    VIR_DEBUG("Check if path %s with FS magic %lld is shared",
              path, f_type);

    for (i = 0; i < G_N_ELEMENTS(virFileSharedFs); i++) {
        if (f_type == virFileSharedFs[i].magic &&
            (fstypes & virFileSharedFs[i].fstype) > 0)
            return 1;
    }

    return 0;
}

int
virFileGetHugepageSize(const char *path,
                       unsigned long long *size)
{
    struct statfs fs;

    if (statfs(path, &fs) < 0) {
        virReportSystemError(errno,
                             _("cannot determine filesystem for '%1$s'"),
                             path);
        return -1;
    }

    if (fs.f_type != HUGETLBFS_MAGIC) {
        virReportError(VIR_ERR_INTERNAL_ERROR,
                       _("not a hugetlbfs mount: '%1$s'"),
                       path);
        return -1;
    }

    *size = fs.f_bsize / 1024; /* we are storing size in KiB */

    return 0;
}

# define PROC_MEMINFO "/proc/meminfo"
# define HUGEPAGESIZE_STR "Hugepagesize:"

static int
virFileGetDefaultHugepageSize(unsigned long long *size)
{
    g_autofree char *meminfo = NULL;
    char *c;
    char *n;
    char *unit;

    if (virFileReadAll(PROC_MEMINFO, 4096, &meminfo) < 0)
        return -1;

    if (!(c = strstr(meminfo, HUGEPAGESIZE_STR))) {
        virReportError(VIR_ERR_NO_SUPPORT,
                       _("%1$s not found in %2$s"),
                       HUGEPAGESIZE_STR,
                       PROC_MEMINFO);
        return -1;
    }
    c += strlen(HUGEPAGESIZE_STR);

    if ((n = strchr(c, '\n'))) {
        /* Cut off the rest of the meminfo file */
        *n = '\0';
    }

    if (virStrToLong_ull(c, &unit, 10, size) < 0 || STRNEQ(unit, " kB")) {
        virReportError(VIR_ERR_INTERNAL_ERROR,
                       _("Unable to parse %1$s %2$s"),
                       HUGEPAGESIZE_STR, c);
        return -1;
    }

    return 0;
}

int
virFileFindHugeTLBFS(virHugeTLBFS **ret_fs,
                     size_t *ret_nfs)
{
    int ret = -1;
    FILE *f = NULL;
    struct mntent mb;
    char mntbuf[1024];
    virHugeTLBFS *fs = NULL;
    size_t nfs = 0;
    unsigned long long default_hugepagesz = 0;

    if (!(f = setmntent(PROC_MOUNTS, "r"))) {
        virReportSystemError(errno,
                             _("Unable to open %1$s"),
                             PROC_MOUNTS);
        goto cleanup;
    }

    while (getmntent_r(f, &mb, mntbuf, sizeof(mntbuf))) {
        virHugeTLBFS *tmp;

        if (STRNEQ(mb.mnt_type, "hugetlbfs"))
            continue;

        VIR_EXPAND_N(fs, nfs, 1);

        tmp = &fs[nfs - 1];

        tmp->mnt_dir = g_strdup(mb.mnt_dir);

        if (virFileGetHugepageSize(tmp->mnt_dir, &tmp->size) < 0)
            goto cleanup;

        if (!default_hugepagesz &&
            virFileGetDefaultHugepageSize(&default_hugepagesz) < 0)
            goto cleanup;

        tmp->deflt = tmp->size == default_hugepagesz;
    }

    *ret_nfs = nfs;
    *ret_fs = g_steal_pointer(&fs);
    nfs = 0;
    ret = 0;

 cleanup:
    endmntent(f);
    while (nfs)
        VIR_FREE(fs[--nfs].mnt_dir);
    VIR_FREE(fs);
    return ret;
}

#else /* defined __linux__ */

int virFileIsSharedFSType(const char *path G_GNUC_UNUSED,
                          unsigned int fstypes G_GNUC_UNUSED)
{
    /* XXX implement me :-) */
    return 0;
}

int
virFileGetHugepageSize(const char *path G_GNUC_UNUSED,
                       unsigned long long *size G_GNUC_UNUSED)
{
    /* XXX implement me :-) */
    virReportUnsupportedError();
    return -1;
}

int
virFileFindHugeTLBFS(virHugeTLBFS **ret_fs G_GNUC_UNUSED,
                     size_t *ret_nfs G_GNUC_UNUSED)
{
    /* XXX implement me :-) */
    virReportUnsupportedError();
    return -1;
}
#endif /* defined __linux__ */

/**
 * virFileGetDefaultHugepage:
 * @fs: array of hugetlbfs mount points
 * @nfs: number of items in @fs
 *
 * In the passed array of hugetlbfs mount points @fs find the
 * default one. It's the one which has no '-o pagesize'.
 *
 * Returns: default hugepage, or
 *          NULL if none found
 */
virHugeTLBFS *
virFileGetDefaultHugepage(virHugeTLBFS *fs,
                          size_t nfs)
{
    size_t i;

    for (i = 0; i < nfs; i++) {
        if (fs[i].deflt)
            return &fs[i];
    }

    return NULL;
}

int virFileIsSharedFS(const char *path)
{
    return virFileIsSharedFSType(path,
                                 VIR_FILE_SHFS_NFS |
                                 VIR_FILE_SHFS_GFS2 |
                                 VIR_FILE_SHFS_OCFS |
                                 VIR_FILE_SHFS_AFS |
                                 VIR_FILE_SHFS_SMB |
                                 VIR_FILE_SHFS_CIFS |
                                 VIR_FILE_SHFS_CEPH |
                                 VIR_FILE_SHFS_GPFS|
                                 VIR_FILE_SHFS_QB |
                                 VIR_FILE_SHFS_ACFS |
                                 VIR_FILE_SHFS_GLUSTERFS |
                                 VIR_FILE_SHFS_BEEGFS);
}


int
virFileIsClusterFS(const char *path)
{
    /* These are coherent cluster filesystems known to be safe for
     * migration with cache != none
     */
    return virFileIsSharedFSType(path,
                                 VIR_FILE_SHFS_GFS2 |
                                 VIR_FILE_SHFS_OCFS |
                                 VIR_FILE_SHFS_CEPH |
                                 VIR_FILE_SHFS_GLUSTERFS);
}


#if defined(__linux__) && defined(WITH_SYS_MOUNT_H)
int
virFileSetupDev(const char *path,
                const char *mount_options)
{
    const unsigned long mount_flags = MS_NOSUID;
    const char *mount_fs = "tmpfs";

    if (g_mkdir_with_parents(path, 0777) < 0) {
        virReportSystemError(errno,
                             _("Failed to make path %1$s"), path);
        return -1;
    }

    VIR_DEBUG("Mount devfs on %s type=tmpfs flags=0x%lx, opts=%s",
              path, mount_flags, mount_options);
    if (mount("devfs", path, mount_fs, mount_flags, mount_options) < 0) {
        virReportSystemError(errno,
                             _("Failed to mount devfs on %1$s type %2$s (%3$s)"),
                             path, mount_fs, mount_options);
        return -1;
    }

    return 0;
}


int
virFileBindMountDevice(const char *src,
                       const char *dst)
{
    if (!virFileExists(dst)) {
        if (virFileIsDir(src)) {
            if (g_mkdir_with_parents(dst, 0777) < 0) {
                virReportSystemError(errno, _("Unable to make dir %1$s"), dst);
                return -1;
            }
        } else {
            if (virFileTouch(dst, 0666) < 0)
                return -1;
        }
    }

    if (mount(src, dst, "none", MS_BIND, NULL) < 0) {
        virReportSystemError(errno, _("Failed to bind %1$s on to %2$s"), src,
                             dst);
        return -1;
    }

    return 0;
}


int
virFileMoveMount(const char *src,
                 const char *dst)
{
    const unsigned long mount_flags = MS_MOVE;

    if (mount(src, dst, "none", mount_flags, NULL) < 0) {
        virReportSystemError(errno,
                             _("Unable to move %1$s mount to %2$s"),
                             src, dst);
        return -1;
    }

    return 0;
}


#else /* !defined(__linux__) || !defined(WITH_SYS_MOUNT_H) */

int
virFileSetupDev(const char *path G_GNUC_UNUSED,
                const char *mount_options G_GNUC_UNUSED)
{
    virReportSystemError(ENOSYS, "%s",
                         _("mount is not supported on this platform."));
    return -1;
}


int
virFileBindMountDevice(const char *src G_GNUC_UNUSED,
                       const char *dst G_GNUC_UNUSED)
{
    virReportSystemError(ENOSYS, "%s",
                         _("mount is not supported on this platform."));
    return -1;
}


int
virFileMoveMount(const char *src G_GNUC_UNUSED,
                 const char *dst G_GNUC_UNUSED)
{
    virReportSystemError(ENOSYS, "%s",
                         _("mount move is not supported on this platform."));
    return -1;
}
#endif /* !defined(__linux__) || !defined(WITH_SYS_MOUNT_H) */


#if defined(WITH_LIBACL)
int
virFileGetACLs(const char *file,
               void **acl)
{
    if (!(*acl = acl_get_file(file, ACL_TYPE_ACCESS)))
        return -1;

    return 0;
}


int
virFileSetACLs(const char *file,
               void *acl)
{
    if (acl_set_file(file, ACL_TYPE_ACCESS, acl) < 0)
        return -1;

    return 0;
}


void
virFileFreeACLs(void **acl)
{
    g_clear_pointer(acl, acl_free);
}

#else /* !defined(WITH_LIBACL) */

int
virFileGetACLs(const char *file G_GNUC_UNUSED,
               void **acl G_GNUC_UNUSED)
{
    errno = ENOTSUP;
    return -1;
}


int
virFileSetACLs(const char *file G_GNUC_UNUSED,
               void *acl G_GNUC_UNUSED)
{
    errno = ENOTSUP;
    return -1;
}


void
virFileFreeACLs(void **acl)
{
    *acl = NULL;
}

#endif /* !defined(WITH_LIBACL) */

int
virFileCopyACLs(const char *src,
                const char *dst)
{
    void *acl = NULL;
    int ret = -1;

    if (virFileGetACLs(src, &acl) < 0)
        return ret;

    if (virFileSetACLs(dst, acl) < 0)
        goto cleanup;

    ret = 0;
 cleanup:
    virFileFreeACLs(&acl);
    return ret;
}

/*
 * virFileComparePaths:
 * @p1: source path 1
 * @p2: source path 2
 *
 * Compares two paths for equality. To do so, it first canonicalizes both paths
 * to resolve all symlinks and discard relative path components. If symlinks
 * resolution or path canonicalization fails, plain string equality of @p1
 * and @p2 is performed.
 *
 * Returns:
 *  1 : Equal
 *  0 : Non-Equal
 */
int
virFileComparePaths(const char *p1, const char *p2)
{
    g_autofree char *res1 = NULL;
    g_autofree char *res2 = NULL;

    /* Assume p1 and p2 are symlinks, so try to resolve and canonicalize them.
     * Canonicalization fails for example on file systems names like 'proc' or
     * 'sysfs', since they're no real paths so fallback to plain string
     * comparison.
     */
    ignore_value(virFileResolveLink(p1, &res1));
    if (!res1)
        res1 = g_strdup(p1);

    ignore_value(virFileResolveLink(p2, &res2));
    if (!res2)
        res2 = g_strdup(p2);

    return STREQ_NULLABLE(res1, res2);
}


#if WITH_DECL_SEEK_HOLE
/**
 * virFileInData:
 * @fd: file to check
 * @inData: true if current position in the @fd is in data section
 * @length: amount of bytes until the end of the current section
 *
 * With sparse files not every extent has to be physically stored on
 * the disk. This results in so called data or hole sections.  This
 * function checks whether the current position in the file @fd is
 * in a data section (@inData = 1) or in a hole (@inData = 0). Also,
 * it sets @length to match the number of bytes remaining until the
 * end of the current section.
 *
 * As a special case, there is an implicit hole at the end of any
 * file. In this case, the function sets @inData = 0, @length = 0.
 *
 * Upon its return, the position in the @fd is left unchanged, i.e.
 * despite this function lseek()-ing back and forth it always
 * restores the original position in the file.
 *
 * NB, @length is type of long long because it corresponds to off_t
 * the best.
 *
 * Returns 0 on success,
 *        -1 otherwise.
 */
int
virFileInData(int fd,
              int *inData,
              long long *length)
{
    int ret = -1;
    off_t cur, data, hole, end;

    /* Get current position */
    cur = lseek(fd, 0, SEEK_CUR);
    if (cur == (off_t) -1) {
        virReportSystemError(errno, "%s",
                             _("Unable to get current position in file"));
        goto cleanup;
    }

    /* Now try to get data and hole offsets */
    data = lseek(fd, cur, SEEK_DATA);

    /* There are four options:
     * 1) data == cur;  @cur is in data
     * 2) data > cur; @cur is in a hole, next data at @data
     * 3) data < 0, errno = ENXIO; either @cur is in trailing hole, or @cur is beyond EOF.
     * 4) data < 0, errno != ENXIO; we learned nothing
     */

    if (data == (off_t) -1) {
        /* cases 3 and 4 */
        if (errno != ENXIO) {
            virReportSystemError(errno, "%s",
                                 _("Unable to seek to data"));
            goto cleanup;
        }

        *inData = 0;
        /* There are two situations now. There is always an
         * implicit hole at EOF. However, there might be a
         * trailing hole just before EOF too. If that's the case
         * report it. */
        if ((end = lseek(fd, 0, SEEK_END)) == (off_t) -1) {
            virReportSystemError(errno, "%s",
                                 _("Unable to seek to EOF"));
            goto cleanup;
        }
        *length = end - cur;
    } else if (data > cur) {
        /* case 2 */
        *inData = 0;
        *length = data - cur;
    } else {
        /* case 1 */
        *inData = 1;

        /* We don't know where does the next hole start. Let's
         * find out. Here we get the same 4 possibilities as
         * described above.*/
        hole = lseek(fd, data, SEEK_HOLE);
        if (hole == (off_t) -1 || hole == data) {
            /* cases 1, 3 and 4 */
            /* Wait a second. The reason why we are here is
             * because we are in data. But at the same time we
             * are in a trailing hole? Wut!? Do the best what we
             * can do here. */
            virReportSystemError(errno, "%s",
                                 _("unable to seek to hole"));
            goto cleanup;
        } else {
            /* case 2 */
            *length = (hole - data);
        }
    }

    ret = 0;
 cleanup:
    /* At any rate, reposition back to where we started. */
    if (cur != (off_t) -1) {
        int theerrno = errno;

        if (lseek(fd, cur, SEEK_SET) == (off_t) -1) {
            virReportSystemError(errno, "%s",
                                 _("unable to restore position in file"));
            ret = -1;
            if (theerrno == 0)
                theerrno = errno;
        }

        errno = theerrno;
    }
    return ret;
}

#else /* !WITH_DECL_SEEK_HOLE */

int
virFileInData(int fd G_GNUC_UNUSED,
              int *inData G_GNUC_UNUSED,
              long long *length G_GNUC_UNUSED)
{
    errno = ENOSYS;
    virReportSystemError(errno, "%s",
                         _("sparse files not supported"));
    return -1;
}

#endif /* !WITH_DECL_SEEK_HOLE */


/**
 * virFileReadValueInt:
 * @value: pointer to int to be filled in with the value
 * @format, ...: file to read from
 *
 * Read int from @format and put it into @value.
 *
 * Return -2 for non-existing file, -1 on other errors and 0 if everything went
 * fine.
 */
int
virFileReadValueInt(int *value, const char *format, ...)
{
    g_autofree char *str = NULL;
    g_autofree char *path = NULL;
    va_list ap;

    va_start(ap, format);
    path = g_strdup_vprintf(format, ap);
    va_end(ap);

    if (!virFileExists(path))
        return -2;

    if (virFileReadAll(path, VIR_INT64_STR_BUFLEN, &str) < 0)
        return -1;

    virStringTrimOptionalNewline(str);

    if (virStrToLong_i(str, NULL, 10, value) < 0) {
        virReportError(VIR_ERR_INTERNAL_ERROR,
                       _("Invalid integer value '%1$s' in file '%2$s'"),
                       str, path);
        return -1;
    }

    return 0;
}


/**
 * virFileReadValueUint:
 * @value: pointer to int to be filled in with the value
 * @format, ...: file to read from
 *
 * Read unsigned int from @format and put it into @value.
 *
 * Return -2 for non-existing file, -1 on other errors and 0 if everything went
 * fine.
 */
int
virFileReadValueUint(unsigned int *value, const char *format, ...)
{
    g_autofree char *str = NULL;
    g_autofree char *path = NULL;
    va_list ap;

    va_start(ap, format);
    path = g_strdup_vprintf(format, ap);
    va_end(ap);

    if (!virFileExists(path))
        return -2;

    if (virFileReadAll(path, VIR_INT64_STR_BUFLEN, &str) < 0)
        return -1;

    virStringTrimOptionalNewline(str);

    if (virStrToLong_uip(str, NULL, 10, value) < 0) {
        virReportError(VIR_ERR_INTERNAL_ERROR,
                       _("Invalid unsigned integer value '%1$s' in file '%2$s'"),
                       str, path);
        return -1;
    }

    return 0;
}


/**
 * virFileReadValueUllong:
 * @value: pointer to unsigned long long to be filled in with the value
 * @format, ...: file to read from
 *
 * Read unsigned int from @format and put it into @value.
 *
 * Return -2 for non-existing file, -1 on other errors and 0 if everything went
 * fine.
 */
int
virFileReadValueUllong(unsigned long long *value, const char *format, ...)
{
    g_autofree char *str = NULL;
    g_autofree char *path = NULL;
    va_list ap;

    va_start(ap, format);
    path = g_strdup_vprintf(format, ap);
    va_end(ap);

    if (!virFileExists(path))
        return -2;

    if (virFileReadAll(path, VIR_INT64_STR_BUFLEN, &str) < 0)
        return -1;

    virStringTrimOptionalNewline(str);

    if (virStrToLong_ullp(str, NULL, 10, value) < 0) {
        virReportError(VIR_ERR_INTERNAL_ERROR,
                       _("Invalid unsigned long long value '%1$s' in file '%2$s'"),
                       str, path);
        return -1;
    }

    return 0;
}

int
virFileReadValueUllongQuiet(unsigned long long *value, const char *format, ...)
{
    g_autofree char *str = NULL;
    g_autofree char *path = NULL;
    va_list ap;

    va_start(ap, format);
    path = g_strdup_vprintf(format, ap);
    va_end(ap);

    if (!virFileExists(path))
        return -2;

    if (virFileReadAllQuiet(path, VIR_INT64_STR_BUFLEN, &str) < 0)
        return -1;

    virStringTrimOptionalNewline(str);

    if (virStrToLong_ullp(str, NULL, 10, value) < 0)
        return -1;

    return 0;
}

/**
 * virFileReadValueScaledInt:
 * @value: pointer to unsigned long long int to be filled in with the value
 * @format, ...: file to read from
 *
 * Read unsigned scaled int from @format and put it into @value.
 *
 * Return -2 for non-existing file, -1 on other errors and 0 if everything went
 * fine.
 */
int
virFileReadValueScaledInt(unsigned long long *value, const char *format, ...)
{
    g_autofree char *str = NULL;
    g_autofree char *path = NULL;
    char *endp = NULL;
    va_list ap;

    va_start(ap, format);
    path = g_strdup_vprintf(format, ap);
    va_end(ap);

    if (!virFileExists(path))
        return -2;

    if (virFileReadAll(path, VIR_INT64_STR_BUFLEN, &str) < 0)
        return -1;

    virStringTrimOptionalNewline(str);

    if (virStrToLong_ullp(str, &endp, 10, value) < 0) {
        virReportError(VIR_ERR_INTERNAL_ERROR,
                       _("Invalid unsigned scaled integer value '%1$s' in file '%2$s'"),
                       str, path);
        return -1;
    }

    return virScaleInteger(value, endp, 1024, ULLONG_MAX);
}

/* Arbitrarily sized number, feel free to change, but the function should be
 * used for small, interface-like files, so it should not be huge (subjective) */
#define VIR_FILE_READ_VALUE_STRING_MAX 4096

/**
 * virFileReadValueBitmap:
 * @value: pointer to virBitmap * to be allocated and filled in with the value
 * @format, ...: file to read from
 *
 * Read int from @format and put it into @value.
 *
 * Return -2 for non-existing file, -1 on other errors and 0 if everything went
 * fine.
 */
int
virFileReadValueBitmap(virBitmap **value, const char *format, ...)
{
    g_autofree char *str = NULL;
    g_autofree char *path = NULL;
    va_list ap;

    va_start(ap, format);
    path = g_strdup_vprintf(format, ap);
    va_end(ap);

    if (!virFileExists(path))
        return -2;

    if (virFileReadAll(path, VIR_FILE_READ_VALUE_STRING_MAX, &str) < 0)
        return -1;

    virStringTrimOptionalNewline(str);

    *value = virBitmapParseUnlimited(str);
    if (!*value)
        return -1;

    return 0;
}

/**
 * virFileReadValueString:
 * @value: pointer to char * to be allocated and filled in with the value
 * @format, ...: file to read from
 *
 * Read string from @format and put it into @value.  Don't get this mixed with
 * virFileReadAll().  This function is a wrapper over it with the behaviour
 * aligned to other virFileReadValue* functions
 *
 * Return -2 for non-existing file, -1 on other errors and 0 if everything went
 * fine.
 */
int
virFileReadValueString(char **value, const char *format, ...)
{
    int ret;
    g_autofree char *path = NULL;
    va_list ap;

    va_start(ap, format);
    path = g_strdup_vprintf(format, ap);
    va_end(ap);

    if (!virFileExists(path))
        return -2;

    ret = virFileReadAll(path, VIR_FILE_READ_VALUE_STRING_MAX, value);

    if (*value)
        virStringTrimOptionalNewline(*value);

    return ret;
}


/**
 * virFileWaitForExists:
 * @path: absolute path to a sysfs attribute (can be a symlink)
 * @ms: how long to wait (in milliseconds)
 * @tries: how many times should we try to wait for @path to become accessible
 *
 * Checks the existence of @path. In case the file defined by @path
 * doesn't exist, we wait for it to appear in @ms milliseconds (for up to
 * @tries attempts).
 *
 * Returns 0 on success, -1 on error, setting errno appropriately.
 */
int
virFileWaitForExists(const char *path,
                     size_t ms,
                     size_t tries)
{
    errno = 0;

    /* wait for @path to be accessible in @ms milliseconds, up to @tries */
    while (tries-- > 0 && !virFileExists(path)) {
        if (tries == 0 || errno != ENOENT)
            return -1;

        g_usleep(ms * 1000);
    }

    return 0;
}


#if WITH_LIBATTR
/**
 * virFileGetXAttrQuiet;
 * @path: a filename
 * @name: name of xattr
 * @value: read value
 *
 * Reads xattr with @name for given @path and stores it into
 * @value. Caller is responsible for freeing @value.
 *
 * Returns: 0 on success,
 *         -1 otherwise (with errno set).
 */
int
virFileGetXAttrQuiet(const char *path,
                     const char *name,
                     char **value)
{
    g_autofree char *buf = NULL;

    /* We might be racing with somebody who sets the same attribute. */
    while (1) {
        ssize_t need;
        ssize_t got;

        /* The first call determines how many bytes we need to allocate. */
        if ((need = getxattr(path, name, NULL, 0)) < 0)
            return -1;

        buf = g_renew(char, buf, need + 1);

        if ((got = getxattr(path, name, buf, need)) < 0) {
            if (errno == ERANGE)
                continue;
            return -1;
        }

        buf[got] = '\0';
        break;
    }

    *value = g_steal_pointer(&buf);
    return 0;
}

/**
 * virFileSetXAttr:
 * @path: a filename
 * @name: name of xattr
 * @value: value to set
 *
 * Sets xattr of @name and @value on @path.
 *
 * Returns: 0 on success,
 *         -1 otherwise (with errno set AND error reported).
 */
int
virFileSetXAttr(const char *path,
                const char *name,
                const char *value)
{
    if (setxattr(path, name, value, strlen(value), 0) < 0) {
        virReportSystemError(errno,
                             _("Unable to set XATTR %1$s on %2$s"),
                             name, path);
        return -1;
    }

    return 0;
}

/**
 * virFileRemoveXAttr:
 * @path: a filename
 * @name: name of xattr
 *
 * Remove xattr of @name on @path.
 *
 * Returns: 0 on success,
 *         -1 otherwise (with errno set AND error reported).
 */
int
virFileRemoveXAttr(const char *path,
                   const char *name)
{
    if (removexattr(path, name) < 0) {
        virReportSystemError(errno,
                             _("Unable to remove XATTR %1$s on %2$s"),
                             name, path);
        return -1;
    }

    return 0;
}

#else /* !WITH_LIBATTR */

int
virFileGetXAttrQuiet(const char *path G_GNUC_UNUSED,
                     const char *name G_GNUC_UNUSED,
                     char **value G_GNUC_UNUSED)
{
    errno = ENOSYS;
    return -1;
}

int
virFileSetXAttr(const char *path,
                const char *name,
                const char *value G_GNUC_UNUSED)
{
    errno = ENOSYS;
    virReportSystemError(errno,
                         _("Unable to set XATTR %1$s on %2$s"),
                         name, path);
    return -1;
}

int
virFileRemoveXAttr(const char *path,
                   const char *name)
{
    errno = ENOSYS;
    virReportSystemError(errno,
                         _("Unable to remove XATTR %1$s on %2$s"),
                         name, path);
    return -1;
}

#endif /* WITH_LIBATTR */

/**
 * virFileGetXAttr;
 * @path: a filename
 * @name: name of xattr
 * @value: read value
 *
 * Reads xattr with @name for given @path and stores it into
 * @value. Caller is responsible for freeing @value.
 *
 * Returns: 0 on success,
 *         -1 otherwise (with errno set AND error reported).
 */
int
virFileGetXAttr(const char *path,
                const char *name,
                char **value)
{
    int ret;

    if ((ret = virFileGetXAttrQuiet(path, name, value)) < 0) {
        virReportSystemError(errno,
                             _("Unable to get XATTR %1$s on %2$s"),
                             name, path);
    }

    return ret;
}


int
virFileDataSync(int fd)
{
#if defined(__APPLE__) || defined(WIN32)
    return g_fsync(fd);
#else
    return fdatasync(fd);
#endif
}


/**
 * virFileSetCow:
 * @path: file or directory to control the COW flag on
 * @state: the desired state of the COW flag
 *
 * When @state is VIR_TRISTATE_BOOL_ABSENT, some helpful
 * default logic will be used. Specifically if the filesystem
 * containing @path is 'btrfs', then it will attempt to
 * disable the COW flag, but errors will be ignored. For
 * any other filesystem no change will be made.
 *
 * When @state is VIR_TRISTATE_BOOL_YES or VIR_TRISTATE_BOOL_NO,
 * it will attempt to set the COW flag state to that explicit
 * value, and always return an error if it fails. Note this
 * means it will always return error if the filesystem is not
 * 'btrfs'.
 */
int
virFileSetCOW(const char *path,
              virTristateBool state)
{
#if __linux__
    int val = 0;
    struct statfs buf;
    VIR_AUTOCLOSE fd = -1;

    VIR_DEBUG("Setting COW flag on '%s' to '%s'",
              path, virTristateBoolTypeToString(state));

    fd = open(path, O_RDONLY|O_NONBLOCK|O_LARGEFILE);
    if (fd < 0) {
        virReportSystemError(errno, _("unable to open '%1$s'"),
                             path);
        return -1;
    }

    if (fstatfs(fd, &buf) < 0)  {
        virReportSystemError(errno, _("unable query filesystem type on '%1$s'"),
                             path);
        return -1;
    }

    if (buf.f_type != BTRFS_SUPER_MAGIC) {
        if (state != VIR_TRISTATE_BOOL_ABSENT) {
            virReportSystemError(ENOSYS,
                                 _("unable to control COW flag on '%1$s', not btrfs"),
                                 path);
            return -1;
        }
        return 0;
    }

    if (ioctl(fd, FS_IOC_GETFLAGS, &val) < 0) {
        virReportSystemError(errno, _("unable get directory flags on '%1$s'"),
                             path);
        return -1;
    }

    VIR_DEBUG("Current flags on '%s' are 0x%x", path, val);
    if (state == VIR_TRISTATE_BOOL_YES) {
        val &= ~FS_NOCOW_FL;
    } else {
        val |= FS_NOCOW_FL;
    }

    VIR_DEBUG("New flags on '%s' will be 0x%x", path, val);
    if (ioctl(fd, FS_IOC_SETFLAGS, &val) < 0) {
        int saved_err = errno;
        VIR_DEBUG("Failed to set flags on '%s': %s", path, g_strerror(saved_err));
        if (state != VIR_TRISTATE_BOOL_ABSENT) {
            virReportSystemError(saved_err,
                                 _("unable control COW flag on '%1$s'"),
                                 path);
            return -1;
        } else {
            VIR_DEBUG("Ignoring failure to set COW");
        }
    }

    return 0;
#else /* ! __linux__ */
    if (state != VIR_TRISTATE_BOOL_ABSENT) {
        virReportSystemError(ENOSYS,
                             _("Unable to set copy-on-write state on '%1$s' to '%2$s'"),
                             path, virTristateBoolTypeToString(state));
        return -1;
    }
    return 0;
#endif /* ! __linux__ */
}

#ifndef WIN32
struct runIOParams {
    bool isBlockDev;
    bool isDirect;
    bool isWrite;
    int fdin;
    const char *fdinname;
    int fdout;
    const char *fdoutname;
};

/**
 * runIOCopy: execute the IO copy based on the passed parameters
 * @p: the IO parameters
 *
 * Execute the copy based on the passed parameters.
 *
 * Returns: size transferred, or < 0 on error.
 */

static off_t
runIOCopy(const struct runIOParams p)
{
    g_autofree void *base = NULL; /* Location to be freed */
    char *buf = NULL; /* Aligned location within base */
    size_t buflen = 1024*1024;
    intptr_t alignMask = 64*1024 - 1;
    off_t total = 0;

# if WITH_POSIX_MEMALIGN
    if (posix_memalign(&base, alignMask + 1, buflen))
        abort();
    buf = base;
# else
    buf = g_new0(char, buflen + alignMask);
    base = buf;
    buf = (char *) (((intptr_t) base + alignMask) & ~alignMask);
# endif

    while (1) {
        ssize_t got;

        /* If we read with O_DIRECT from file we can't use saferead as
         * it can lead to unaligned read after reading last bytes.
         * If we write with O_DIRECT use should use saferead so that
         * writes will be aligned.
         * In other cases using saferead reduces number of syscalls.
         */
        if (!p.isWrite && p.isDirect) {
            if ((got = read(p.fdin, buf, buflen)) < 0 &&
                errno == EINTR)
                continue;
        } else {
            got = saferead(p.fdin, buf, buflen);
        }

        if (got < 0) {
            virReportSystemError(errno, _("Unable to read %1$s"), p.fdinname);
            return -2;
        }
        if (got == 0)
            break;

        total += got;

        /* handle last write size align in direct case */
        if (got < buflen && p.isDirect && p.isWrite) {
            ssize_t aligned_got = (got + alignMask) & ~alignMask;

            memset(buf + got, 0, aligned_got - got);

            if (safewrite(p.fdout, buf, aligned_got) < 0) {
                virReportSystemError(errno, _("Unable to write %1$s"), p.fdoutname);
                return -3;
            }

            if (!p.isBlockDev && ftruncate(p.fdout, total) < 0) {
                virReportSystemError(errno, _("Unable to truncate %1$s"), p.fdoutname);
                return -4;
            }

            break;
        }

        if (safewrite(p.fdout, buf, got) < 0) {
            virReportSystemError(errno, _("Unable to write %1$s"), p.fdoutname);
            return -3;
        }
    }
    return total;
}

/**
 * virFileDiskCopy: run IO to copy data between storage and a pipe or socket.
 *
 * @disk_fd:     the already open regular file or block device
 * @disk_path:   the pathname corresponding to disk_fd (for error reporting)
 * @remote_fd:   the pipe or socket
 *               Use -1 to auto-choose between STDIN or STDOUT.
 * @remote_path: the pathname corresponding to remote_fd (for error reporting)
 *
 * Note that the direction of the transfer is detected based on the @disk_fd
 * file access mode (man 2 open). Therefore @disk_fd must be opened with
 * O_RDONLY or O_WRONLY. O_RDWR is not supported.
 *
 * virFileDiskCopy always closes the file descriptor disk_fd,
 * and any error during close(2) is reported and considered a failure.
 *
 * Returns: bytes transferred or < 0 on failure.
 */

off_t
virFileDiskCopy(int disk_fd, const char *disk_path, int remote_fd, const char *remote_path)
{
    int ret = -1;
    off_t total = 0;
    struct stat sb;
    struct runIOParams p;
    int oflags = -1;

    oflags = fcntl(disk_fd, F_GETFL);

    if (oflags < 0) {
        virReportSystemError(errno,
                             _("unable to determine access mode of %1$s"),
                             disk_path);
        goto cleanup;
    }
    if (fstat(disk_fd, &sb) < 0) {
        virReportSystemError(errno,
                             _("unable to stat file descriptor %1$d path %2$s"),
                             disk_fd, disk_path);
        goto cleanup;
    }
    p.isBlockDev = S_ISBLK(sb.st_mode);
    p.isDirect = O_DIRECT && (oflags & O_DIRECT);

    switch (oflags & O_ACCMODE) {
    case O_RDONLY:
        p.isWrite = false;
        p.fdin = disk_fd;
        p.fdinname = disk_path;
        p.fdout = remote_fd >= 0 ? remote_fd : STDOUT_FILENO;
        p.fdoutname = remote_path;
        break;
    case O_WRONLY:
        p.isWrite = true;
        p.fdin = remote_fd >= 0 ? remote_fd : STDIN_FILENO;
        p.fdinname = remote_path;
        p.fdout = disk_fd;
        p.fdoutname = disk_path;
        break;
    case O_RDWR:
    default:
        virReportSystemError(EINVAL, _("Unable to process file with flags %1$d"),
                             (oflags & O_ACCMODE));
        goto cleanup;
    }
    /* To make the implementation simpler, we give up on any
     * attempt to use O_DIRECT in a non-trivial manner.  */
    if (!p.isBlockDev && p.isDirect) {
        off_t off;
        if (p.isWrite) {
            /*
             * note: for write we do not only check that disk_fd is seekable,
             * we also want to know that the file is empty, so we need SEEK_END.
             */
            if ((off = lseek(disk_fd, 0, SEEK_END)) != 0) {
                virReportSystemError(off < 0 ? errno : EINVAL, "%s",
                                     _("O_DIRECT write needs empty seekable file"));
                goto cleanup;
            }
        } else if ((off = lseek(disk_fd, 0, SEEK_CUR)) != 0) {
            virReportSystemError(off < 0 ? errno : EINVAL, "%s",
                                 _("O_DIRECT read needs entire seekable file"));
            goto cleanup;
        }
    }
    total = runIOCopy(p);
    if (total < 0)
        goto cleanup;

    /* Ensure all data is written */
    if (virFileDataSync(p.fdout) < 0) {
        if (errno != EINVAL && errno != EROFS) {
            /* fdatasync() may fail on some special FDs, e.g. pipes */
            virReportSystemError(errno, _("unable to fsync %1$s"), p.fdoutname);
            goto cleanup;
        }
    }

    ret = 0;

 cleanup:
    if (VIR_CLOSE(disk_fd) < 0 && ret == 0) {
        virReportSystemError(errno, _("Unable to close %1$s"), disk_path);
        ret = -1;
    }
    return ret;
}

#else /* WIN32 */

off_t
virFileDiskCopy(int disk_fd G_GNUC_UNUSED,
                const char *disk_path G_GNUC_UNUSED,
                int remote_fd G_GNUC_UNUSED,
                const char *remote_path G_GNUC_UNUSED)
{
    virReportError(VIR_ERR_INTERNAL_ERROR, "%s",
                   _("virFileDiskCopy unsupported on this platform"));
    return -1;
}
#endif /* WIN32 */<|MERGE_RESOLUTION|>--- conflicted
+++ resolved
@@ -1488,41 +1488,7 @@
     return NULL;
 }
 
-<<<<<<< HEAD
-#endif /* defined HAVE_MNTENT_H && defined HAVE_GETMNTENT_R */
-
-int
-virBuildPathInternal(char **path, ...)
-{
-    char *path_component = NULL;
-    virBuffer buf = VIR_BUFFER_INITIALIZER;
-    va_list ap;
-    int ret = 0;
-
-    va_start(ap, path);
-
-    //取首个参数，并添加进buf中
-    path_component = va_arg(ap, char *);
-    virBufferAdd(&buf, path_component, -1);
-
-    //一直取参，并添加‘／’构造path
-    while ((path_component = va_arg(ap, char *)) != NULL) {
-        virBufferAddChar(&buf, '/');
-        virBufferAdd(&buf, path_component, -1);
-    }
-
-    va_end(ap);
-
-    //获取构造好的path
-    *path = virBufferContentAndReset(&buf);
-    if (*path == NULL)
-        ret = -1;
-
-    return ret;
-}
-=======
 #endif /* defined WITH_MNTENT_H && defined WITH_GETMNTENT_R */
->>>>>>> 92315661
 
 /* Read no more than the specified maximum number of bytes. */
 static char *
@@ -1636,15 +1602,11 @@
 int
 virFileReadAll(const char *path, int maxlen/*读取的最大长度*/, char **buf)
 {
-<<<<<<< HEAD
-	//打开文件
-    int fd = open(path, O_RDONLY);
-=======
     int fd;
     int len;
 
+    //打开文件
     fd = open(path, O_RDONLY);
->>>>>>> 92315661
     if (fd < 0) {
         virReportSystemError(errno, _("Failed to open file '%1$s'"), path);
         return -1;
@@ -1864,16 +1826,10 @@
 char *
 virFindFileInPath(const char *file)
 {
-<<<<<<< HEAD
 	//在PATH中查找file文件对应的可执行文件路径，
 	//例如qemu-img返回/usr/bin/qemu-img
-    const char *origpath = NULL;
-    VIR_AUTOSTRINGLIST paths = NULL;
-    char **pathiter;
-=======
     return virFindFileInPathFull(file, NULL);
 }
->>>>>>> 92315661
 
 /* virFindFileInPathFull:
  * @file: name of the program
@@ -1895,31 +1851,8 @@
     if (file == NULL)
         return NULL;
 
-<<<<<<< HEAD
-    /* if we are passed an absolute path (starting with /), return a
-     * copy of that path, after validating that it is executable
-     */
-    if (g_path_is_absolute(file)) {
         //绝对路径，直接检查文件是否可执行
-        if (!virFileIsExecutable(file))
-            return NULL;
-
-        //文件可执行，strdup一份数据
-        return g_strdup(file);
-    }
-
-    /* If we are passed an anchored path (containing a /), then there
-     * is no path search - it must exist in the current directory
-     */
-    if (strchr(file, '/')) {
-        //将相对路径变更为绝对路径
-        char *abspath = NULL;
-
-        if (!virFileIsExecutable(file))
-            return NULL;
-=======
     path = g_find_program_in_path(file);
->>>>>>> 92315661
 
     if (path) {
         /* Workaround for a bug in g_find_program_in_path() not returning absolute
@@ -1928,17 +1861,9 @@
         return g_canonicalize_filename(path, NULL);
     }
 
-<<<<<<< HEAD
-    //在PATH对应的路径中查找，并返回绝对路径
-    /* copy PATH env so we can tweak it */
-    origpath = getenv("PATH");
-    if (!origpath)
-        origpath = "/bin:/usr/bin";
-=======
     if (extraDirs) {
         while (*extraDirs) {
             g_autofree char *extraPath = NULL;
->>>>>>> 92315661
 
             extraPath = g_strdup_printf("%s/%s", *extraDirs, file);
 
@@ -3305,80 +3230,6 @@
 }
 #endif /* WIN32 */
 
-<<<<<<< HEAD
-//提供等价shell实现：mkdir -m mode -p path
-static int
-virFileMakePathHelper(char *path, mode_t mode)
-{
-    struct stat st;
-    char *p;
-
-    VIR_DEBUG("path=%s mode=0%o", path, mode);
-
-    if (stat(path, &st) >= 0) {
-        if (S_ISDIR(st.st_mode))
-            return 0;
-
-        //path已存在，但非目录，报错
-        errno = ENOTDIR;
-        return -1;
-    }
-
-    //遇到其它errno,则直接返失败
-    if (errno != ENOENT)
-        return -1;
-
-    //目录不存在，创建它（必须'/'开头）
-    if ((p = strrchr(path, '/')) == NULL) {
-        errno = EINVAL;
-        return -1;
-    }
-
-    //递归确认及创建各层目录
-    if (p != path) {
-        *p = '\0';
-
-        if (virFileMakePathHelper(path, mode) < 0)
-            return -1;
-
-        *p = '/';
-    }
-
-    //创建目录
-    if (g_mkdir(path, mode) < 0 && errno != EEXIST)
-        return -1;
-
-    return 0;
-}
-
-/**
- * Creates the given directory with mode 0777 if it's not already existing.
- *
- * Returns 0 on success, or -1 if an error occurred (in which case, errno
- * is set appropriately).
- */
-int
-virFileMakePath(const char *path)
-{
-	//以0777 mode创建path目录
-    return virFileMakePathWithMode(path, 0777);
-}
-
-//创建path目录，并指定mode
-int
-virFileMakePathWithMode(const char *path,
-                        mode_t mode)
-{
-    g_autofree char *tmp = NULL;
-
-    tmp = g_strdup(path);
-
-    return virFileMakePathHelper(tmp, mode);
-}
-
-
-=======
->>>>>>> 92315661
 int
 virFileMakeParentPath(const char *path)
 {
