/*
 * virfile.c: safer file handling
 *
 * Copyright (C) 2010-2014 Red Hat, Inc.
 * Copyright (C) 2010 IBM Corporation
 * Copyright (C) 2010 Stefan Berger
 * Copyright (C) 2010 Eric Blake
 *
 * This library is free software; you can redistribute it and/or
 * modify it under the terms of the GNU Lesser General Public
 * License as published by the Free Software Foundation; either
 * version 2.1 of the License, or (at your option) any later version.
 *
 * This library is distributed in the hope that it will be useful,
 * but WITHOUT ANY WARRANTY; without even the implied warranty of
 * MERCHANTABILITY or FITNESS FOR A PARTICULAR PURPOSE.  See the GNU
 * Lesser General Public License for more details.
 *
 * You should have received a copy of the GNU Lesser General Public
 * License along with this library.  If not, see
 * <http://www.gnu.org/licenses/>.
 *
 */

#include <config.h>
#include "internal.h"

#include <fcntl.h>
#ifndef WIN32
# include <termios.h>
#endif /* !WIN32 */
#ifdef HAVE_PTY_H
/* Linux openpty */
# include <pty.h>
#endif /* !HAVE_PTY_H */
#ifdef HAVE_UTIL_H
/* macOS openpty */
# include <util.h>
#endif /* !HAVE_LIBUTIL_H */
#ifdef HAVE_LIBUTIL_H
/* FreeBSD openpty */
# include <libutil.h>
#endif /* !HAVE_LIBUTIL_H */
#include <sys/stat.h>
#if defined(HAVE_SYS_MOUNT_H)
# include <sys/mount.h>
#endif
#include <unistd.h>
#include <dirent.h>
#if defined HAVE_MNTENT_H && defined HAVE_GETMNTENT_R
# include <mntent.h>
#endif
#if HAVE_MMAP
# include <sys/mman.h>
#endif
#if HAVE_SYS_SYSCALL_H
# include <sys/syscall.h>
#endif
#if HAVE_SYS_ACL_H
# include <sys/acl.h>
#endif
#include <sys/file.h>

#ifdef __linux__
# if HAVE_LINUX_MAGIC_H
#  include <linux/magic.h>
# endif
# include <sys/statfs.h>
# if HAVE_DECL_LO_FLAGS_AUTOCLEAR
#  include <linux/loop.h>
# endif
# include <sys/ioctl.h>
# include <linux/cdrom.h>
#endif

#if HAVE_LIBATTR
# include <sys/xattr.h>
#endif

#include "configmake.h"
#include "viralloc.h"
#include "vircommand.h"
#include "virerror.h"
#include "virfile.h"
#include "virkmod.h"
#include "virlog.h"
#include "virprocess.h"
#include "virstring.h"
#include "virutil.h"
#include "virsocket.h"

#define VIR_FROM_THIS VIR_FROM_NONE

VIR_LOG_INIT("util.file");

#ifndef S_ISUID
# define S_ISUID 04000
#endif
#ifndef S_ISGID
# define S_ISGID 02000
#endif
#ifndef S_ISVTX
# define S_ISVTX 01000
#endif


#ifndef O_DIRECT
# define O_DIRECT 0
#endif

int virFileClose(int *fdptr, virFileCloseFlags flags)
{
    int saved_errno = 0;
    int rc = 0;

    if (*fdptr < 0)
        return 0;

    if (flags & VIR_FILE_CLOSE_PRESERVE_ERRNO)
        saved_errno = errno;

    rc = close(*fdptr);

    if (!(flags & VIR_FILE_CLOSE_DONT_LOG)) {
        if (rc < 0) {
            if (errno == EBADF) {
                if (!(flags & VIR_FILE_CLOSE_IGNORE_EBADF))
                    VIR_WARN("Tried to close invalid fd %d", *fdptr);
            } else {
                VIR_DEBUG("Failed to close fd %d: %s",
                          *fdptr, g_strerror(errno));
            }
        } else {
            VIR_DEBUG("Closed fd %d", *fdptr);
        }
    }
    *fdptr = -1;

    if (flags & VIR_FILE_CLOSE_PRESERVE_ERRNO)
        errno = saved_errno;

    return rc;
}


int virFileFclose(FILE **file, bool preserve_errno)
{
    int saved_errno = 0;
    int rc = 0;

    if (*file) {
        if (preserve_errno)
            saved_errno = errno;
        rc = fclose(*file);
        *file = NULL;
        if (preserve_errno)
            errno = saved_errno;
    }

    return rc;
}


FILE *virFileFdopen(int *fdptr, const char *mode)
{
    FILE *file = NULL;

    if (*fdptr >= 0) {
        file = fdopen(*fdptr, mode);
        if (file)
            *fdptr = -1;
    } else {
        errno = EBADF;
    }

    return file;
}


/**
 * virFileDirectFdFlag:
 *
 * Returns 0 if the kernel can avoid file system cache pollution
 * without any additional flags, O_DIRECT if the original fd must be
 * opened in direct mode, or -1 if there is no support for bypassing
 * the file system cache.
 */
int
virFileDirectFdFlag(void)
{
    /* XXX For now, Linux posix_fadvise is not powerful enough to
     * avoid O_DIRECT.  */
    return O_DIRECT ? O_DIRECT : -1;
}

/* Opaque type for managing a wrapper around a fd.  For now,
 * read-write is not supported, just a single direction.  */
struct _virFileWrapperFd {
    bool closed; /* Whether virFileWrapperFdClose() has been already called */
    virCommandPtr cmd; /* Child iohelper process to do the I/O.  */
    char *err_msg; /* stderr of @cmd */
};

#ifndef WIN32
/**
 * virFileWrapperFdNew:
 * @fd: pointer to fd to wrap
 * @name: name of fd, for diagnostics
 * @flags: bitwise-OR of virFileWrapperFdFlags
 *
 * Update @fd so that it meets parameters requested by @flags.
 *
 * If VIR_FILE_WRAPPER_BYPASS_CACHE bit is set in @flags, @fd will be updated
 * in a way that all I/O to that file will bypass the system cache.  The
 * original fd must have been created with virFileDirectFdFlag() among the
 * flags to open().
 *
 * If VIR_FILE_WRAPPER_NON_BLOCKING bit is set in @flags, @fd will be updated
 * to ensure it properly supports non-blocking I/O, i.e., it will report
 * EAGAIN.
 *
 * This must be called after open() and optional fchown() or fchmod(), but
 * before any seek or I/O, and only on seekable fd.  The file must be O_RDONLY
 * (to read the entire existing file) or O_WRONLY (to write to an empty file).
 * In some cases, @fd is changed to a non-seekable pipe; in this case, the
 * caller must not do anything further with the original fd.
 *
 * On success, the new wrapper object is returned, which must be later
 * freed with virFileWrapperFdFree().  On failure, @fd is unchanged, an
 * error message is output, and NULL is returned.
 */
virFileWrapperFdPtr
virFileWrapperFdNew(int *fd, const char *name, unsigned int flags)
{
    virFileWrapperFdPtr ret = NULL;
    bool output = false;
    int pipefd[2] = { -1, -1 };
    int mode = -1;
    g_autofree char *iohelper_path = NULL;

    if (!flags) {
        virReportError(VIR_ERR_INTERNAL_ERROR, "%s",
                       _("invalid use with no flags"));
        return NULL;
    }

    /* XXX support posix_fadvise rather than O_DIRECT, if the kernel support
     * for that is decent enough. In that case, we will also need to
     * explicitly support VIR_FILE_WRAPPER_NON_BLOCKING since
     * VIR_FILE_WRAPPER_BYPASS_CACHE alone will no longer require spawning
     * iohelper.
     */

    if ((flags & VIR_FILE_WRAPPER_BYPASS_CACHE) && !O_DIRECT) {
        virReportError(VIR_ERR_INTERNAL_ERROR, "%s",
                       _("O_DIRECT unsupported on this platform"));
        return NULL;
    }

    if (VIR_ALLOC(ret) < 0)
        return NULL;

    mode = fcntl(*fd, F_GETFL);

    if (mode < 0) {
        virReportError(VIR_ERR_INTERNAL_ERROR, _("invalid fd %d for %s"),
                       *fd, name);
        goto error;
    } else if ((mode & O_ACCMODE) == O_WRONLY) {
        output = true;
    } else if ((mode & O_ACCMODE) != O_RDONLY) {
        virReportError(VIR_ERR_INTERNAL_ERROR, _("unexpected mode 0x%x for %s"),
                       mode & O_ACCMODE, name);
        goto error;
    }

    if (virPipe(pipefd) < 0)
        goto error;

    if (!(iohelper_path = virFileFindResource("libvirt_iohelper",
                                              abs_top_builddir "/src",
                                              LIBEXECDIR)))
        goto error;

    ret->cmd = virCommandNewArgList(iohelper_path, name, NULL);

    if (output) {
        virCommandSetInputFD(ret->cmd, pipefd[0]);
        virCommandSetOutputFD(ret->cmd, fd);
        virCommandAddArg(ret->cmd, "1");
    } else {
        virCommandSetInputFD(ret->cmd, *fd);
        virCommandSetOutputFD(ret->cmd, &pipefd[1]);
        virCommandAddArg(ret->cmd, "0");
    }

    /* In order to catch iohelper stderr, we must change
     * iohelper's env so virLog functions print to stderr
     */
    virCommandAddEnvPair(ret->cmd, "LIBVIRT_LOG_OUTPUTS", "1:stderr");
    virCommandSetErrorBuffer(ret->cmd, &ret->err_msg);
    virCommandDoAsyncIO(ret->cmd);

    if (virCommandRunAsync(ret->cmd, NULL) < 0)
        goto error;

    if (VIR_CLOSE(pipefd[!output]) < 0) {
        virReportError(VIR_ERR_INTERNAL_ERROR, "%s", _("unable to close pipe"));
        goto error;
    }

    VIR_FORCE_CLOSE(*fd);
    *fd = pipefd[output];
    return ret;

 error:
    VIR_FORCE_CLOSE(pipefd[0]);
    VIR_FORCE_CLOSE(pipefd[1]);
    virFileWrapperFdFree(ret);
    return NULL;
}
#else /* WIN32 */
virFileWrapperFdPtr
virFileWrapperFdNew(int *fd G_GNUC_UNUSED,
                    const char *name G_GNUC_UNUSED,
                    unsigned int fdflags G_GNUC_UNUSED)
{
    virReportError(VIR_ERR_INTERNAL_ERROR, "%s",
                   _("virFileWrapperFd unsupported on this platform"));
    return NULL;
}
#endif /* WIN32 */

/**
 * virFileWrapperFdClose:
 * @wfd: fd wrapper, or NULL
 *
 * If @wfd is valid, then ensure that I/O has completed, which may
 * include reaping a child process.  Return 0 if all data for the
 * wrapped fd is complete, or -1 on failure with an error emitted.
 * This function intentionally returns 0 when @wfd is NULL, so that
 * callers can conditionally create a virFileWrapperFd wrapper but
 * unconditionally call the cleanup code.  To avoid deadlock, only
 * call this after closing the fd resulting from virFileWrapperFdNew().
 *
 * This function can be safely called multiple times on the same @wfd.
 */
int
virFileWrapperFdClose(virFileWrapperFdPtr wfd)
{
    int ret;

    if (!wfd || wfd->closed)
        return 0;

    ret = virCommandWait(wfd->cmd, NULL);

    /* If the command used to process I/O has failed and produced some
     * messages on stderr, it's fair to assume those will be more
     * relevant to the user than whatever eg. QEMU can figure out on its
     * own having no knowledge of the fact a command is handling its I/O
     * in the first place, so it's okay if we end up discarding an
     * existing error here */
    if (ret < 0 && wfd->err_msg && *wfd->err_msg)
        virReportError(VIR_ERR_OPERATION_FAILED, "%s", wfd->err_msg);

    wfd->closed = true;

    return ret;
}

/**
 * virFileWrapperFdFree:
 * @wfd: fd wrapper, or NULL
 *
 * Free all remaining resources associated with @wfd.  If
 * virFileWrapperFdClose() was not previously called, then this may
 * discard some previous I/O.  To avoid deadlock, only call this after
 * closing the fd resulting from virFileWrapperFdNew().
 */
void
virFileWrapperFdFree(virFileWrapperFdPtr wfd)
{
    if (!wfd)
        return;

    VIR_FREE(wfd->err_msg);
    virCommandFree(wfd->cmd);
    VIR_FREE(wfd);
}


#ifndef WIN32

/**
 * virFileLock:
 * @fd: file descriptor to acquire the lock on
 * @shared: type of lock to acquire
 * @start: byte offset to start lock
 * @len: length of lock (0 to acquire entire remaining file from @start)
 * @waitForLock: wait for previously held lock or not
 *
 * Attempt to acquire a lock on the file @fd. If @shared
 * is true, then a shared lock will be acquired,
 * otherwise an exclusive lock will be acquired. If
 * the lock cannot be acquired, an error will be
 * returned. If @waitForLock is true, this will wait
 * for the lock if another process has already acquired it.
 *
 * The lock will be released when @fd is closed. The lock
 * will also be released if *any* other open file descriptor
 * pointing to the same underlying file is closed. As such
 * this function should not be relied on in multi-threaded
 * apps where other threads can be opening/closing arbitrary
 * files.
 *
 * Returns 0 on success, or -errno otherwise
 */
int virFileLock(int fd, bool shared, off_t start, off_t len, bool waitForLock)
{
    struct flock fl = {
        .l_type = shared ? F_RDLCK : F_WRLCK,
        .l_whence = SEEK_SET,
        .l_start = start,
        .l_len = len,
    };

    int cmd = waitForLock ? F_SETLKW : F_SETLK;

    if (fcntl(fd, cmd, &fl) < 0)
        return -errno;

    return 0;
}


/**
 * virFileUnlock:
 * @fd: file descriptor to release the lock on
 * @start: byte offset to start unlock
 * @len: length of lock (0 to release entire remaining file from @start)
 *
 * Release a lock previously acquired with virFileUnlock().
 * NB the lock will also be released if any open file descriptor
 * pointing to the same file as @fd is closed
 *
 * Returns 0 on success, or -errno on error
 */
int virFileUnlock(int fd, off_t start, off_t len)
{
    struct flock fl = {
        .l_type = F_UNLCK,
        .l_whence = SEEK_SET,
        .l_start = start,
        .l_len = len,
    };

    if (fcntl(fd, F_SETLK, &fl) < 0)
        return -errno;

    return 0;
}


/**
 * virFileFlock:
 * @fd: file descriptor to call flock on
 * @lock: true for lock, false for unlock
 * @shared: true if shared, false for exclusive, ignored if `@lock == false`
 *
 * This is just a simple wrapper around flock(2) that errors out on unsupported
 * platforms.
 *
 * The lock will be released when @fd is closed or this function is called with
 * `@lock == false`.
 *
 * Returns 0 on success, -1 otherwise (with errno set)
 */
int virFileFlock(int fd, bool lock, bool shared)
{
    if (lock)
        return flock(fd, shared ? LOCK_SH : LOCK_EX);

    return flock(fd, LOCK_UN);
}

#else /* WIN32 */

int virFileLock(int fd G_GNUC_UNUSED,
                bool shared G_GNUC_UNUSED,
                off_t start G_GNUC_UNUSED,
                off_t len G_GNUC_UNUSED,
                bool waitForLock G_GNUC_UNUSED)
{
    return -ENOSYS;
}


int virFileUnlock(int fd G_GNUC_UNUSED,
                  off_t start G_GNUC_UNUSED,
                  off_t len G_GNUC_UNUSED)
{
    return -ENOSYS;
}


int virFileFlock(int fd G_GNUC_UNUSED,
                 bool lock G_GNUC_UNUSED,
                 bool shared G_GNUC_UNUSED)
{
    errno = ENOSYS;
    return -1;
}

#endif /* WIN32 */


int
virFileRewrite(const char *path,
               mode_t mode,
               virFileRewriteFunc rewrite,
               const void *opaque)
{
    g_autofree char *newfile = NULL;
    int fd = -1;
    int ret = -1;

    newfile = g_strdup_printf("%s.new", path);

    if ((fd = open(newfile, O_WRONLY | O_CREAT | O_TRUNC, mode)) < 0) {
        virReportSystemError(errno, _("cannot create file '%s'"),
                             newfile);
        goto cleanup;
    }

    if (rewrite(fd, opaque) < 0) {
        virReportSystemError(errno, _("cannot write data to file '%s'"),
                             newfile);
        goto cleanup;
    }

    if (g_fsync(fd) < 0) {
        virReportSystemError(errno, _("cannot sync file '%s'"),
                             newfile);
        goto cleanup;
    }

    if (VIR_CLOSE(fd) < 0) {
        virReportSystemError(errno, _("cannot save file '%s'"),
                             newfile);
        goto cleanup;
    }

    if (rename(newfile, path) < 0) {
        virReportSystemError(errno, _("cannot rename file '%s' as '%s'"),
                             newfile, path);
        goto cleanup;
    }

    ret = 0;

 cleanup:
    VIR_FORCE_CLOSE(fd);
    unlink(newfile);
    return ret;
}


static int
virFileRewriteStrHelper(int fd, const void *opaque)
{
    const char *data = opaque;

    if (safewrite(fd, data, strlen(data)) < 0)
        return -1;

    return 0;
}


int
virFileRewriteStr(const char *path,
                  mode_t mode,
                  const char *str)
{
    return virFileRewrite(path, mode,
                          virFileRewriteStrHelper, str);
}


int virFileTouch(const char *path, mode_t mode)
{
    int fd = -1;

    if ((fd = open(path, O_WRONLY | O_CREAT, mode)) < 0) {
        virReportSystemError(errno, _("cannot create file '%s'"),
                             path);
        return -1;
    }

    if (VIR_CLOSE(fd) < 0) {
        virReportSystemError(errno, _("cannot save file '%s'"),
                             path);
        VIR_FORCE_CLOSE(fd);
        return -1;
    }

    return 0;
}


#define MODE_BITS (S_ISUID | S_ISGID | S_ISVTX | S_IRWXU | S_IRWXG | S_IRWXO)

int virFileUpdatePerm(const char *path,
                      mode_t mode_remove,
                      mode_t mode_add)
{
    struct stat sb;
    mode_t mode;

    if (mode_remove & ~MODE_BITS || mode_add & ~MODE_BITS) {
        virReportError(VIR_ERR_INVALID_ARG, "%s", _("invalid mode"));
        return -1;
    }

    if (stat(path, &sb) < 0) {
        virReportSystemError(errno, _("cannot stat '%s'"), path);
        return -1;
    }

    mode = sb.st_mode & MODE_BITS;

    if ((mode & mode_remove) == 0 && (mode & mode_add) == mode_add)
        return 0;

    mode &= MODE_BITS ^ mode_remove;
    mode |= mode_add;

    if (chmod(path, mode) < 0) {
        virReportSystemError(errno, _("cannot change permission of '%s'"),
                             path);
        return -1;
    }

    return 0;
}


#if defined(__linux__) && HAVE_DECL_LO_FLAGS_AUTOCLEAR

# if HAVE_DECL_LOOP_CTL_GET_FREE

/* virFileLoopDeviceOpenLoopCtl() returns -1 when a real failure has occurred
 * while in the process of allocating or opening the loop device.  On success
 * we return 0 and modify the fd to the appropriate file descriptor.
 * If /dev/loop-control does not exist, we return 0 and do not set fd. */

static int virFileLoopDeviceOpenLoopCtl(char **dev_name, int *fd)
{
    int devnr;
    int ctl_fd;
    char *looppath = NULL;

    VIR_DEBUG("Opening loop-control device");
    if ((ctl_fd = open("/dev/loop-control", O_RDWR)) < 0) {
        if (errno == ENOENT)
            return 0;

        virReportSystemError(errno, "%s",
                             _("Unable to open /dev/loop-control"));
        return -1;
    }

    if ((devnr = ioctl(ctl_fd, LOOP_CTL_GET_FREE)) < 0) {
        virReportSystemError(errno, "%s",
                             _("Unable to get free loop device via ioctl"));
        close(ctl_fd);
        return -1;
    }
    close(ctl_fd);

    VIR_DEBUG("Found free loop device number %i", devnr);

    looppath = g_strdup_printf("/dev/loop%i", devnr);

    if ((*fd = open(looppath, O_RDWR)) < 0) {
        virReportSystemError(errno,
                             _("Unable to open %s"), looppath);
        VIR_FREE(looppath);
        return -1;
    }

    *dev_name = looppath;
    return 0;
}
# endif /* HAVE_DECL_LOOP_CTL_GET_FREE */

static int virFileLoopDeviceOpenSearch(char **dev_name)
{
    int fd = -1;
    DIR *dh = NULL;
    struct dirent *de;
    char *looppath = NULL;
    struct loop_info64 lo;
    int direrr;

    VIR_DEBUG("Looking for loop devices in /dev");

    if (virDirOpen(&dh, "/dev") < 0)
        goto cleanup;

    while ((direrr = virDirRead(dh, &de, "/dev")) > 0) {
        /* Checking 'loop' prefix is insufficient, since
         * new kernels have a dev named 'loop-control'
         */
        if (!STRPREFIX(de->d_name, "loop") ||
            !g_ascii_isdigit(de->d_name[4]))
            continue;

        looppath = g_strdup_printf("/dev/%s", de->d_name);

        VIR_DEBUG("Checking up on device %s", looppath);
        if ((fd = open(looppath, O_RDWR)) < 0) {
            virReportSystemError(errno,
                                 _("Unable to open %s"), looppath);
            goto cleanup;
        }

        if (ioctl(fd, LOOP_GET_STATUS64, &lo) < 0) {
            /* Got a free device, return the fd */
            if (errno == ENXIO)
                goto cleanup;

            VIR_FORCE_CLOSE(fd);
            virReportSystemError(errno,
                                 _("Unable to get loop status on %s"),
                                 looppath);
            goto cleanup;
        }

        /* Oh well, try the next device */
        VIR_FORCE_CLOSE(fd);
        VIR_FREE(looppath);
    }
    if (direrr < 0)
        goto cleanup;
    virReportError(VIR_ERR_INTERNAL_ERROR, "%s",
                   _("Unable to find a free loop device in /dev"));

 cleanup:
    if (fd != -1) {
        VIR_DEBUG("Got free loop device %s %d", looppath, fd);
        *dev_name = looppath;
    } else {
        VIR_DEBUG("No free loop devices available");
        VIR_FREE(looppath);
    }
    VIR_DIR_CLOSE(dh);
    return fd;
}

static int virFileLoopDeviceOpen(char **dev_name)
{
    int loop_fd = -1;

# if HAVE_DECL_LOOP_CTL_GET_FREE
    if (virFileLoopDeviceOpenLoopCtl(dev_name, &loop_fd) < 0)
        return -1;

    VIR_DEBUG("Return from loop-control got fd %d", loop_fd);

    if (loop_fd >= 0)
        return loop_fd;
# endif /* HAVE_DECL_LOOP_CTL_GET_FREE */

    /* Without the loop control device we just use the old technique. */
    loop_fd = virFileLoopDeviceOpenSearch(dev_name);

    return loop_fd;
}

int virFileLoopDeviceAssociate(const char *file,
                               char **dev)
{
    int lofd = -1;
    int fsfd = -1;
    struct loop_info64 lo;
    g_autofree char *loname = NULL;
    int ret = -1;

    if ((lofd = virFileLoopDeviceOpen(&loname)) < 0)
        return -1;

    memset(&lo, 0, sizeof(lo));
    lo.lo_flags = LO_FLAGS_AUTOCLEAR;

    /* Set backing file name for LOOP_GET_STATUS64 queries */
    if (virStrncpy((char *) lo.lo_file_name, file,
                   strlen(file), LO_NAME_SIZE) < 0) {
        virReportSystemError(errno,
                             _("Unable to set backing file %s"), file);
        goto cleanup;
    }

    if ((fsfd = open(file, O_RDWR)) < 0) {
        virReportSystemError(errno,
                             _("Unable to open %s"), file);
        goto cleanup;
    }

    if (ioctl(lofd, LOOP_SET_FD, fsfd) < 0) {
        virReportSystemError(errno,
                             _("Unable to attach %s to loop device"),
                             file);
        goto cleanup;
    }

    if (ioctl(lofd, LOOP_SET_STATUS64, &lo) < 0) {
        virReportSystemError(errno, "%s",
                             _("Unable to mark loop device as autoclear"));

        if (ioctl(lofd, LOOP_CLR_FD, 0) < 0)
            VIR_WARN("Unable to detach %s from loop device", file);
        goto cleanup;
    }

    VIR_DEBUG("Attached loop device  %s %d to %s", file, lofd, loname);
    *dev = loname;
    loname = NULL;

    ret = 0;

 cleanup:
    VIR_FORCE_CLOSE(fsfd);
    if (ret == -1)
        VIR_FORCE_CLOSE(lofd);
    return lofd;
}


# define SYSFS_BLOCK_DIR "/sys/block"
# define NBD_DRIVER "nbd"


static int
virFileNBDDeviceIsBusy(const char *dev_name)
{
    g_autofree char *path = NULL;

    path = g_strdup_printf(SYSFS_BLOCK_DIR "/%s/pid", dev_name);

    if (!virFileExists(path)) {
        if (errno == ENOENT)
            return 0;
        else
            virReportSystemError(errno,
                                 _("Cannot check NBD device %s pid"),
                                 dev_name);
        return -1;
    }
    return 1;
}


static char *
virFileNBDDeviceFindUnused(void)
{
    DIR *dh;
    char *ret = NULL;
    struct dirent *de;
    int direrr;

    if (virDirOpen(&dh, SYSFS_BLOCK_DIR) < 0)
        return NULL;

    while ((direrr = virDirRead(dh, &de, SYSFS_BLOCK_DIR)) > 0) {
        if (STRPREFIX(de->d_name, "nbd")) {
            int rv = virFileNBDDeviceIsBusy(de->d_name);
            if (rv < 0)
                goto cleanup;
            if (rv == 0) {
                ret = g_strdup_printf("/dev/%s", de->d_name);
                goto cleanup;
            }
        }
    }
    if (direrr < 0)
        goto cleanup;
    virReportSystemError(EBUSY, "%s",
                         _("No free NBD devices"));

 cleanup:
    VIR_DIR_CLOSE(dh);
    return ret;
}

static bool
virFileNBDLoadDriver(void)
{
    if (virKModIsProhibited(NBD_DRIVER)) {
        virReportError(VIR_ERR_INTERNAL_ERROR, "%s",
                       _("Failed to load nbd module: "
                         "administratively prohibited"));
        return false;
    } else {
        g_autofree char *errbuf = NULL;

        if ((errbuf = virKModLoad(NBD_DRIVER))) {
            virReportError(VIR_ERR_INTERNAL_ERROR, "%s",
                           _("Failed to load nbd module"));
            return false;
        }
    }
    return true;
}

int virFileNBDDeviceAssociate(const char *file,
                              virStorageFileFormat fmt,
                              bool readonly,
                              char **dev)
{
    g_autofree char *nbddev = NULL;
    g_autofree char *qemunbd = NULL;
    g_autoptr(virCommand) cmd = NULL;
    const char *fmtstr = NULL;

    if (!virFileNBDLoadDriver())
        return -1;

    if (!(nbddev = virFileNBDDeviceFindUnused()))
        return -1;

    if (!(qemunbd = virFindFileInPath("qemu-nbd"))) {
        virReportSystemError(ENOENT, "%s",
                             _("Unable to find 'qemu-nbd' binary in $PATH"));
        return -1;
    }

    if (fmt > 0)
        fmtstr = virStorageFileFormatTypeToString(fmt);

    cmd = virCommandNew(qemunbd);

    /* Explicitly not trying to cope with old qemu-nbd which
     * lacked --format. We want to see a fatal error in that
     * case since it would be security flaw to continue */
    if (fmtstr)
        virCommandAddArgList(cmd, "--format", fmtstr, NULL);

    if (readonly)
        virCommandAddArg(cmd, "-r");

    virCommandAddArgList(cmd,
                         "-n", /* Don't cache in qemu-nbd layer */
                         "-c", nbddev,
                         file, NULL);

    /* qemu-nbd will daemonize itself */

    if (virCommandRun(cmd, NULL) < 0)
        return -1;

    VIR_DEBUG("Associated NBD device %s with file %s and format %s",
              nbddev, file, fmtstr);
    *dev = nbddev;
    nbddev = NULL;

    return 0;
}

#else /* __linux__ */

int virFileLoopDeviceAssociate(const char *file,
                               char **dev G_GNUC_UNUSED)
{
    virReportSystemError(ENOSYS,
                         _("Unable to associate file %s with loop device"),
                         file);
    *dev = NULL;
    return -1;
}

int virFileNBDDeviceAssociate(const char *file,
                              virStorageFileFormat fmt G_GNUC_UNUSED,
                              bool readonly G_GNUC_UNUSED,
                              char **dev G_GNUC_UNUSED)
{
    virReportSystemError(ENOSYS,
                         _("Unable to associate file %s with NBD device"),
                         file);
    return -1;
}

#endif /* __linux__ */


/**
 * virFileDeleteTree:
 *
 * Recursively deletes all files / directories
 * starting from the directory @dir. Does not
 * follow symlinks
 *
 * NB the algorithm is not efficient, and is subject to
 * race conditions which can be exploited by malicious
 * code. It should not be used in any scenarios where
 * performance is important, or security is critical.
 */
int virFileDeleteTree(const char *dir)
{
    DIR *dh;
    struct dirent *de;
    int ret = -1;
    int direrr;

    /* Silently return 0 if passed NULL or directory doesn't exist */
    if (!dir || !virFileExists(dir))
        return 0;

    if (virDirOpen(&dh, dir) < 0)
        return -1;

    while ((direrr = virDirRead(dh, &de, dir)) > 0) {
        g_autofree char *filepath = NULL;
        GStatBuf sb;

        filepath = g_strdup_printf("%s/%s", dir, de->d_name);

        if (g_lstat(filepath, &sb) < 0) {
            virReportSystemError(errno, _("Cannot access '%s'"),
                                 filepath);
            goto cleanup;
        }

        if (S_ISDIR(sb.st_mode)) {
            if (virFileDeleteTree(filepath) < 0)
                goto cleanup;
        } else {
            if (unlink(filepath) < 0 && errno != ENOENT) {
                virReportSystemError(errno,
                                     _("Cannot delete file '%s'"),
                                     filepath);
                goto cleanup;
            }
        }
    }
    if (direrr < 0)
        goto cleanup;

    if (rmdir(dir) < 0 && errno != ENOENT) {
        virReportSystemError(errno,
                             _("Cannot delete directory '%s'"),
                             dir);
        goto cleanup;
    }

    ret = 0;

 cleanup:
    VIR_DIR_CLOSE(dh);
    return ret;
}

/* Like read(), but restarts after EINTR.  Doesn't play
 * nicely with nonblocking FD and EAGAIN, in which case
 * you want to use bare read(). Or even use virSocket()
 * if the FD is related to a socket rather than a plain
 * file or pipe. */
ssize_t
saferead(int fd, void *buf, size_t count)
{
    size_t nread = 0;
    while (count > 0) {
        ssize_t r = read(fd, buf, count);
        if (r < 0 && errno == EINTR)
            continue;
        if (r < 0)
            return r;
        if (r == 0)
            return nread;
        buf = (char *)buf + r;
        count -= r;
        nread += r;
    }
    return nread;
}

/* Like write(), but restarts after EINTR. Doesn't play
 * nicely with nonblocking FD and EAGAIN, in which case
 * you want to use bare write(). Or even use virSocket()
 * if the FD is related to a socket rather than a plain
 * file or pipe. */
ssize_t
safewrite(int fd, const void *buf, size_t count)
{
    size_t nwritten = 0;
    while (count > 0) {
        ssize_t r = write(fd, buf, count);

        if (r < 0 && errno == EINTR)
            continue;
        if (r < 0)
            return r;
        if (r == 0)
            return nwritten;
        buf = (const char *)buf + r;
        count -= r;
        nwritten += r;
    }
    return nwritten;
}

#ifdef HAVE_POSIX_FALLOCATE
static int
safezero_posix_fallocate(int fd, off_t offset, off_t len)
{
    int ret = posix_fallocate(fd, offset, len);
    if (ret == 0)
        return 0;
    errno = ret;
    return -1;
}
#else /* !HAVE_POSIX_FALLOCATE */
static int
safezero_posix_fallocate(int fd G_GNUC_UNUSED,
                         off_t offset G_GNUC_UNUSED,
                         off_t len G_GNUC_UNUSED)
{
    return -2;
}
#endif /* !HAVE_POSIX_FALLOCATE */

#if HAVE_SYS_SYSCALL_H && defined(SYS_fallocate)
static int
safezero_sys_fallocate(int fd,
                       off_t offset,
                       off_t len)
{
    return syscall(SYS_fallocate, fd, 0, offset, len);
}
#else /* !HAVE_SYS_SYSCALL_H || !defined(SYS_fallocate) */
static int
safezero_sys_fallocate(int fd G_GNUC_UNUSED,
                       off_t offset G_GNUC_UNUSED,
                       off_t len G_GNUC_UNUSED)
{
    return -2;
}
#endif /* !HAVE_SYS_SYSCALL_H || !defined(SYS_fallocate) */

#ifdef HAVE_MMAP
static int
safezero_mmap(int fd, off_t offset, off_t len)
{
    int r;
    char *buf;
    static long pagemask;
    off_t map_skip;

    /* align offset and length, rounding offset down and length up */
    if (pagemask == 0)
        pagemask = ~(virGetSystemPageSize() - 1);
    map_skip = offset - (offset & pagemask);

    /* memset wants the mmap'ed file to be present on disk so create a
     * sparse file
     */
    r = ftruncate(fd, offset + len);
    if (r < 0)
        return -1;

    buf = mmap(NULL, len + map_skip, PROT_READ | PROT_WRITE, MAP_SHARED,
               fd, offset - map_skip);
    if (buf != MAP_FAILED) {
        memset(buf + map_skip, 0, len);
        munmap(buf, len + map_skip);

        return 0;
    }

    /* fall back to writing zeroes using safewrite if mmap fails (for
     * example because of virtual memory limits) */
    return -2;
}
#else /* !HAVE_MMAP */
static int
safezero_mmap(int fd G_GNUC_UNUSED,
              off_t offset G_GNUC_UNUSED,
              off_t len G_GNUC_UNUSED)
{
    return -2;
}
#endif /* !HAVE_MMAP */

static int
safezero_slow(int fd, off_t offset, off_t len)
{
    int r;
    g_autofree char *buf = NULL;
    unsigned long long remain, bytes;

    if (lseek(fd, offset, SEEK_SET) < 0)
        return -1;

    /* Split up the write in small chunks so as not to allocate lots of RAM */
    remain = len;
    bytes = MIN(1024 * 1024, len);

    r = VIR_ALLOC_N(buf, bytes);
    if (r < 0) {
        errno = ENOMEM;
        return -1;
    }

    while (remain) {
        if (bytes > remain)
            bytes = remain;

        r = safewrite(fd, buf, bytes);
        if (r < 0)
            return -1;

        /* safewrite() guarantees all data will be written */
        remain -= bytes;
    }
    return 0;
}

int safezero(int fd, off_t offset, off_t len)
{
    int ret;

    ret = safezero_posix_fallocate(fd, offset, len);
    if (ret != -2)
        return ret;

    if (safezero_sys_fallocate(fd, offset, len) == 0)
        return 0;

    ret = safezero_mmap(fd, offset, len);
    if (ret != -2)
        return ret;
    return safezero_slow(fd, offset, len);
}

int virFileAllocate(int fd, off_t offset, off_t len)
{
    int ret;

    ret = safezero_posix_fallocate(fd, offset, len);
    if (ret != -2)
        return ret;

    return safezero_sys_fallocate(fd, offset, len);
}

#if defined HAVE_MNTENT_H && defined HAVE_GETMNTENT_R
/* search /proc/mounts for mount point of *type; return pointer to
 * malloc'ed string of the path if found, otherwise return NULL
 * with errno set to an appropriate value.
 */
char *
virFileFindMountPoint(const char *type)
{
    FILE *f;
    struct mntent mb;
    char mntbuf[1024];
    char *ret = NULL;

    f = setmntent("/proc/mounts", "r");
    if (!f)
        return NULL;

    while (getmntent_r(f, &mb, mntbuf, sizeof(mntbuf))) {
        if (STREQ(mb.mnt_type, type)) {
            ret = g_strdup(mb.mnt_dir);
            goto cleanup;
        }
    }

    if (!ret)
        errno = ENOENT;

 cleanup:
    endmntent(f);

    return ret;
}

#else /* defined HAVE_MNTENT_H && defined HAVE_GETMNTENT_R */

char *
virFileFindMountPoint(const char *type G_GNUC_UNUSED)
{
    errno = ENOSYS;

    return NULL;
}

#endif /* defined HAVE_MNTENT_H && defined HAVE_GETMNTENT_R */

int
virBuildPathInternal(char **path, ...)
{
    char *path_component = NULL;
    virBuffer buf = VIR_BUFFER_INITIALIZER;
    va_list ap;
    int ret = 0;

    va_start(ap, path);

    //取首个参数，并添加进buf中
    path_component = va_arg(ap, char *);
    virBufferAdd(&buf, path_component, -1);

    //一直取参，并添加‘／’构造path
    while ((path_component = va_arg(ap, char *)) != NULL) {
        virBufferAddChar(&buf, '/');
        virBufferAdd(&buf, path_component, -1);
    }

    va_end(ap);

    //获取构造好的path
    *path = virBufferContentAndReset(&buf);
    if (*path == NULL)
        ret = -1;

    return ret;
}

/* Read no more than the specified maximum number of bytes. */
static char *
saferead_lim(int fd, size_t max_len, size_t *length)
{
    char *buf = NULL;
    size_t alloc = 0;
    size_t size = 0;
    int save_errno;

    for (;;) {
        int count;
        int requested;

        if (size + BUFSIZ + 1 > alloc) {
            alloc += alloc / 2;
            if (alloc < size + BUFSIZ + 1)
                alloc = size + BUFSIZ + 1;

            if (VIR_REALLOC_N(buf, alloc) < 0) {
                save_errno = errno;
                break;
            }
        }

        /* Ensure that (size + requested <= max_len); */
        requested = MIN(size < max_len ? max_len - size : 0,
                        alloc - size - 1);
        count = saferead(fd, buf + size, requested);
        size += count;

        if (count != requested || requested == 0) {
            save_errno = errno;
            if (count < 0)
                break;
            buf[size] = '\0';
            *length = size;
            return buf;
        }
    }

    VIR_FREE(buf);
    errno = save_errno;
    return NULL;
}


/* A wrapper around saferead_lim that merely stops reading at the
 * specified maximum size.  */
int
virFileReadHeaderFD(int fd, int maxlen, char **buf)
{
    size_t len;
    char *s;

    if (maxlen <= 0) {
        errno = EINVAL;
        return -1;
    }
    s = saferead_lim(fd, maxlen, &len);
    if (s == NULL)
        return -1;
    *buf = s;
    return len;
}


int
virFileReadHeaderQuiet(const char *path,
                       int maxlen,
                       char **buf)
{
    int fd;
    int len;

    fd = open(path, O_RDONLY);
    if (fd < 0)
        return -1;

    len = virFileReadHeaderFD(fd, maxlen, buf);
    VIR_FORCE_CLOSE(fd);

    return len;
}


/* A wrapper around saferead_lim that maps a failure due to
   exceeding the maximum size limitation to EOVERFLOW.  */
int
virFileReadLimFD(int fd, int maxlen/*读取的最大长度*/, char **buf)
{
    size_t len;
    char *s;

    if (maxlen <= 0) {
        errno = EINVAL;
        return -1;
    }
    s = saferead_lim(fd, maxlen+1, &len);
    if (s == NULL)
        return -1;
    if (len > maxlen || (int)len != len) {
        VIR_FREE(s);
        /* There was at least one byte more than MAXLEN.
           Set errno accordingly. */
        errno = EOVERFLOW;
        return -1;
    }
    *buf = s;
    return len;
}

//读文件的内容到buf
int
virFileReadAll(const char *path, int maxlen/*读取的最大长度*/, char **buf)
{
	//打开文件
    int fd = open(path, O_RDONLY);
    if (fd < 0) {
        virReportSystemError(errno, _("Failed to open file '%s'"), path);
        return -1;
    }

    int len = virFileReadLimFD(fd, maxlen, buf);
    VIR_FORCE_CLOSE(fd);
    if (len < 0) {
        virReportSystemError(errno, _("Failed to read file '%s'"), path);
        return -1;
    }

    return len;
}

int
virFileReadAllQuiet(const char *path, int maxlen, char **buf)
{
    int fd = open(path, O_RDONLY);
    if (fd < 0)
        return -errno;

    int len = virFileReadLimFD(fd, maxlen, buf);
    VIR_FORCE_CLOSE(fd);
    if (len < 0)
        return -errno;

    return len;
}

/* Read @file into preallocated buffer @buf of size @len.
 * Return value is -errno in case of errors and size
 * of data read (no trailing zero) in case of success.
 * If there is more data then @len - 1 then data will be
 * truncated. */
int
virFileReadBufQuiet(const char *file, char *buf, int len)
{
    int fd;
    ssize_t sz;

    fd = open(file, O_RDONLY);
    if (fd < 0)
        return -errno;

    sz = saferead(fd, buf, len - 1);
    VIR_FORCE_CLOSE(fd);
    if (sz < 0)
        return -errno;

    buf[sz] = '\0';
    return sz;
}

/* Truncate @path and write @str to it.  If @mode is 0, ensure that
   @path exists; otherwise, use @mode if @path must be created.
   Return 0 for success, nonzero for failure.
   Be careful to preserve any errno value upon failure. */
int
virFileWriteStr(const char *path, const char *str, mode_t mode)
{
    int fd;

    if (mode)
        fd = open(path, O_WRONLY|O_TRUNC|O_CREAT, mode);
    else
        fd = open(path, O_WRONLY|O_TRUNC);
    if (fd == -1)
        return -1;

    if (safewrite(fd, str, strlen(str)) < 0) {
        VIR_FORCE_CLOSE(fd);
        return -1;
    }

    /* Use errno from failed close only if there was no write error.  */
    if (VIR_CLOSE(fd) != 0)
        return -1;

    return 0;
}

#define SAME_INODE(Stat_buf_1, Stat_buf_2) \
  ((Stat_buf_1).st_ino == (Stat_buf_2).st_ino \
   && (Stat_buf_1).st_dev == (Stat_buf_2).st_dev)

/* Return nonzero if checkLink and checkDest
 * refer to the same file.  Otherwise, return 0.
 */
int
virFileLinkPointsTo(const char *checkLink,
                    const char *checkDest)
{
    struct stat src_sb;
    struct stat dest_sb;

    return (stat(checkLink, &src_sb) == 0
            && stat(checkDest, &dest_sb) == 0
            && SAME_INODE(src_sb, dest_sb));
}


/* Return positive if checkLink (residing within directory if not
 * absolute) and checkDest refer to the same file.  Otherwise, return
 * -1 on allocation failure (error reported), or 0 if not the same
 * (silent).
 */
int
virFileRelLinkPointsTo(const char *directory,
                       const char *checkLink,
                       const char *checkDest)
{
    g_autofree char *candidate = NULL;

    if (*checkLink == '/')
        return virFileLinkPointsTo(checkLink, checkDest);
    if (!directory) {
        virReportError(VIR_ERR_INTERNAL_ERROR,
                       _("cannot resolve '%s' without starting directory"),
                       checkLink);
        return -1;
    }
    candidate = g_strdup_printf("%s/%s", directory, checkLink);
    return virFileLinkPointsTo(candidate, checkDest);
}


static int
virFileResolveLinkHelper(const char *linkpath,
                         bool intermediatePaths,
                         char **resultpath)
{
    GStatBuf st;

    *resultpath = NULL;

    /* We don't need the full canonicalization of intermediate
     * directories, if linkpath is absolute and the basename is
     * already a non-symlink.  */
    if (g_path_is_absolute(linkpath) && !intermediatePaths) {
        if (g_lstat(linkpath, &st) < 0)
            return -1;

#ifndef WIN32
        if (!S_ISLNK(st.st_mode)) {
            *resultpath = g_strdup(linkpath);
            return 0;
        }
#endif /* WIN32 */
    }

    *resultpath = virFileCanonicalizePath(linkpath);

    return *resultpath == NULL ? -1 : 0;
}

/*
 * Attempt to resolve a symbolic link, returning an
 * absolute path where only the last component is guaranteed
 * not to be a symlink.
 *
 * Return 0 if path was not a symbolic, or the link was
 * resolved. Return -1 with errno set upon error
 */
int
virFileResolveLink(const char *linkpath, char **resultpath)
{
    return virFileResolveLinkHelper(linkpath, false, resultpath);
}

/*
 * Attempt to resolve a symbolic link, returning an
 * absolute path where every component is guaranteed
 * not to be a symlink.
 *
 * Return 0 if path was not a symbolic, or the link was
 * resolved. Return -1 with errno set upon error
 */
int
virFileResolveAllLinks(const char *linkpath, char **resultpath)
{
    return virFileResolveLinkHelper(linkpath, true, resultpath);
}

/*
 * Check whether the given file is a link.
 * Returns 1 in case of the file being a link, 0 in case it is not
 * a link and the negative errno in all other cases.
 */
int
virFileIsLink(const char *linkpath)
{
    GStatBuf st;

    /* Still do this on Windows so we report
     * errors like ENOENT, etc
     */
    if (g_lstat(linkpath, &st) < 0)
        return -errno;

#ifndef WIN32
    return S_ISLNK(st.st_mode) != 0;
#else /* WIN32 */
    return 0;
#endif /* WIN32 */
}

/*
 * Finds a requested executable file in the PATH env. e.g.:
 * "qemu-img" will return "/usr/bin/qemu-img"
 *
 * You must free the result
 */
char *
virFindFileInPath(const char *file)
{
	//在PATH中查找file文件对应的可执行文件路径，
	//例如qemu-img返回/usr/bin/qemu-img
    const char *origpath = NULL;
    VIR_AUTOSTRINGLIST paths = NULL;
    char **pathiter;

    if (file == NULL)
        return NULL;

    /* if we are passed an absolute path (starting with /), return a
     * copy of that path, after validating that it is executable
     */
<<<<<<< HEAD
    if (IS_ABSOLUTE_FILE_NAME(file)) {
        //绝对路径，直接检查文件是否可执行
        char *ret = NULL;
        if (virFileIsExecutable(file))
            //文件可执行，strdup一份数据
            ret = g_strdup(file);
        return ret;
=======
    if (g_path_is_absolute(file)) {
        if (!virFileIsExecutable(file))
            return NULL;

        return g_strdup(file);
>>>>>>> 4268e187
    }

    /* If we are passed an anchored path (containing a /), then there
     * is no path search - it must exist in the current directory
     */
    if (strchr(file, '/')) {
<<<<<<< HEAD
        //将相对路径变更为绝对路径
        if (virFileIsExecutable(file))
            ignore_value(virFileAbsPath(file, &path));
        return path;
=======
        char *abspath = NULL;

        if (!virFileIsExecutable(file))
            return NULL;

        ignore_value(virFileAbsPath(file, &abspath));
        return abspath;
>>>>>>> 4268e187
    }

    //在PATH对应的路径中查找，并返回绝对路径
    /* copy PATH env so we can tweak it */
    origpath = getenv("PATH");
    if (!origpath)
        origpath = "/bin:/usr/bin";

    /* for each path segment, append the file to search for and test for
     * it. return it if found.
     */

    if (!(paths = virStringSplit(origpath, ":", 0)))
        return NULL;

    for (pathiter = paths; *pathiter; pathiter++) {
        g_autofree char *fullpath = g_strdup_printf("%s/%s", *pathiter, file);
        if (virFileIsExecutable(fullpath))
            return g_steal_pointer(&fullpath);
    }

    return NULL;
}


static bool useDirOverride;

/**
 * virFileFindResourceFull:
 * @filename: libvirt distributed filename without any path
 * @prefix: optional string to prepend to filename
 * @suffix: optional string to append to filename
 * @builddir: location of the filename in the build tree including
 *            abs_top_srcdir or abs_top_builddir prefix
 * @installdir: location of the installed binary
 * @envname: environment variable used to override all dirs
 *
 * A helper which will return a path to @filename within
 * the current build tree, if the calling binary is being
 * run from the source tree. Otherwise it will return the
 * path in the installed location.
 *
 * Note that this function does not actually check whether
 * the file exists on disk, it merely builds the fully
 * qualified path where it is supposed to exist.
 *
 * If @envname is non-NULL it will override all other
 * directory lookup.
 *
 * Only use this with @filename files that are part of
 * the libvirt tree, not 3rd party binaries/files.
 *
 * Returns the resolved path (caller frees) or NULL on error
 */
char *
virFileFindResourceFull(const char *filename,
                        const char *prefix,
                        const char *suffix,
                        const char *builddir,
                        const char *installdir,
                        const char *envname)
{
    char *ret = NULL;
    const char *envval = envname ? getenv(envname) : NULL;
    const char *path;

    if (!prefix)
        prefix = "";
    if (!suffix)
        suffix = "";

    if (envval)
        path = envval;
    else if (useDirOverride)
        path = builddir;
    else
        path = installdir;

    ret = g_strdup_printf("%s/%s%s%s", path, prefix, filename, suffix);

    VIR_DEBUG("Resolved '%s' to '%s'", filename, ret);
    return ret;
}

char *
virFileFindResource(const char *filename,
                    const char *builddir,
                    const char *installdir)
{
    return virFileFindResourceFull(filename, NULL, NULL, builddir, installdir, NULL);
}


/**
 * virFileActivateDirOverrideForProg:
 * @argv0: argv[0] of the calling program
 *
 * Look at @argv0 and try to detect if running from
 * a build directory, by looking for a 'lt-' prefix
 * on the binary name, or '/.libs/' in the path
 */
void
virFileActivateDirOverrideForProg(const char *argv0)
{
    char *file = strrchr(argv0, '/');
    if (!file || file[1] == '\0')
        return;
    file++;
    if (STRPREFIX(file, "lt-") ||
        strstr(argv0, "/.libs/")) {
        useDirOverride = true;
        VIR_DEBUG("Activating build dir override for %s", argv0);
    }
}


/**
 * virFileActivateDirOverrideForLib:
 *
 * Look for LIBVIRT_DIR_OVERRIDE env var to see if we should find files from
 * the build/src tree instead of install tree.
 */
void
virFileActivateDirOverrideForLib(void)
{
    if (getenv("LIBVIRT_DIR_OVERRIDE") != NULL)
        useDirOverride = true;
}


/**
 * virFileLength:
 * @path: full path of the file
 * @fd: open file descriptor for file (or -1 to use @path)
 *
 * If fd >= 0, return the length of the open file indicated by @fd.
 * If fd < 0 (i.e. -1) return the length of the file indicated by
 * @path.
 *
 * Returns the length, or -1 if the file doesn't
 * exist or its info was inaccessible. No error is logged.
 */
off_t
virFileLength(const char *path, int fd)
{
    struct stat s;

    if (fd >= 0) {
        if (fstat(fd, &s) < 0)
            return -1;
    } else {
        if (stat(path, &s) < 0)
            return -1;
    }

    if (!S_ISREG(s.st_mode))
       return -1;

    return s.st_size;

}


bool
virFileIsDir(const char *path)
{
    struct stat s;
    return (stat(path, &s) == 0) && S_ISDIR(s.st_mode);
}


bool
virFileIsRegular(const char *path)
{
    struct stat s;
    return (stat(path, &s) == 0) && S_ISREG(s.st_mode);
}


/**
 * virFileExists: Check for presence of file
 * @path: Path of file to check
 *
 * Returns true if the file exists, false if it doesn't, setting errno
 * appropriately.
 */
bool
virFileExists(const char *path)
{
	//检查所给的目录或者文件是否存在
    return access(path, F_OK) == 0;
}

/* Check that a file is regular and has executable bits.  If false is
 * returned, errno is valid.
 *
 * Note: In the presence of ACLs, this may return true for a file that
 * would actually fail with EACCES for a given user, or false for a
 * file that the user could actually execute, but setups with ACLs
 * that weird are unusual. */
bool
virFileIsExecutable(const char *file)
{
	//检查所给文件是否可执行
    struct stat sb;

    /* We would also want to check faccessat if we cared about ACLs,
     * but we don't.  */
    if (stat(file, &sb) < 0)
        return false;
    if (S_ISREG(sb.st_mode) && (sb.st_mode & 0111) != 0)
        return true;
    errno = S_ISDIR(sb.st_mode) ? EISDIR : EACCES;
    return false;
}


/*
 * Check that a file refers to a mount point. Trick is that for
 * a mount point, the st_dev field will differ from the parent
 * directory.
 *
 * Note that this will not detect bind mounts of dirs/files,
 * only true filesystem mounts.
 */
int virFileIsMountPoint(const char *file)
{
    g_autofree char *parent = NULL;
    int ret;
    struct stat sb1, sb2;

    parent = g_path_get_dirname(file);

    VIR_DEBUG("Comparing '%s' to '%s'", file, parent);

    if (stat(file, &sb1) < 0) {
        if (errno == ENOENT)
            return 0;
        else
            virReportSystemError(errno,
                                 _("Cannot stat '%s'"),
                                 file);
        return -1;
    }

    if (stat(parent, &sb2) < 0) {
        virReportSystemError(errno,
                             _("Cannot stat '%s'"),
                             parent);
        return -1;
    }

    if (!S_ISDIR(sb1.st_mode))
        return 0;

    ret = sb1.st_dev != sb2.st_dev;
    VIR_DEBUG("Is mount %d", ret);

    return ret;
}


#if defined(__linux__)
/**
 * virFileIsCDROM:
 * @path: File to check
 *
 * Returns 1 if @path is a cdrom device 0 if it is not a cdrom and -1 on
 * error. 'errno' of the failure is preserved and no libvirt errors are
 * reported.
 */
int
virFileIsCDROM(const char *path)
{
    struct stat st;
    VIR_AUTOCLOSE fd = -1;

    if ((fd = open(path, O_RDONLY | O_NONBLOCK)) < 0)
        return -1;

    if (fstat(fd, &st) < 0)
        return -1;

    if (!S_ISBLK(st.st_mode))
        return 0;

    /* Attempt to detect via a CDROM specific ioctl */
    if (ioctl(fd, CDROM_DRIVE_STATUS, CDSL_CURRENT) >= 0)
        return 1;

    return 0;
}

#else

int
virFileIsCDROM(const char *path)
{
    if (STRPREFIX(path, "/dev/cd") ||
        STRPREFIX(path, "/dev/acd"))
        return 1;

    return 0;
}

#endif /* defined(__linux__) */


#if defined HAVE_MNTENT_H && defined HAVE_GETMNTENT_R
static int
virFileGetMountSubtreeImpl(const char *mtabpath,
                           const char *prefix,
                           char ***mountsret,
                           size_t *nmountsret,
                           bool reverse)
{
    FILE *procmnt;
    struct mntent mntent;
    char mntbuf[1024];
    int ret = -1;
    char **mounts = NULL;
    size_t nmounts = 0;

    VIR_DEBUG("prefix=%s", prefix);

    *mountsret = NULL;
    *nmountsret = 0;

    if (!(procmnt = setmntent(mtabpath, "r"))) {
        virReportSystemError(errno,
                             _("Failed to read %s"), mtabpath);
        return -1;
    }

    while (getmntent_r(procmnt, &mntent, mntbuf, sizeof(mntbuf)) != NULL) {
        if (!(STREQ(mntent.mnt_dir, prefix) ||
              (STRPREFIX(mntent.mnt_dir, prefix) &&
               mntent.mnt_dir[strlen(prefix)] == '/')))
            continue;

        if (VIR_EXPAND_N(mounts, nmounts, nmounts ? 1 : 2) < 0)
            goto cleanup;
        mounts[nmounts - 2] = g_strdup(mntent.mnt_dir);
    }

    if (mounts)
        qsort(mounts, nmounts - 1, sizeof(mounts[0]),
              reverse ? virStringSortRevCompare : virStringSortCompare);

    *mountsret = mounts;
    *nmountsret = nmounts ? nmounts - 1 : 0;
    ret = 0;

 cleanup:
    if (ret < 0)
        virStringListFree(mounts);
    endmntent(procmnt);
    return ret;
}
#else /* ! defined HAVE_MNTENT_H && defined HAVE_GETMNTENT_R */
static int
virFileGetMountSubtreeImpl(const char *mtabpath G_GNUC_UNUSED,
                           const char *prefix G_GNUC_UNUSED,
                           char ***mountsret G_GNUC_UNUSED,
                           size_t *nmountsret G_GNUC_UNUSED,
                           bool reverse G_GNUC_UNUSED)
{
    virReportSystemError(ENOSYS, "%s",
                         _("Unable to determine mount table on this platform"));
    return -1;
}
#endif /* ! defined HAVE_MNTENT_H && defined HAVE_GETMNTENT_R */

/**
 * virFileGetMountSubtree:
 * @mtabpath: mount file to parser (eg /proc/mounts)
 * @prefix: mount path prefix to match
 * @mountsret: allocated and filled with matching mounts
 * @nmountsret: filled with number of matching mounts, not counting NULL terminator
 *
 * Return the list of mounts from @mtabpath which contain
 * the path @prefix, sorted alphabetically.
 *
 * The @mountsret array will be NULL terminated and should
 * be freed with virStringListFree
 *
 * Returns 0 on success, -1 on error
 */
int virFileGetMountSubtree(const char *mtabpath,
                           const char *prefix,
                           char ***mountsret,
                           size_t *nmountsret)
{
    return virFileGetMountSubtreeImpl(mtabpath, prefix, mountsret, nmountsret, false);
}

/**
 * virFileGetMountReverseSubtree:
 * @mtabpath: mount file to parser (eg /proc/mounts)
 * @prefix: mount path prefix to match
 * @mountsret: allocated and filled with matching mounts
 * @nmountsret: filled with number of matching mounts, not counting NULL terminator
 *
 * Return the list of mounts from @mtabpath which contain
 * the path @prefix, reverse-sorted alphabetically.
 *
 * The @mountsret array will be NULL terminated and should
 * be freed with virStringListFree
 *
 * Returns 0 on success, -1 on error
 */
int virFileGetMountReverseSubtree(const char *mtabpath,
                                  const char *prefix,
                                  char ***mountsret,
                                  size_t *nmountsret)
{
    return virFileGetMountSubtreeImpl(mtabpath, prefix, mountsret, nmountsret, true);
}

#ifndef WIN32
/* Check that a file is accessible under certain
 * user & gid.
 * @mode can be F_OK, or a bitwise combination of R_OK, W_OK, and X_OK.
 * see 'man access' for more details.
 * Returns 0 on success, -1 on fail with errno set.
 */
int
virFileAccessibleAs(const char *path, int mode,
                    uid_t uid, gid_t gid)
{
    pid_t pid = 0;
    int status, ret = 0;
    g_autofree gid_t *groups = NULL;
    int ngroups;

    if (uid == geteuid() &&
        gid == getegid())
        return access(path, mode);

    ngroups = virGetGroupList(uid, gid, &groups);
    if (ngroups < 0)
        return -1;

    pid = virFork();

    if (pid < 0)
        return -1;

    if (pid) { /* parent */
        if (virProcessWait(pid, &status, false) < 0) {
            /* virProcessWait() already reported error */
            errno = EINTR;
            return -1;
        }

        if (status) {
            errno = status;
            return -1;
        }

        return 0;
    }

    if (virSetUIDGID(uid, gid, groups, ngroups) < 0) {
        ret = errno;
        goto childerror;
    }

    if (access(path, mode) < 0)
        ret = errno;

 childerror:
    if ((ret & 0xFF) != ret) {
        VIR_WARN("unable to pass desired return value %d", ret);
        ret = 0xFF;
    }

    _exit(ret);
}

/* virFileOpenForceOwnerMode() - an internal utility function called
 * only by virFileOpenAs().  Sets the owner and mode of the file
 * opened as "fd" if it's not correct AND the flags say it should be
 * forced. */
static int
virFileOpenForceOwnerMode(const char *path, int fd, mode_t mode,
                          uid_t uid, gid_t gid, unsigned int flags)
{
    int ret = 0;
    struct stat st;

    if (!(flags & (VIR_FILE_OPEN_FORCE_OWNER | VIR_FILE_OPEN_FORCE_MODE)))
        return 0;

    if (fstat(fd, &st) == -1) {
        ret = -errno;
        virReportSystemError(errno, _("stat of '%s' failed"), path);
        return ret;
    }
    /* NB: uid:gid are never "-1" (default) at this point - the caller
     * has always changed -1 to the value of get[gu]id().
    */
    if ((flags & VIR_FILE_OPEN_FORCE_OWNER) &&
        ((st.st_uid != uid) || (st.st_gid != gid)) &&
        (fchown(fd, uid, gid) < 0)) {
        ret = -errno;
        virReportSystemError(errno,
                             _("cannot chown '%s' to (%u, %u)"),
                             path, (unsigned int) uid,
                             (unsigned int) gid);
        return ret;
    }
    if ((flags & VIR_FILE_OPEN_FORCE_MODE) &&
        ((mode & (S_IRWXU|S_IRWXG|S_IRWXO)) !=
         (st.st_mode & (S_IRWXU|S_IRWXG|S_IRWXO))) &&
        (fchmod(fd, mode) < 0)) {
        ret = -errno;
        virReportSystemError(errno,
                             _("cannot set mode of '%s' to %04o"),
                             path, mode);
        return ret;
    }
    return ret;
}

/* virFileOpenForked() - an internal utility function called only by
 * virFileOpenAs(). It forks, then the child does setuid+setgid to
 * given uid:gid and attempts to open the file, while the parent just
 * calls recvfd to get the open fd back from the child. returns the
 * fd, or -errno if there is an error. Additionally, to avoid another
 * round-trip to unlink the file in a forked process; on error if this
 * function created the file, but failed to perform some action after
 * creation, then perform the unlink of the file. The storage driver
 * buildVol backend function expects the file to be deleted on error.
 */
static int
virFileOpenForked(const char *path, int openflags, mode_t mode,
                  uid_t uid, gid_t gid, unsigned int flags)
{
    pid_t pid;
    int status = 0, ret = 0;
    int recvfd_errno = 0;
    int fd = -1;
    int pair[2] = { -1, -1 };
    g_autofree gid_t *groups = NULL;
    int ngroups;
    bool created = false;

    /* parent is running as root, but caller requested that the
     * file be opened as some other user and/or group). The
     * following dance avoids problems caused by root-squashing
     * NFS servers. */

    ngroups = virGetGroupList(uid, gid, &groups);
    if (ngroups < 0)
        return -errno;

    if (socketpair(AF_UNIX, SOCK_STREAM, 0, pair) < 0) {
        ret = -errno;
        virReportSystemError(errno,
                             _("failed to create socket needed for '%s'"),
                             path);
        return ret;
    }

    pid = virFork();
    if (pid < 0)
        return -errno;

    if (pid == 0) {

        /* child */

        /* set desired uid/gid, then attempt to create the file */
        VIR_FORCE_CLOSE(pair[0]);
        if (virSetUIDGID(uid, gid, groups, ngroups) < 0) {
            ret = -errno;
            goto childerror;
        }

        if ((fd = open(path, openflags, mode)) < 0) {
            ret = -errno;
            virReportSystemError(errno,
                                 _("child process failed to create file '%s'"),
                                 path);
            goto childerror;
        }
        if (openflags & O_CREAT)
            created = true;

        /* File is successfully open. Set permissions if requested. */
        ret = virFileOpenForceOwnerMode(path, fd, mode, uid, gid, flags);
        if (ret < 0) {
            ret = -errno;
            virReportSystemError(errno,
                                 _("child process failed to force owner mode file '%s'"),
                                 path);
            goto childerror;
        }

        do {
            ret = virSocketSendFD(pair[1], fd);
        } while (ret < 0 && errno == EINTR);

        if (ret < 0) {
            ret = -errno;
            virReportSystemError(errno, "%s",
                                 _("child process failed to send fd to parent"));
            goto childerror;
        }

    childerror:
        /* ret tracks -errno on failure, but exit value must be positive.
         * If the child exits with EACCES, then the parent tries again.  */
        /* XXX This makes assumptions about errno being < 255, which is
         * not true on Hurd.  */
        VIR_FORCE_CLOSE(pair[1]);
        if (ret < 0) {
            VIR_FORCE_CLOSE(fd);
            if (created)
                unlink(path);
        }
        ret = -ret;
        if ((ret & 0xff) != ret) {
            VIR_WARN("unable to pass desired return value %d", ret);
            ret = 0xff;
        }
        _exit(ret);
    }

    /* parent */

    VIR_FORCE_CLOSE(pair[1]);

    do {
        fd = virSocketRecvFD(pair[0], 0);
    } while (fd < 0 && errno == EINTR);
    VIR_FORCE_CLOSE(pair[0]); /* NB: this preserves errno */
    if (fd < 0)
        recvfd_errno = errno;

    if (virProcessWait(pid, &status, 0) < 0) {
        /* virProcessWait() reports errno on waitpid failure, so we'll just
         * set our return status to EINTR; otherwise, set status to EACCES
         * since the original failure for the fork+setuid path would have
         * been EACCES or EPERM by definition.
         */
        if (virLastErrorIsSystemErrno(0))
            status = EINTR;
        else if (!status)
            status = EACCES;
    }

    if (status) {
        VIR_FORCE_CLOSE(fd);
        return -status;
    }

    /* if waitpid succeeded, but recvfd failed, report recvfd_errno */
    if (recvfd_errno != 0) {
        virReportSystemError(recvfd_errno,
                             _("failed recvfd for child creating '%s'"),
                             path);
        return -recvfd_errno;
    }

    /* otherwise, waitpid and recvfd succeeded, return the fd */
    return fd;
}

/**
 * virFileOpenAs:
 * @path: file to open or create
 * @openflags: flags to pass to open
 * @mode: mode to use on creation or when forcing permissions
 * @uid: uid that should own file on creation
 * @gid: gid that should own file
 * @flags: bit-wise or of VIR_FILE_OPEN_* flags
 *
 * Open @path, and return an fd to the open file. @openflags contains
 * the flags normally passed to open(2), while those in @flags are
 * used internally. If @flags includes VIR_FILE_OPEN_NOFORK, then try
 * opening the file while executing with the current uid:gid
 * (i.e. don't fork+setuid+setgid before the call to open()).  If
 * @flags includes VIR_FILE_OPEN_FORK, then try opening the file while
 * the effective user id is @uid (by forking a child process); this
 * allows one to bypass root-squashing NFS issues; NOFORK is always
 * tried before FORK (the absence of both flags is treated identically
 * to (VIR_FILE_OPEN_NOFORK | VIR_FILE_OPEN_FORK)). If @flags includes
 * VIR_FILE_OPEN_FORCE_OWNER, then ensure that @path is owned by
 * uid:gid before returning (even if it already existed with a
 * different owner). If @flags includes VIR_FILE_OPEN_FORCE_MODE,
 * ensure it has those permissions before returning (again, even if
 * the file already existed with different permissions).
 *
 * The return value (if non-negative) is the file descriptor, left
 * open.  Returns -errno on failure. Additionally, to avoid another
 * round-trip to unlink the file; on error if this function created the
 * file, but failed to perform some action after creation, then perform
 * the unlink of the file. The storage driver buildVol backend function
 * expects the file to be deleted on error.
 */
int
virFileOpenAs(const char *path, int openflags, mode_t mode,
              uid_t uid, gid_t gid, unsigned int flags)
{
    int ret = 0, fd = -1;
    bool created = false;

    /* allow using -1 to mean "current value" */
    if (uid == (uid_t) -1)
        uid = geteuid();
    if (gid == (gid_t) -1)
        gid = getegid();

    /* treat absence of both flags as presence of both for simpler
     * calling. */
    if (!(flags & (VIR_FILE_OPEN_NOFORK|VIR_FILE_OPEN_FORK)))
        flags |= VIR_FILE_OPEN_NOFORK|VIR_FILE_OPEN_FORK;

    if ((flags & VIR_FILE_OPEN_NOFORK)
        || (geteuid() != 0)
        || ((uid == 0) && (gid == 0))) {

        if ((fd = open(path, openflags, mode)) < 0) {
            ret = -errno;
            if (!(flags & VIR_FILE_OPEN_FORK))
                goto error;
        } else {
            if (openflags & O_CREAT)
                created = true;
            ret = virFileOpenForceOwnerMode(path, fd, mode, uid, gid, flags);
            if (ret < 0)
                goto error;
        }
    }

    /* If we either 1) didn't try opening as current user at all, or
     * 2) failed, and errno/virStorageFileIsSharedFS indicate we might
     * be successful if we try as a different uid, then try doing
     * fork+setuid+setgid before opening.
     */
    if ((fd < 0) && (flags & VIR_FILE_OPEN_FORK)) {

        if (ret < 0) {
            /* An open(2) that failed due to insufficient permissions
             * could return one or the other of these depending on OS
             * version and circumstances. Any other errno indicates a
             * problem that couldn't be remedied by fork+setuid
             * anyway. */
            if (ret != -EACCES && ret != -EPERM)
                goto error;

            /* On Linux we can also verify the FS-type of the
             * directory.  (this is a NOP on other platforms). */
            if (virFileIsSharedFS(path) <= 0)
                goto error;
        }

        /* passed all prerequisites - retry the open w/fork+setuid */
        if ((fd = virFileOpenForked(path, openflags, mode, uid, gid, flags)) < 0) {
            ret = fd;
            goto error;
        }
    }

    /* File is successfully opened */
    return fd;

 error:
    if (fd >= 0) {
        /* some other failure after the open succeeded */
        VIR_FORCE_CLOSE(fd);
        if (created)
            unlink(path);
    }
    /* whoever failed the open last has already set ret = -errno */
    return ret;
}


/* virFileRemoveNeedsSetuid:
 * @path: file we plan to remove
 * @uid: file uid to check
 * @gid: file gid to check
 *
 * Return true if we should use setuid/setgid before deleting a file
 * owned by the passed uid/gid pair. Needed for NFS with root-squash
 */
static bool
virFileRemoveNeedsSetuid(const char *path, uid_t uid, gid_t gid)
{
    /* If running unprivileged, setuid isn't going to work */
    if (geteuid() != 0)
        return false;

    /* uid/gid weren't specified */
    if ((uid == (uid_t) -1) && (gid == (gid_t) -1))
        return false;

    /* already running as proper uid/gid */
    if (uid == geteuid() && gid == getegid())
        return false;

    /* Only perform the setuid stuff for NFS, which is the only case
       that may actually need it. This can error, but just be safe and
       only check for a clear negative result. */
    if (virFileIsSharedFSType(path, VIR_FILE_SHFS_NFS) == 0)
        return false;

    return true;
}


/* virFileRemove:
 * @path: file to unlink or directory to remove
 * @uid: uid that was used to create the file (not required)
 * @gid: gid that was used to create the file (not required)
 *
 * If a file/volume was created in an NFS root-squash environment,
 * then we must 'unlink' the file in the same environment. Unlike
 * the virFileOpenAs[Forked] and virDirCreate[NoFork], this code
 * takes no extra flags and does not bother with EACCES failures
 * from the child.
 */
int
virFileRemove(const char *path,
              uid_t uid,
              gid_t gid)
{
    pid_t pid;
    int status = 0, ret = 0;
    g_autofree gid_t *groups = NULL;
    int ngroups;

    if (!virFileRemoveNeedsSetuid(path, uid, gid)) {
        if (virFileIsDir(path))
            return rmdir(path);
        else
            return unlink(path);
    }

    /* Otherwise, we have to deal with the NFS root-squash craziness
     * to run under the uid/gid that created the volume in order to
     * perform the unlink of the volume.
     */
    if (uid == (uid_t) -1)
        uid = geteuid();
    if (gid == (gid_t) -1)
        gid = getegid();

    ngroups = virGetGroupList(uid, gid, &groups);
    if (ngroups < 0)
        return -errno;

    pid = virFork();

    if (pid < 0)
        return -errno;

    if (pid) { /* parent */
        /* wait for child to complete, and retrieve its exit code */

        if (virProcessWait(pid, &status, 0) < 0) {
            /* virProcessWait() reports errno on waitpid failure, so we'll just
             * set our return status to EINTR; otherwise, set status to EACCES
             * since the original failure for the fork+setuid path would have
             * been EACCES or EPERM by definition.
             */
            if (virLastErrorIsSystemErrno(0))
                status = EINTR;
            else if (!status)
                status = EACCES;
        }

        if (status) {
            errno = status;
            ret = -1;
        }

        return ret;
    }

    /* child */

    /* set desired uid/gid, then attempt to unlink the file */
    if (virSetUIDGID(uid, gid, groups, ngroups) < 0) {
        ret = errno;
        goto childerror;
    }

    if (virFileIsDir(path)) {
        if (rmdir(path) < 0) {
            ret = errno;
            goto childerror;
        }
    } else {
        if (unlink(path) < 0) {
            ret = errno;
            goto childerror;
        }
    }

 childerror:
    if ((ret & 0xff) != ret) {
        VIR_WARN("unable to pass desired return value %d", ret);
        ret = 0xff;
    }
    _exit(ret);
}


/* Attempt to create a directory and possibly adjust its owner/group and
 * permissions.
 *
 * return 0 on success or -errno on failure. Additionally to avoid another
 * round-trip to remove the directory on failure, perform the rmdir when
 * a mkdir was successful, but some other failure would cause a -1 return.
 * The storage driver buildVol backend function expects the directory to
 * be deleted on error.
 */
static int
virDirCreateNoFork(const char *path,
                   mode_t mode, uid_t uid, gid_t gid,
                   unsigned int flags)
{
    int ret = 0;
    struct stat st;
    bool created = false;

    if (!((flags & VIR_DIR_CREATE_ALLOW_EXIST) && virFileExists(path))) {
        if (mkdir(path, mode) < 0) {
            ret = -errno;
            virReportSystemError(errno, _("failed to create directory '%s'"),
                                 path);
            goto error;
        }
        created = true;
    }

    if (stat(path, &st) == -1) {
        ret = -errno;
        virReportSystemError(errno, _("stat of '%s' failed"), path);
        goto error;
    }
# ifndef WIN32
    if (((uid != (uid_t) -1 && st.st_uid != uid) ||
         (gid != (gid_t) -1 && st.st_gid != gid))
        && (chown(path, uid, gid) < 0)) {
        ret = -errno;
        virReportSystemError(errno, _("cannot chown '%s' to (%u, %u)"),
                             path, (unsigned int) uid, (unsigned int) gid);
        goto error;
    }
# endif /* !WIN32 */
    if (mode != (mode_t) -1 && chmod(path, mode) < 0) {
        ret = -errno;
        virReportSystemError(errno,
                             _("cannot set mode of '%s' to %04o"),
                             path, mode);
        goto error;
    }
 error:
    if (ret < 0 && created)
        rmdir(path);
    return ret;
}

/*
 * virDirCreate:
 * @path: directory to create
 * @mode: mode to use on creation or when forcing permissions
 * @uid: uid that should own directory
 * @gid: gid that should own directory
 * @flags: bit-wise or of VIR_DIR_CREATE_* flags
 *
 * Attempt to create a directory and possibly adjust its owner/group and
 * permissions. If conditions allow, use the *NoFork code in order to create
 * the directory under current owner/group rather than via a forked process.
 *
 * return 0 on success or -errno on failure. Additionally to avoid another
 * round-trip to remove the directory on failure, perform the rmdir if a
 * mkdir was successful, but some other failure would cause a -1 return.
 * The storage driver buildVol backend function expects the directory to
 * be deleted on error.
 *
 */
int
virDirCreate(const char *path,
             mode_t mode, uid_t uid, gid_t gid,
             unsigned int flags)
{
    struct stat st;
    pid_t pid;
    int status = 0, ret = 0;
    g_autofree gid_t *groups = NULL;
    int ngroups;
    bool created = false;

    /* Everything after this check is crazyness to allow setting uid/gid
     * on directories that are on root-squash NFS shares. We only want
     * to go that route if the follow conditions are true:
     *
     * 1) VIR_DIR_CREATE_AS_UID was passed, currently only used when
     *    directory is being created for a NETFS pool
     * 2) We are running as root, since that's when the root-squash
     *    workaround is required.
     * 3) An explicit uid/gid was requested
     * 4) The directory doesn't already exist and the ALLOW_EXIST flag
     *    wasn't passed.
     *
     * If any of those conditions are _not_ met, ignore the fork crazyness
     */
    if ((!(flags & VIR_DIR_CREATE_AS_UID))
        || (geteuid() != 0)
        || ((uid == (uid_t) -1) && (gid == (gid_t) -1))
        || ((flags & VIR_DIR_CREATE_ALLOW_EXIST) && virFileExists(path))) {
        return virDirCreateNoFork(path, mode, uid, gid, flags);
    }

    if (uid == (uid_t) -1)
        uid = geteuid();
    if (gid == (gid_t) -1)
        gid = getegid();

    ngroups = virGetGroupList(uid, gid, &groups);
    if (ngroups < 0)
        return -errno;

    pid = virFork();

    if (pid < 0)
        return -errno;

    if (pid) { /* parent */
        /* wait for child to complete, and retrieve its exit code */

        if (virProcessWait(pid, &status, 0) < 0) {
            /* virProcessWait() reports errno on waitpid failure, so we'll just
             * set our return status to EINTR; otherwise, set status to EACCES
             * since the original failure for the fork+setuid path would have
             * been EACCES or EPERM by definition.
             */
            if (virLastErrorIsSystemErrno(0))
                status = EINTR;
            else if (!status)
                status = EACCES;
        }

        /*
         * If the child exited with EACCES, then fall back to non-fork method
         * as in the original logic introduced and explained by commit 98f6f381.
         */
        if (status == EACCES) {
            virResetLastError();
            return virDirCreateNoFork(path, mode, uid, gid, flags);
        }

        if (status)
            ret = -status;

        return ret;
    }

    /* child */

    /* set desired uid/gid, then attempt to create the directory */
    if (virSetUIDGID(uid, gid, groups, ngroups) < 0) {
        ret = errno;
        goto childerror;
    }

    if (mkdir(path, mode) < 0) {
        ret = errno;
        if (ret != EACCES) {
            /* in case of EACCES, the parent will retry */
            virReportSystemError(errno, _("child failed to create directory '%s'"),
                                 path);
        }
        goto childerror;
    }
    created = true;

    /* check if group was set properly by creating after
     * setgid. If not, try doing it with chown */
    if (stat(path, &st) == -1) {
        ret = errno;
        virReportSystemError(errno,
                             _("stat of '%s' failed"), path);
        goto childerror;
    }

    if ((st.st_gid != gid) && (chown(path, (uid_t) -1, gid) < 0)) {
        ret = errno;
        virReportSystemError(errno,
                             _("cannot chown '%s' to group %u"),
                             path, (unsigned int) gid);
        goto childerror;
    }

    if (mode != (mode_t) -1 && chmod(path, mode) < 0) {
        virReportSystemError(errno,
                             _("cannot set mode of '%s' to %04o"),
                             path, mode);
        goto childerror;
    }

 childerror:
    if (ret != 0 && created)
        rmdir(path);

    if ((ret & 0xff) != ret) {
        VIR_WARN("unable to pass desired return value %d", ret);
        ret = 0xff;
    }
    _exit(ret);
}

#else /* WIN32 */

int
virFileAccessibleAs(const char *path,
                    int mode,
                    uid_t uid G_GNUC_UNUSED,
                    gid_t gid G_GNUC_UNUSED)
{
    VIR_WARN("Ignoring uid/gid due to WIN32");

    return access(path, mode);
}

/* return -errno on failure, or 0 on success */
int
virFileOpenAs(const char *path G_GNUC_UNUSED,
              int openflags G_GNUC_UNUSED,
              mode_t mode G_GNUC_UNUSED,
              uid_t uid G_GNUC_UNUSED,
              gid_t gid G_GNUC_UNUSED,
              unsigned int flags_unused G_GNUC_UNUSED)
{
    virReportError(VIR_ERR_INTERNAL_ERROR,
                   "%s", _("virFileOpenAs is not implemented for WIN32"));

    return -ENOSYS;
}

int
virDirCreate(const char *path G_GNUC_UNUSED,
             mode_t mode G_GNUC_UNUSED,
             uid_t uid G_GNUC_UNUSED,
             gid_t gid G_GNUC_UNUSED,
             unsigned int flags_unused G_GNUC_UNUSED)
{
    virReportError(VIR_ERR_INTERNAL_ERROR,
                   "%s", _("virDirCreate is not implemented for WIN32"));

    return -ENOSYS;
}

int
virFileRemove(const char *path,
              uid_t uid G_GNUC_UNUSED,
              gid_t gid G_GNUC_UNUSED)
{
    if (unlink(path) < 0) {
        virReportSystemError(errno, _("Unable to unlink path '%s'"),
                             path);
        return -1;
    }

    return 0;
}
#endif /* WIN32 */

static int
virDirOpenInternal(DIR **dirp, const char *name, bool ignoreENOENT, bool quiet)
{
    *dirp = opendir(name); /* exempt from syntax-check */
    if (!*dirp) {
        if (quiet)
            return -1;

        if (ignoreENOENT && errno == ENOENT)
            return 0;
        virReportSystemError(errno, _("cannot open directory '%s'"), name);
        return -1;
    }
    return 1;
}

/**
 * virDirOpen
 * @dirp: directory stream
 * @name: path of the directory
 *
 * Returns 1 on success.
 * On failure, -1 is returned and an error is reported.
 */
int
virDirOpen(DIR **dirp, const char *name)
{
    return virDirOpenInternal(dirp, name, false, false);
}

/**
 * virDirOpenIfExists
 * @dirp: directory stream
 * @name: path of the directory
 *
 * Returns 1 on success.
 * If opendir returns ENOENT, 0 is returned without reporting an error.
 * On other errors, -1 is returned and an error is reported.
 */
int
virDirOpenIfExists(DIR **dirp, const char *name)
{
    return virDirOpenInternal(dirp, name, true, false);
}

/**
 * virDirOpenQuiet
 * @dirp: directory stream
 * @name: path of the directory
 *
 * Returns 1 on success.
 *        -1 on failure.
 *
 * Does not report any errors and errno is preserved.
 */
int
virDirOpenQuiet(DIR **dirp, const char *name)
{
    return virDirOpenInternal(dirp, name, false, true);
}

/**
 * virDirRead:
 * @dirp: directory to read
 * @ent: output one entry
 * @name: if non-NULL, the name related to @dirp for use in error reporting
 *
 * Wrapper around readdir. Typical usage:
 *   struct dirent *ent;
 *   int rc;
 *   DIR *dir;
 *   if (virDirOpen(&dir, name) < 0)
 *       goto error;
 *   while ((rc = virDirRead(dir, &ent, name)) > 0)
 *       process ent;
 *   if (rc < 0)
 *       goto error;
 *
 * Returns -1 on error, with error already reported if @name was
 * supplied.  On success, returns 1 for entry read, 0 for end-of-dir.
 */
int virDirRead(DIR *dirp, struct dirent **ent, const char *name)
{
    do {
        errno = 0;
        *ent = readdir(dirp); /* exempt from syntax-check */
        if (!*ent && errno) {
            if (name)
                virReportSystemError(errno, _("Unable to read directory '%s'"),
                                     name);
            return -1;
        }
    } while (*ent && (STREQ((*ent)->d_name, ".") ||
                      STREQ((*ent)->d_name, "..")));
    return !!*ent;
}

void virDirClose(DIR **dirp)
{
    if (!*dirp)
        return;

    closedir(*dirp); /* exempt from syntax-check */
    *dirp = NULL;
}


/*
 * virFileChownFiles:
 * @name: name of the directory
 * @uid: uid
 * @gid: gid
 *
 * Change ownership of all regular files in a directory.
 *
 * Returns -1 on error, with error already reported, 0 on success.
 */
#ifndef WIN32
int virFileChownFiles(const char *name,
                      uid_t uid,
                      gid_t gid)
{
    struct dirent *ent;
    int ret = -1;
    int direrr;
    DIR *dir;

    if (virDirOpen(&dir, name) < 0)
        return -1;

    while ((direrr = virDirRead(dir, &ent, name)) > 0) {
        g_autofree char *path = NULL;

        path = g_strdup_printf("%s/%s", name, ent->d_name);

        if (!virFileIsRegular(path))
            continue;

        if (chown(path, uid, gid) < 0) {
            virReportSystemError(errno,
                                 _("cannot chown '%s' to (%u, %u)"),
                                 ent->d_name, (unsigned int) uid,
                                 (unsigned int) gid);
            goto cleanup;
        }
    }

    if (direrr < 0)
        goto cleanup;

    ret = 0;

 cleanup:
    virDirClose(&dir);

    return ret;
}

<<<<<<< HEAD
//提供等价shell实现：mkdir -m mode -p path
=======
#else /* WIN32 */

int virFileChownFiles(const char *name,
                      uid_t uid,
                      gid_t gid)
{
    virReportSystemError(ENOSYS,
                         _("cannot chown '%s' to (%u, %u)"),
                         name, (unsigned int) uid,
                         (unsigned int) gid);
    return -1;
}
#endif /* WIN32 */

>>>>>>> 4268e187
static int
virFileMakePathHelper(char *path, mode_t mode)
{
    struct stat st;
    char *p;

    VIR_DEBUG("path=%s mode=0%o", path, mode);

    if (stat(path, &st) >= 0) {
        if (S_ISDIR(st.st_mode))
            return 0;

        //path已存在，但非目录，报错
        errno = ENOTDIR;
        return -1;
    }

    //遇到其它errno,则直接返失败
    if (errno != ENOENT)
        return -1;

    //目录不存在，创建它（必须'/'开头）
    if ((p = strrchr(path, '/')) == NULL) {
        errno = EINVAL;
        return -1;
    }

    //递归确认及创建各层目录
    if (p != path) {
        *p = '\0';

        if (virFileMakePathHelper(path, mode) < 0)
            return -1;

        *p = '/';
    }

<<<<<<< HEAD
    //创建目录
    if (mkdir(path, mode) < 0 && errno != EEXIST)
=======
    if (g_mkdir(path, mode) < 0 && errno != EEXIST)
>>>>>>> 4268e187
        return -1;

    return 0;
}

/**
 * Creates the given directory with mode 0777 if it's not already existing.
 *
 * Returns 0 on success, or -1 if an error occurred (in which case, errno
 * is set appropriately).
 */
int
virFileMakePath(const char *path)
{
	//以0777 mode创建path目录
    return virFileMakePathWithMode(path, 0777);
}

//创建path目录，并指定mode
int
virFileMakePathWithMode(const char *path,
                        mode_t mode)
{
    g_autofree char *tmp = NULL;

    tmp = g_strdup(path);

    return virFileMakePathHelper(tmp, mode);
}


int
virFileMakeParentPath(const char *path)
{
    char *p;
    g_autofree char *tmp = NULL;

    VIR_DEBUG("path=%s", path);

    tmp = g_strdup(path);

    if ((p = strrchr(tmp, '/')) == NULL) {
        errno = EINVAL;
        return -1;
    }
    *p = '\0';

    return virFileMakePathHelper(tmp, 0777);
}


/* Build up a fully qualified path for a config file to be
 * associated with a persistent guest or network */
char *
virFileBuildPath(const char *dir, const char *name, const char *ext)
{
    char *path;

    if (ext == NULL) {
        path = g_strdup_printf("%s/%s", dir, name);
    } else {
        path = g_strdup_printf("%s/%s%s", dir, name, ext);
    }

    return path;
}

/* Open a non-blocking primary side of a pty. If ttyName is not NULL,
 * then populate it with the name of the secondary peer. If rawmode is
 * set, also put the primary side into raw mode before returning.  */
#ifndef WIN32
int
virFileOpenTty(int *ttyprimary, char **ttyName, int rawmode)
{
    /* XXX A word of caution - on some platforms (Solaris and HP-UX),
     * additional ioctl() calls are needs after opening the secondary
     * before it will cause isatty() to return true.  Should we make
     * virFileOpenTty also return the opened secondary fd, so the caller
     * doesn't have to worry about that mess?  */
    int ret = -1;
    int secondary = -1;
    g_autofree char *name = NULL;

    /* Unfortunately, we can't use the name argument of openpty, since
     * there is no guarantee on how large the buffer has to be.
     * Likewise, we can't use the termios argument: we have to use
     * read-modify-write since there is no portable way to initialize
     * a struct termios without use of tcgetattr.  */
    if (openpty(ttyprimary, &secondary, NULL, NULL, NULL) < 0)
        return -1;

    /* What a shame that openpty cannot atomically set FD_CLOEXEC, but
     * that using posix_openpt/grantpt/unlockpt/ptsname is not
     * thread-safe, and that ptsname_r is not portable.  */
    if (virSetNonBlock(*ttyprimary) < 0 ||
        virSetCloseExec(*ttyprimary) < 0)
        goto cleanup;

    /* While Linux supports tcgetattr on either the primary or the
     * secondary, Solaris requires it to be on the secondary.  */
    if (rawmode) {
        struct termios ttyAttr;
        if (tcgetattr(secondary, &ttyAttr) < 0)
            goto cleanup;

        cfmakeraw(&ttyAttr);

        if (tcsetattr(secondary, TCSADRAIN, &ttyAttr) < 0)
            goto cleanup;
    }

    /* ttyname_r on the secondary is required by POSIX, while ptsname_r on
     * the primary is a glibc extension, and the POSIX ptsname is not
     * thread-safe.  Since openpty gave us both descriptors, guess
     * which way we will determine the name?  :)  */
    if (ttyName) {
        /* Initial guess of 64 is generally sufficient; rely on ERANGE
         * to tell us if we need to grow.  */
        size_t len = 64;
        int rc;

        if (VIR_ALLOC_N(name, len) < 0)
            goto cleanup;

        while ((rc = ttyname_r(secondary, name, len)) == ERANGE) {
            if (VIR_RESIZE_N(name, len, len, len) < 0)
                goto cleanup;
        }
        if (rc != 0) {
            errno = rc;
            goto cleanup;
        }
        *ttyName = name;
        name = NULL;
    }

    ret = 0;

 cleanup:
    if (ret != 0)
        VIR_FORCE_CLOSE(*ttyprimary);
    VIR_FORCE_CLOSE(secondary);

    return ret;
}
#else /* WIN32 */
int
virFileOpenTty(int *ttyprimary G_GNUC_UNUSED,
               char **ttyName G_GNUC_UNUSED,
               int rawmode G_GNUC_UNUSED)
{
    /* mingw completely lacks pseudo-terminals */
    errno = ENOSYS;
    return -1;
}
#endif /* WIN32 */

/*
 * Creates an absolute path for a potentially relative path.
 * Return 0 if the path was not relative, or on success.
 * Return -1 on error.
 *
 * You must free the result.
 */
int
virFileAbsPath(const char *path, char **abspath)
{
    if (path[0] == '/') {
        *abspath = g_strdup(path);
    } else {
        g_autofree char *buf = g_get_current_dir();

        *abspath = g_strdup_printf("%s/%s", buf, path);
    }

    return 0;
}

/* Remove spurious / characters from a path. The result must be freed */
char *
virFileSanitizePath(const char *path)
{
    const char *cur = path;
    char *uri;
    char *cleanpath;
    int idx = 0;

    cleanpath = g_strdup(path);

    /* don't sanitize URIs - rfc3986 states that two slashes may lead to a
     * different resource, thus removing them would possibly change the path */
    if ((uri = strstr(path, "://")) && strchr(path, '/') > uri)
        return cleanpath;

    /* Need to sanitize:
     * //           -> //
     * ///          -> /
     * /../foo      -> /../foo
     * /foo///bar/  -> /foo/bar
     */

    /* Starting with // is valid posix, but ///foo == /foo */
    if (cur[0] == '/' && cur[1] == '/' && cur[2] != '/') {
        idx = 2;
        cur += 2;
    }

    /* Sanitize path in place */
    while (*cur != '\0') {
        if (*cur != '/') {
            cleanpath[idx++] = *cur++;
            continue;
        }

        /* Skip all extra / */
        while (*++cur == '/')
            continue;

        /* Don't add a trailing / */
        if (idx != 0 && *cur == '\0')
            break;

        cleanpath[idx++] = '/';
    }
    cleanpath[idx] = '\0';

    return cleanpath;
}

/**
 * virFileCanonicalizePath:
 *
 * Returns the canonical representation of @path.
 *
 * The returned string must be freed after use.
 */
char *
virFileCanonicalizePath(const char *path)
{
#ifdef WIN32
    /* Does not resolve symlinks, only expands . & .. & repeated /.
     * It will never fail, so sanitize errno to indicate success */
    errno = 0;
    return g_canonicalize_filename(path, NULL);
#else
    return realpath(path, NULL); /* exempt from syntax-check */
#endif
}

/**
 * virFileRemoveLastComponent:
 *
 * For given path cut off the last component. If there's no dir
 * separator (whole path is one file name), @path is turned into
 * an empty string.
 */
void
virFileRemoveLastComponent(char *path)
{
    char *tmp;

    if ((tmp = strrchr(path, G_DIR_SEPARATOR)))
        tmp[1] = '\0';
    else
        path[0] = '\0';
}

#ifdef __linux__

# ifndef NFS_SUPER_MAGIC
#  define NFS_SUPER_MAGIC 0x6969
# endif
# ifndef OCFS2_SUPER_MAGIC
#  define OCFS2_SUPER_MAGIC 0x7461636f
# endif
# ifndef GFS2_MAGIC
#  define GFS2_MAGIC 0x01161970
# endif
# ifndef AFS_FS_MAGIC
#  define AFS_FS_MAGIC 0x6B414653
# endif
# ifndef SMB_SUPER_MAGIC
#  define SMB_SUPER_MAGIC 0x517B
# endif
# ifndef CIFS_SUPER_MAGIC
#  define CIFS_SUPER_MAGIC 0xFF534D42
# endif
# ifndef HUGETLBFS_MAGIC
#  define HUGETLBFS_MAGIC 0x958458f6
# endif
# ifndef FUSE_SUPER_MAGIC
#  define FUSE_SUPER_MAGIC 0x65735546
# endif
# ifndef CEPH_SUPER_MAGIC
#  define CEPH_SUPER_MAGIC 0x00C36400
# endif
# ifndef GPFS_SUPER_MAGIC
#  define GPFS_SUPER_MAGIC 0x47504653
# endif
# ifndef QB_MAGIC
#  define QB_MAGIC 0x51626d6e
# endif

# define VIR_ACFS_MAGIC 0x61636673

# define PROC_MOUNTS "/proc/mounts"

static int
virFileIsSharedFixFUSE(const char *path,
                       long long *f_type)
{
    FILE *f = NULL;
    struct mntent mb;
    char mntbuf[1024];
    char *mntDir = NULL;
    char *mntType = NULL;
    char *canonPath = NULL;
    size_t maxMatching = 0;
    int ret = -1;

    if (!(canonPath = virFileCanonicalizePath(path))) {
        virReportSystemError(errno,
                             _("unable to canonicalize %s"),
                             path);
        return -1;
    }

    VIR_DEBUG("Path canonicalization: %s->%s", path, canonPath);

    if (!(f = setmntent(PROC_MOUNTS, "r"))) {
        virReportSystemError(errno,
                             _("Unable to open %s"),
                             PROC_MOUNTS);
        goto cleanup;
    }

    while (getmntent_r(f, &mb, mntbuf, sizeof(mntbuf))) {
        const char *p;
        size_t len = strlen(mb.mnt_dir);

        if (!(p = STRSKIP(canonPath, mb.mnt_dir)))
            continue;

        if (*(p - 1) != '/' && *p != '/' && *p != '\0')
            continue;

        if (len > maxMatching) {
            maxMatching = len;
            VIR_FREE(mntType);
            VIR_FREE(mntDir);
            mntDir = g_strdup(mb.mnt_dir);
            mntType = g_strdup(mb.mnt_type);
        }
    }

    if (STREQ_NULLABLE(mntType, "fuse.glusterfs")) {
        VIR_DEBUG("Found gluster FUSE mountpoint=%s for path=%s. "
                  "Fixing shared FS type", mntDir, canonPath);
        *f_type = GFS2_MAGIC;
    } else if (STREQ_NULLABLE(mntType, "fuse.quobyte")) {
        VIR_DEBUG("Found Quobyte FUSE mountpoint=%s for path=%s. "
                  "Fixing shared FS type", mntDir, canonPath);
        *f_type = QB_MAGIC;
    }

    ret = 0;
 cleanup:
    VIR_FREE(canonPath);
    VIR_FREE(mntType);
    VIR_FREE(mntDir);
    endmntent(f);
    return ret;
}


int
virFileIsSharedFSType(const char *path,
                      int fstypes)
{
    g_autofree char *dirpath = NULL;
    char *p = NULL;
    struct statfs sb;
    int statfs_ret;
    long long f_type = 0;

    dirpath = g_strdup(path);

    statfs_ret = statfs(dirpath, &sb);

    while ((statfs_ret < 0) && (p != dirpath)) {
        /* Try less and less of the path until we get to a
         * directory we can stat. Even if we don't have 'x'
         * permission on any directory in the path on the NFS
         * server (assuming it's NFS), we will be able to stat the
         * mount point, and that will properly tell us if the
         * fstype is NFS.
         */

        if ((p = strrchr(dirpath, '/')) == NULL) {
            virReportSystemError(EINVAL,
                                 _("Invalid relative path '%s'"), path);
            return -1;
        }

        if (p == dirpath)
            *(p+1) = '\0';
        else
            *p = '\0';

        statfs_ret = statfs(dirpath, &sb);
    }

    if (statfs_ret < 0) {
        virReportSystemError(errno,
                             _("cannot determine filesystem for '%s'"),
                             path);
        return -1;
    }

    f_type = sb.f_type;

    if (f_type == FUSE_SUPER_MAGIC) {
        VIR_DEBUG("Found FUSE mount for path=%s. Trying to fix it", path);
        virFileIsSharedFixFUSE(path, &f_type);
    }

    VIR_DEBUG("Check if path %s with FS magic %lld is shared",
              path, f_type);

    if ((fstypes & VIR_FILE_SHFS_NFS) &&
        (f_type == NFS_SUPER_MAGIC))
        return 1;

    if ((fstypes & VIR_FILE_SHFS_GFS2) &&
        (f_type == GFS2_MAGIC))
        return 1;
    if ((fstypes & VIR_FILE_SHFS_OCFS) &&
        (f_type == OCFS2_SUPER_MAGIC))
        return 1;
    if ((fstypes & VIR_FILE_SHFS_AFS) &&
        (f_type == AFS_FS_MAGIC))
        return 1;
    if ((fstypes & VIR_FILE_SHFS_SMB) &&
        (f_type == SMB_SUPER_MAGIC))
        return 1;
    if ((fstypes & VIR_FILE_SHFS_CIFS) &&
        (f_type == CIFS_SUPER_MAGIC))
        return 1;
    if ((fstypes & VIR_FILE_SHFS_CEPH) &&
        (f_type == CEPH_SUPER_MAGIC))
        return 1;
    if ((fstypes & VIR_FILE_SHFS_GPFS) &&
        (f_type == GPFS_SUPER_MAGIC))
        return 1;
    if ((fstypes & VIR_FILE_SHFS_QB) &&
        (f_type == QB_MAGIC))
        return 1;
    if ((fstypes & VIR_FILE_SHFS_ACFS) &&
        (f_type == VIR_ACFS_MAGIC))
        return 1;

    return 0;
}

int
virFileGetHugepageSize(const char *path,
                       unsigned long long *size)
{
    struct statfs fs;

    if (statfs(path, &fs) < 0) {
        virReportSystemError(errno,
                             _("cannot determine filesystem for '%s'"),
                             path);
        return -1;
    }

    if (fs.f_type != HUGETLBFS_MAGIC) {
        virReportError(VIR_ERR_INTERNAL_ERROR,
                       _("not a hugetlbfs mount: '%s'"),
                       path);
        return -1;
    }

    *size = fs.f_bsize / 1024; /* we are storing size in KiB */

    return 0;
}

# define PROC_MEMINFO "/proc/meminfo"
# define HUGEPAGESIZE_STR "Hugepagesize:"

static int
virFileGetDefaultHugepageSize(unsigned long long *size)
{
    g_autofree char *meminfo = NULL;
    char *c;
    char *n;
    char *unit;

    if (virFileReadAll(PROC_MEMINFO, 4096, &meminfo) < 0)
        return -1;

    if (!(c = strstr(meminfo, HUGEPAGESIZE_STR))) {
        virReportError(VIR_ERR_NO_SUPPORT,
                       _("%s not found in %s"),
                       HUGEPAGESIZE_STR,
                       PROC_MEMINFO);
        return -1;
    }
    c += strlen(HUGEPAGESIZE_STR);

    if ((n = strchr(c, '\n'))) {
        /* Cut off the rest of the meminfo file */
        *n = '\0';
    }

    if (virStrToLong_ull(c, &unit, 10, size) < 0 || STRNEQ(unit, " kB")) {
        virReportError(VIR_ERR_INTERNAL_ERROR,
                       _("Unable to parse %s %s"),
                       HUGEPAGESIZE_STR, c);
        return -1;
    }

    return 0;
}

int
virFileFindHugeTLBFS(virHugeTLBFSPtr *ret_fs,
                     size_t *ret_nfs)
{
    int ret = -1;
    FILE *f = NULL;
    struct mntent mb;
    char mntbuf[1024];
    virHugeTLBFSPtr fs = NULL;
    size_t nfs = 0;
    unsigned long long default_hugepagesz = 0;

    if (!(f = setmntent(PROC_MOUNTS, "r"))) {
        virReportSystemError(errno,
                             _("Unable to open %s"),
                             PROC_MOUNTS);
        goto cleanup;
    }

    while (getmntent_r(f, &mb, mntbuf, sizeof(mntbuf))) {
        virHugeTLBFSPtr tmp;

        if (STRNEQ(mb.mnt_type, "hugetlbfs"))
            continue;

        if (VIR_EXPAND_N(fs, nfs, 1) < 0)
             goto cleanup;

        tmp = &fs[nfs - 1];

        tmp->mnt_dir = g_strdup(mb.mnt_dir);

        if (virFileGetHugepageSize(tmp->mnt_dir, &tmp->size) < 0)
            goto cleanup;

        if (!default_hugepagesz &&
            virFileGetDefaultHugepageSize(&default_hugepagesz) < 0)
            goto cleanup;

        tmp->deflt = tmp->size == default_hugepagesz;
    }

    *ret_fs = fs;
    *ret_nfs = nfs;
    fs = NULL;
    nfs = 0;
    ret = 0;

 cleanup:
    endmntent(f);
    while (nfs)
        VIR_FREE(fs[--nfs].mnt_dir);
    VIR_FREE(fs);
    return ret;
}

#else /* defined __linux__ */

int virFileIsSharedFSType(const char *path G_GNUC_UNUSED,
                          int fstypes G_GNUC_UNUSED)
{
    /* XXX implement me :-) */
    return 0;
}

int
virFileGetHugepageSize(const char *path G_GNUC_UNUSED,
                       unsigned long long *size G_GNUC_UNUSED)
{
    /* XXX implement me :-) */
    virReportUnsupportedError();
    return -1;
}

int
virFileFindHugeTLBFS(virHugeTLBFSPtr *ret_fs G_GNUC_UNUSED,
                     size_t *ret_nfs G_GNUC_UNUSED)
{
    /* XXX implement me :-) */
    virReportUnsupportedError();
    return -1;
}
#endif /* defined __linux__ */

/**
 * virFileGetDefaultHugepage:
 * @fs: array of hugetlbfs mount points
 * @nfs: number of items in @fs
 *
 * In the passed array of hugetlbfs mount points @fs find the
 * default one. It's the one which has no '-o pagesize'.
 *
 * Returns: default hugepage, or
 *          NULL if none found
 */
virHugeTLBFSPtr
virFileGetDefaultHugepage(virHugeTLBFSPtr fs,
                          size_t nfs)
{
    size_t i;

    for (i = 0; i < nfs; i++) {
        if (fs[i].deflt)
            return &fs[i];
    }

    return NULL;
}

int virFileIsSharedFS(const char *path)
{
    return virFileIsSharedFSType(path,
                                 VIR_FILE_SHFS_NFS |
                                 VIR_FILE_SHFS_GFS2 |
                                 VIR_FILE_SHFS_OCFS |
                                 VIR_FILE_SHFS_AFS |
                                 VIR_FILE_SHFS_SMB |
                                 VIR_FILE_SHFS_CIFS |
                                 VIR_FILE_SHFS_CEPH |
                                 VIR_FILE_SHFS_GPFS|
                                 VIR_FILE_SHFS_QB |
                                 VIR_FILE_SHFS_ACFS);
}


#if defined(__linux__) && defined(HAVE_SYS_MOUNT_H)
int
virFileSetupDev(const char *path,
                const char *mount_options)
{
    const unsigned long mount_flags = MS_NOSUID;
    const char *mount_fs = "tmpfs";

    if (virFileMakePath(path) < 0) {
        virReportSystemError(errno,
                             _("Failed to make path %s"), path);
        return -1;
    }

    VIR_DEBUG("Mount devfs on %s type=tmpfs flags=0x%lx, opts=%s",
              path, mount_flags, mount_options);
    if (mount("devfs", path, mount_fs, mount_flags, mount_options) < 0) {
        virReportSystemError(errno,
                             _("Failed to mount devfs on %s type %s (%s)"),
                             path, mount_fs, mount_options);
        return -1;
    }

    return 0;
}


int
virFileBindMountDevice(const char *src,
                       const char *dst)
{
    if (!virFileExists(dst)) {
        if (virFileIsDir(src)) {
            if (virFileMakePath(dst) < 0) {
                virReportSystemError(errno, _("Unable to make dir %s"), dst);
                return -1;
            }
        } else {
            if (virFileTouch(dst, 0666) < 0)
                return -1;
        }
    }

    if (mount(src, dst, "none", MS_BIND, NULL) < 0) {
        virReportSystemError(errno, _("Failed to bind %s on to %s"), src,
                             dst);
        return -1;
    }

    return 0;
}


int
virFileMoveMount(const char *src,
                 const char *dst)
{
    const unsigned long mount_flags = MS_MOVE;

    if (mount(src, dst, "none", mount_flags, NULL) < 0) {
        virReportSystemError(errno,
                             _("Unable to move %s mount to %s"),
                             src, dst);
        return -1;
    }

    return 0;
}


#else /* !defined(__linux__) || !defined(HAVE_SYS_MOUNT_H) */

int
virFileSetupDev(const char *path G_GNUC_UNUSED,
                const char *mount_options G_GNUC_UNUSED)
{
    virReportSystemError(ENOSYS, "%s",
                         _("mount is not supported on this platform."));
    return -1;
}


int
virFileBindMountDevice(const char *src G_GNUC_UNUSED,
                       const char *dst G_GNUC_UNUSED)
{
    virReportSystemError(ENOSYS, "%s",
                         _("mount is not supported on this platform."));
    return -1;
}


int
virFileMoveMount(const char *src G_GNUC_UNUSED,
                 const char *dst G_GNUC_UNUSED)
{
    virReportSystemError(ENOSYS, "%s",
                         _("mount move is not supported on this platform."));
    return -1;
}
#endif /* !defined(__linux__) || !defined(HAVE_SYS_MOUNT_H) */


#if defined(HAVE_SYS_ACL_H)
int
virFileGetACLs(const char *file,
               void **acl)
{
    if (!(*acl = acl_get_file(file, ACL_TYPE_ACCESS)))
        return -1;

    return 0;
}


int
virFileSetACLs(const char *file,
               void *acl)
{
    if (acl_set_file(file, ACL_TYPE_ACCESS, acl) < 0)
        return -1;

    return 0;
}


void
virFileFreeACLs(void **acl)
{
    acl_free(*acl);
    *acl = NULL;
}

#else /* !defined(HAVE_SYS_ACL_H) */

int
virFileGetACLs(const char *file G_GNUC_UNUSED,
               void **acl G_GNUC_UNUSED)
{
    errno = ENOTSUP;
    return -1;
}


int
virFileSetACLs(const char *file G_GNUC_UNUSED,
               void *acl G_GNUC_UNUSED)
{
    errno = ENOTSUP;
    return -1;
}


void
virFileFreeACLs(void **acl)
{
    *acl = NULL;
}

#endif /* !defined(HAVE_SYS_ACL_H) */

int
virFileCopyACLs(const char *src,
                const char *dst)
{
    void *acl = NULL;
    int ret = -1;

    if (virFileGetACLs(src, &acl) < 0)
        return ret;

    if (virFileSetACLs(dst, acl) < 0)
        goto cleanup;

    ret = 0;
 cleanup:
    virFileFreeACLs(&acl);
    return ret;
}

/*
 * virFileComparePaths:
 * @p1: source path 1
 * @p2: source path 2
 *
 * Compares two paths for equality. To do so, it first canonicalizes both paths
 * to resolve all symlinks and discard relative path components. If symlinks
 * resolution or path canonicalization fails, plain string equality of @p1
 * and @p2 is performed.
 *
 * Returns:
 *  1 : Equal
 *  0 : Non-Equal
 * -1 : Error
 */
int
virFileComparePaths(const char *p1, const char *p2)
{
    g_autofree char *res1 = NULL;
    g_autofree char *res2 = NULL;

    /* Assume p1 and p2 are symlinks, so try to resolve and canonicalize them.
     * Canonicalization fails for example on file systems names like 'proc' or
     * 'sysfs', since they're no real paths so fallback to plain string
     * comparison.
     */
    ignore_value(virFileResolveLink(p1, &res1));
    if (!res1)
        res1 = g_strdup(p1);

    ignore_value(virFileResolveLink(p2, &res2));
    if (!res2)
        res2 = g_strdup(p2);

    return STREQ_NULLABLE(res1, res2);
}


#if HAVE_DECL_SEEK_HOLE
/**
 * virFileInData:
 * @fd: file to check
 * @inData: true if current position in the @fd is in data section
 * @length: amount of bytes until the end of the current section
 *
 * With sparse files not every extent has to be physically stored on
 * the disk. This results in so called data or hole sections.  This
 * function checks whether the current position in the file @fd is
 * in a data section (@inData = 1) or in a hole (@inData = 0). Also,
 * it sets @length to match the number of bytes remaining until the
 * end of the current section.
 *
 * As a special case, there is an implicit hole at the end of any
 * file. In this case, the function sets @inData = 0, @length = 0.
 *
 * Upon its return, the position in the @fd is left unchanged, i.e.
 * despite this function lseek()-ing back and forth it always
 * restores the original position in the file.
 *
 * NB, @length is type of long long because it corresponds to off_t
 * the best.
 *
 * Returns 0 on success,
 *        -1 otherwise.
 */
int
virFileInData(int fd,
              int *inData,
              long long *length)
{
    int ret = -1;
    off_t cur, data, hole, end;

    /* Get current position */
    cur = lseek(fd, 0, SEEK_CUR);
    if (cur == (off_t) -1) {
        virReportSystemError(errno, "%s",
                             _("Unable to get current position in file"));
        goto cleanup;
    }

    /* Now try to get data and hole offsets */
    data = lseek(fd, cur, SEEK_DATA);

    /* There are four options:
     * 1) data == cur;  @cur is in data
     * 2) data > cur; @cur is in a hole, next data at @data
     * 3) data < 0, errno = ENXIO; either @cur is in trailing hole, or @cur is beyond EOF.
     * 4) data < 0, errno != ENXIO; we learned nothing
     */

    if (data == (off_t) -1) {
        /* cases 3 and 4 */
        if (errno != ENXIO) {
            virReportSystemError(errno, "%s",
                                 _("Unable to seek to data"));
            goto cleanup;
        }

        *inData = 0;
        /* There are two situations now. There is always an
         * implicit hole at EOF. However, there might be a
         * trailing hole just before EOF too. If that's the case
         * report it. */
        if ((end = lseek(fd, 0, SEEK_END)) == (off_t) -1) {
            virReportSystemError(errno, "%s",
                                 _("Unable to seek to EOF"));
            goto cleanup;
        }
        *length = end - cur;
    } else if (data > cur) {
        /* case 2 */
        *inData = 0;
        *length = data - cur;
    } else {
        /* case 1 */
        *inData = 1;

        /* We don't know where does the next hole start. Let's
         * find out. Here we get the same 4 possibilities as
         * described above.*/
        hole = lseek(fd, data, SEEK_HOLE);
        if (hole == (off_t) -1 || hole == data) {
            /* cases 1, 3 and 4 */
            /* Wait a second. The reason why we are here is
             * because we are in data. But at the same time we
             * are in a trailing hole? Wut!? Do the best what we
             * can do here. */
            virReportSystemError(errno, "%s",
                                 _("unable to seek to hole"));
            goto cleanup;
        } else {
            /* case 2 */
            *length = (hole - data);
        }
    }

    ret = 0;
 cleanup:
    /* At any rate, reposition back to where we started. */
    if (cur != (off_t) -1) {
        int theerrno = errno;

        if (lseek(fd, cur, SEEK_SET) == (off_t) -1) {
            virReportSystemError(errno, "%s",
                                 _("unable to restore position in file"));
            ret = -1;
            if (theerrno == 0)
                theerrno = errno;
        }

        errno = theerrno;
    }
    return ret;
}

#else /* !HAVE_DECL_SEEK_HOLE */

int
virFileInData(int fd G_GNUC_UNUSED,
              int *inData G_GNUC_UNUSED,
              long long *length G_GNUC_UNUSED)
{
    errno = ENOSYS;
    virReportSystemError(errno, "%s",
                         _("sparse files not supported"));
    return -1;
}

#endif /* !HAVE_DECL_SEEK_HOLE */


/**
 * virFileReadValueInt:
 * @value: pointer to int to be filled in with the value
 * @format, ...: file to read from
 *
 * Read int from @format and put it into @value.
 *
 * Return -2 for non-existing file, -1 on other errors and 0 if everything went
 * fine.
 */
int
virFileReadValueInt(int *value, const char *format, ...)
{
    g_autofree char *str = NULL;
    g_autofree char *path = NULL;
    va_list ap;

    va_start(ap, format);
    path = g_strdup_vprintf(format, ap);
    va_end(ap);

    if (!virFileExists(path))
        return -2;

    if (virFileReadAll(path, VIR_INT64_STR_BUFLEN, &str) < 0)
        return -1;

    virStringTrimOptionalNewline(str);

    if (virStrToLong_i(str, NULL, 10, value) < 0) {
        virReportError(VIR_ERR_INTERNAL_ERROR,
                       _("Invalid integer value '%s' in file '%s'"),
                       str, path);
        return -1;
    }

    return 0;
}


/**
 * virFileReadValueUint:
 * @value: pointer to int to be filled in with the value
 * @format, ...: file to read from
 *
 * Read unsigned int from @format and put it into @value.
 *
 * Return -2 for non-existing file, -1 on other errors and 0 if everything went
 * fine.
 */
int
virFileReadValueUint(unsigned int *value, const char *format, ...)
{
    g_autofree char *str = NULL;
    g_autofree char *path = NULL;
    va_list ap;

    va_start(ap, format);
    path = g_strdup_vprintf(format, ap);
    va_end(ap);

    if (!virFileExists(path))
        return -2;

    if (virFileReadAll(path, VIR_INT64_STR_BUFLEN, &str) < 0)
        return -1;

    virStringTrimOptionalNewline(str);

    if (virStrToLong_uip(str, NULL, 10, value) < 0) {
        virReportError(VIR_ERR_INTERNAL_ERROR,
                       _("Invalid unsigned integer value '%s' in file '%s'"),
                       str, path);
        return -1;
    }

    return 0;
}


/**
 * virFileReadValueUllong:
 * @value: pointer to unsigned long long to be filled in with the value
 * @format, ...: file to read from
 *
 * Read unsigned int from @format and put it into @value.
 *
 * Return -2 for non-existing file, -1 on other errors and 0 if everything went
 * fine.
 */
int
virFileReadValueUllong(unsigned long long *value, const char *format, ...)
{
    g_autofree char *str = NULL;
    g_autofree char *path = NULL;
    va_list ap;

    va_start(ap, format);
    path = g_strdup_vprintf(format, ap);
    va_end(ap);

    if (!virFileExists(path))
        return -2;

    if (virFileReadAll(path, VIR_INT64_STR_BUFLEN, &str) < 0)
        return -1;

    virStringTrimOptionalNewline(str);

    if (virStrToLong_ullp(str, NULL, 10, value) < 0) {
        virReportError(VIR_ERR_INTERNAL_ERROR,
                       _("Invalid unsigned long long value '%s' in file '%s'"),
                       str, path);
        return -1;
    }

    return 0;
}


/**
 * virFileReadValueScaledInt:
 * @value: pointer to unsigned long long int to be filled in with the value
 * @format, ...: file to read from
 *
 * Read unsigned scaled int from @format and put it into @value.
 *
 * Return -2 for non-existing file, -1 on other errors and 0 if everything went
 * fine.
 */
int
virFileReadValueScaledInt(unsigned long long *value, const char *format, ...)
{
    g_autofree char *str = NULL;
    g_autofree char *path = NULL;
    char *endp = NULL;
    va_list ap;

    va_start(ap, format);
    path = g_strdup_vprintf(format, ap);
    va_end(ap);

    if (!virFileExists(path))
        return -2;

    if (virFileReadAll(path, VIR_INT64_STR_BUFLEN, &str) < 0)
        return -1;

    virStringTrimOptionalNewline(str);

    if (virStrToLong_ullp(str, &endp, 10, value) < 0) {
        virReportError(VIR_ERR_INTERNAL_ERROR,
                       _("Invalid unsigned scaled integer value '%s' in file '%s'"),
                       str, path);
        return -1;
    }

    return virScaleInteger(value, endp, 1024, ULLONG_MAX);
}

/* Arbitrarily sized number, feel free to change, but the function should be
 * used for small, interface-like files, so it should not be huge (subjective) */
#define VIR_FILE_READ_VALUE_STRING_MAX 4096

/**
 * virFileReadValueBitmap:
 * @value: pointer to virBitmapPtr to be allocated and filled in with the value
 * @format, ...: file to read from
 *
 * Read int from @format and put it into @value.
 *
 * Return -2 for non-existing file, -1 on other errors and 0 if everything went
 * fine.
 */
int
virFileReadValueBitmap(virBitmapPtr *value, const char *format, ...)
{
    g_autofree char *str = NULL;
    g_autofree char *path = NULL;
    va_list ap;

    va_start(ap, format);
    path = g_strdup_vprintf(format, ap);
    va_end(ap);

    if (!virFileExists(path))
        return -2;

    if (virFileReadAll(path, VIR_FILE_READ_VALUE_STRING_MAX, &str) < 0)
        return -1;

    virStringTrimOptionalNewline(str);

    *value = virBitmapParseUnlimited(str);
    if (!*value)
        return -1;

    return 0;
}

/**
 * virFileReadValueString:
 * @value: pointer to char * to be allocated and filled in with the value
 * @format, ...: file to read from
 *
 * Read string from @format and put it into @value.  Don't get this mixed with
 * virFileReadAll().  This function is a wrapper over it with the behaviour
 * aligned to other virFileReadValue* functions
 *
 * Return -2 for non-existing file, -1 on other errors and 0 if everything went
 * fine.
 */
int
virFileReadValueString(char **value, const char *format, ...)
{
    int ret;
    g_autofree char *path = NULL;
    va_list ap;

    va_start(ap, format);
    path = g_strdup_vprintf(format, ap);
    va_end(ap);

    if (!virFileExists(path))
        return -2;

    ret = virFileReadAll(path, VIR_FILE_READ_VALUE_STRING_MAX, value);

    if (*value)
        virStringTrimOptionalNewline(*value);

    return ret;
}


/**
 * virFileWaitForExists:
 * @path: absolute path to a sysfs attribute (can be a symlink)
 * @ms: how long to wait (in milliseconds)
 * @tries: how many times should we try to wait for @path to become accessible
 *
 * Checks the existence of @path. In case the file defined by @path
 * doesn't exist, we wait for it to appear in @ms milliseconds (for up to
 * @tries attempts).
 *
 * Returns 0 on success, -1 on error, setting errno appropriately.
 */
int
virFileWaitForExists(const char *path,
                     size_t ms,
                     size_t tries)
{
    errno = 0;

    /* wait for @path to be accessible in @ms milliseconds, up to @tries */
    while (tries-- > 0 && !virFileExists(path)) {
        if (tries == 0 || errno != ENOENT)
            return -1;

        g_usleep(ms * 1000);
    }

    return 0;
}


#if HAVE_LIBATTR
/**
 * virFileGetXAttrQuiet;
 * @path: a filename
 * @name: name of xattr
 * @value: read value
 *
 * Reads xattr with @name for given @path and stores it into
 * @value. Caller is responsible for freeing @value.
 *
 * Returns: 0 on success,
 *         -1 otherwise (with errno set).
 */
int
virFileGetXAttrQuiet(const char *path,
                     const char *name,
                     char **value)
{
    char *buf = NULL;
    int ret = -1;

    /* We might be racing with somebody who sets the same attribute. */
    while (1) {
        ssize_t need;
        ssize_t got;

        /* The first call determines how many bytes we need to allocate. */
        if ((need = getxattr(path, name, NULL, 0)) < 0)
            goto cleanup;

        if (VIR_REALLOC_N_QUIET(buf, need + 1) < 0)
            goto cleanup;

        if ((got = getxattr(path, name, buf, need)) < 0) {
            if (errno == ERANGE)
                continue;
            goto cleanup;
        }

        buf[got] = '\0';
        break;
    }

    *value = g_steal_pointer(&buf);
    ret = 0;
 cleanup:
    VIR_FREE(buf);
    return ret;
}

/**
 * virFileSetXAttr:
 * @path: a filename
 * @name: name of xattr
 * @value: value to set
 *
 * Sets xattr of @name and @value on @path.
 *
 * Returns: 0 on success,
 *         -1 otherwise (with errno set AND error reported).
 */
int
virFileSetXAttr(const char *path,
                const char *name,
                const char *value)
{
    if (setxattr(path, name, value, strlen(value), 0) < 0) {
        virReportSystemError(errno,
                             _("Unable to set XATTR %s on %s"),
                             name, path);
        return -1;
    }

    return 0;
}

/**
 * virFileRemoveXAttr:
 * @path: a filename
 * @name: name of xattr
 *
 * Remove xattr of @name on @path.
 *
 * Returns: 0 on success,
 *         -1 otherwise (with errno set AND error reported).
 */
int
virFileRemoveXAttr(const char *path,
                   const char *name)
{
    if (removexattr(path, name) < 0) {
        virReportSystemError(errno,
                             _("Unable to remove XATTR %s on %s"),
                             name, path);
        return -1;
    }

    return 0;
}

#else /* !HAVE_LIBATTR */

int
virFileGetXAttrQuiet(const char *path G_GNUC_UNUSED,
                     const char *name G_GNUC_UNUSED,
                     char **value G_GNUC_UNUSED)
{
    errno = ENOSYS;
    return -1;
}

int
virFileSetXAttr(const char *path,
                const char *name,
                const char *value G_GNUC_UNUSED)
{
    errno = ENOSYS;
    virReportSystemError(errno,
                         _("Unable to set XATTR %s on %s"),
                         name, path);
    return -1;
}

int
virFileRemoveXAttr(const char *path,
                   const char *name)
{
    errno = ENOSYS;
    virReportSystemError(errno,
                         _("Unable to remove XATTR %s on %s"),
                         name, path);
    return -1;
}

#endif /* HAVE_LIBATTR */

/**
 * virFileGetXAttr;
 * @path: a filename
 * @name: name of xattr
 * @value: read value
 *
 * Reads xattr with @name for given @path and stores it into
 * @value. Caller is responsible for freeing @value.
 *
 * Returns: 0 on success,
 *         -1 otherwise (with errno set AND error reported).
 */
int
virFileGetXAttr(const char *path,
                const char *name,
                char **value)
{
    int ret;

    if ((ret = virFileGetXAttrQuiet(path, name, value)) < 0) {
        virReportSystemError(errno,
                             _("Unable to get XATTR %s on %s"),
                             name, path);
    }

    return ret;
}


int
virFileDataSync(int fd)
{
#if defined(__APPLE__) || defined(WIN32)
    return g_fsync(fd);
#else
    return fdatasync(fd);
#endif
}<|MERGE_RESOLUTION|>--- conflicted
+++ resolved
@@ -1674,33 +1674,20 @@
     /* if we are passed an absolute path (starting with /), return a
      * copy of that path, after validating that it is executable
      */
-<<<<<<< HEAD
-    if (IS_ABSOLUTE_FILE_NAME(file)) {
+    if (g_path_is_absolute(file)) {
         //绝对路径，直接检查文件是否可执行
-        char *ret = NULL;
-        if (virFileIsExecutable(file))
-            //文件可执行，strdup一份数据
-            ret = g_strdup(file);
-        return ret;
-=======
-    if (g_path_is_absolute(file)) {
         if (!virFileIsExecutable(file))
             return NULL;
 
+        //文件可执行，strdup一份数据
         return g_strdup(file);
->>>>>>> 4268e187
     }
 
     /* If we are passed an anchored path (containing a /), then there
      * is no path search - it must exist in the current directory
      */
     if (strchr(file, '/')) {
-<<<<<<< HEAD
         //将相对路径变更为绝对路径
-        if (virFileIsExecutable(file))
-            ignore_value(virFileAbsPath(file, &path));
-        return path;
-=======
         char *abspath = NULL;
 
         if (!virFileIsExecutable(file))
@@ -1708,7 +1695,6 @@
 
         ignore_value(virFileAbsPath(file, &abspath));
         return abspath;
->>>>>>> 4268e187
     }
 
     //在PATH对应的路径中查找，并返回绝对路径
@@ -3041,9 +3027,6 @@
     return ret;
 }
 
-<<<<<<< HEAD
-//提供等价shell实现：mkdir -m mode -p path
-=======
 #else /* WIN32 */
 
 int virFileChownFiles(const char *name,
@@ -3058,7 +3041,7 @@
 }
 #endif /* WIN32 */
 
->>>>>>> 4268e187
+//提供等价shell实现：mkdir -m mode -p path
 static int
 virFileMakePathHelper(char *path, mode_t mode)
 {
@@ -3096,12 +3079,8 @@
         *p = '/';
     }
 
-<<<<<<< HEAD
     //创建目录
-    if (mkdir(path, mode) < 0 && errno != EEXIST)
-=======
     if (g_mkdir(path, mode) < 0 && errno != EEXIST)
->>>>>>> 4268e187
         return -1;
 
     return 0;
