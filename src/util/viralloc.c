--- conflicted
+++ resolved
@@ -32,49 +32,6 @@
 
 
 /**
-<<<<<<< HEAD
- * virAlloc:
- * @ptrptr: pointer to pointer for address of allocated memory
- * @size: number of bytes to allocate
- *
- * Allocate  'size' bytes of memory. Return the address of the
- * allocated memory in 'ptrptr'. The newly allocated memory is
- * filled with zeros.
- *
- * Returns zero on success, aborts on OOM
- */
-int virAlloc(void *ptrptr,
-             size_t size)
-{
-	//申请size大小的内存，并返回其对应的指针
-    *(void **)ptrptr = g_malloc0(size);
-    return 0;
-}
-
-/**
- * virAllocN:
- * @ptrptr: pointer to pointer for address of allocated memory
- * @size: number of bytes to allocate
- * @count: number of elements to allocate
- *
- * Allocate an array of memory 'count' elements long,
- * each with 'size' bytes. Return the address of the
- * allocated memory in 'ptrptr'.  The newly allocated
- * memory is filled with zeros.
- *
- * Returns zero on success, aborts on OOM
- */
-int virAllocN(void *ptrptr,
-              size_t size,
-              size_t count)
-{
-    *(void**)ptrptr = g_malloc0_n(count, size);
-    return 0;
-}
-
-/**
-=======
->>>>>>> 92315661
  * virReallocN:
  * @ptrptr: pointer to pointer for address of allocated memory
  * @size: number of bytes to allocate
@@ -111,31 +68,18 @@
  *
  * Aborts on OOM
  */
-<<<<<<< HEAD
-int virExpandN(void *ptrptr,
-               size_t size/*元素内存大小*/,
-               size_t *countptr/*当前元素数*/,
-               size_t add/*增加的元素数*/)
-=======
 void virExpandN(void *ptrptr,
-                size_t size,
-                size_t *countptr,
-                size_t add)
->>>>>>> 92315661
+                size_t size/*元素内存大小*/,
+                size_t *countptr/*当前元素数*/,
+                size_t add/*增加的元素数*/)
 {
     if (*countptr + add < *countptr)
         /*数字绕回*/
         abort();
 
-<<<<<<< HEAD
-    if (virReallocN(ptrptr, size, *countptr + add) < 0)
-        /*申请内存失败*/
-        abort();
-
+    /*申请内存失败*/
+    virReallocN(ptrptr, size, *countptr + add);
     /*初始化新增的元素*/
-=======
-    virReallocN(ptrptr, size, *countptr + add);
->>>>>>> 92315661
     memset(*(char **)ptrptr + (size * *countptr), 0, size * add);
     /*增加扩充的元素数*/
     *countptr += add;
@@ -158,19 +102,11 @@
  *
  * Aborts on OOM
  */
-<<<<<<< HEAD
-int virResizeN(void *ptrptr,
-               size_t size/*每个元素大小*/,
-               size_t *allocptr/*ptrptr已申请的大小*/,
-               size_t count/*当前使用大小*/,
-               size_t add/*需要增加的大小*/)
-=======
 void virResizeN(void *ptrptr,
-                size_t size,
-                size_t *allocptr,
-                size_t count,
-                size_t add)
->>>>>>> 92315661
+                size_t size/*每个元素大小*/,
+                size_t *allocptr/*ptrptr已申请的大小*/,
+                size_t count/*当前使用大小*/,
+                size_t add/*需要增加的大小*/)
 {
     size_t delta;
 
@@ -398,92 +334,4 @@
     else
         virShrinkN(ptrptr, size, countptr, toremove);
     return 0;
-<<<<<<< HEAD
-}
-
-/**
- * virAllocVar:
- * @ptrptr: pointer to hold address of allocated memory
- * @struct_size: size of initial struct
- * @element_size: size of array elements
- * @count: number of array elements to allocate
- *
- * Allocate struct_size bytes plus an array of 'count' elements, each
- * of size element_size.  This sort of allocation is useful for
- * receiving the data of certain ioctls and other APIs which return a
- * struct in which the last element is an array of undefined length.
- * The caller of this type of API is expected to know the length of
- * the array that will be returned and allocate a suitable buffer to
- * contain the returned data.  C99 refers to these variable length
- * objects as structs containing flexible array members.
- *
- * Returns -1 on failure, 0 on success
- */
-int virAllocVar(void *ptrptr,
-                size_t struct_size/*结构体大小*/,
-                size_t element_size/*元素大小*/,
-                size_t count/*元素数*/)
-{
-    size_t alloc_size = 0;
-
-    if (VIR_ALLOC_VAR_OVERSIZED(struct_size, count, element_size))
-        abort();
-
-    alloc_size = struct_size + (element_size * count);
-    *(void **)ptrptr = g_malloc0(alloc_size);
-    return 0;
-}
-
-
-/**
- * virDispose:
- * @ptrptr: pointer to pointer for address of memory to be sanitized and freed
- * @count: count of elements in the array to dispose
- * @element_size: size of one element
- * @countptr: pointer to the count variable to clear (may be NULL)
- *
- * Clear and release the chunk of memory in the pointer pointed to by 'prtptr'.
- *
- * If @countptr is provided, it's value is used instead of @count and it's set
- * to 0 after clearing and freeing the memory.
- *
- * After release, 'ptrptr' will be updated to point to NULL.
- */
-void virDispose(void *ptrptr,
-                size_t count,
-                size_t element_size,
-                size_t *countptr)
-{
-    int save_errno = errno;
-
-    if (countptr)
-        count = *countptr;
-
-    if (*(void**)ptrptr && count > 0)
-        memset(*(void **)ptrptr, 0, count * element_size);
-
-    g_free(*(void**)ptrptr);
-    *(void**)ptrptr = NULL;
-
-    if (countptr)
-        *countptr = 0;
-    errno = save_errno;
-}
-
-
-/**
- * virDisposeString:
- * @ptrptr: pointer to pointer for a string which should be sanitized and cleared
- *
- * See virDispose.
- */
-void
-virDisposeString(char **strptr)
-{
-    if (!*strptr)
-        return;
-
-    virDispose(strptr, strlen(*strptr), sizeof(char), NULL);
-=======
->>>>>>> 92315661
 }