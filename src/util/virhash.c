/*
 * virhash.c: chained hash tables
 *
 * Reference: Your favorite introductory book on algorithms
 *
 * Copyright (C) 2005-2014 Red Hat, Inc.
 * Copyright (C) 2000 Bjorn Reese and Daniel Veillard.
 *
 * Permission to use, copy, modify, and distribute this software for any
 * purpose with or without fee is hereby granted, provided that the above
 * copyright notice and this permission notice appear in all copies.
 *
 * THIS SOFTWARE IS PROVIDED ``AS IS'' AND WITHOUT ANY EXPRESS OR IMPLIED
 * WARRANTIES, INCLUDING, WITHOUT LIMITATION, THE IMPLIED WARRANTIES OF
 * MERCHANTABILITY AND FITNESS FOR A PARTICULAR PURPOSE. THE AUTHORS AND
 * CONTRIBUTORS ACCEPT NO RESPONSIBILITY IN ANY CONCEIVABLE MANNER.
 */

#include <config.h>


#include "virerror.h"
#include "virhash.h"
#include "virlog.h"
#include "virhashcode.h"
#include "virrandom.h"
#include "virobject.h"

#define VIR_FROM_THIS VIR_FROM_NONE

VIR_LOG_INIT("util.hash");

<<<<<<< HEAD
#define MAX_HASH_LEN 8

/* #define DEBUG_GROW */

/*
 * A single entry in the hash table
 */
typedef struct _virHashEntry virHashEntry;
typedef virHashEntry *virHashEntryPtr;
struct _virHashEntry {
    struct _virHashEntry *next;//指向下一个entry
    void *name;/*hash key*/
    void *payload;//hash value值
};

/*
 * The entire hash table
 */
struct _virHashTable {
    /*hash桶*/
    virHashEntryPtr *table;
    uint32_t seed;
    size_t size;//hash表桶数
    size_t nbElems;
    virHashDataFree dataFree;
    virHashKeyCode keyCode;/*hashcode计算函数*/
    virHashKeyEqual keyEqual;/*key比对*/
    virHashKeyCopy keyCopy;
    virHashKeyPrintHuman keyPrint;
    virHashKeyFree keyFree;
};
=======
>>>>>>> 92315661

struct _virHashAtomic {
    virObjectLockable parent;
    GHashTable *hash;
};

static virClass *virHashAtomicClass;
static void virHashAtomicDispose(void *obj);

static int virHashAtomicOnceInit(void)
{
    if (!VIR_CLASS_NEW(virHashAtomic, virClassForObjectLockable()))
        return -1;

    return 0;
}

VIR_ONCE_GLOBAL_INIT(virHashAtomic);


/**
 * Our hash function uses a random seed to provide uncertainty from run to run
 * to prevent pre-crafting of colliding hash keys.
 */
static uint32_t virHashTableSeed;

static int virHashTableSeedOnceInit(void)
{
    virHashTableSeed = virRandomBits(32);
    return 0;
}

VIR_ONCE_GLOBAL_INIT(virHashTableSeed);


static unsigned int
virHashTableStringKey(const void *vkey)
{
    const char *key = vkey;

<<<<<<< HEAD
    table->seed = virRandomBits(32);
    table->size = size;
    table->nbElems = 0;
    table->dataFree = dataFree;
    table->keyCode = keyCode;
    table->keyEqual = keyEqual;
    table->keyCopy = keyCopy;
    table->keyPrint = keyPrint;
    table->keyFree = keyFree;

    /*申请table*/
    table->table = g_new0(virHashEntryPtr, table->size);

    return table;
=======
    return virHashCodeGen(key, strlen(key), virHashTableSeed);
>>>>>>> 92315661
}


/**
 * virHashNew:
 * @dataFree: callback to free data
 *
 * Create a new GHashTable * for use with string-based keys.
 *
 * Returns the newly created object.
 */
GHashTable *
virHashNew(GDestroyNotify dataFree)
{
    ignore_value(virHashTableSeedInitialize());

    return g_hash_table_new_full(virHashTableStringKey, g_str_equal, g_free, dataFree);
}


virHashAtomic *
virHashAtomicNew(GDestroyNotify dataFree)
{
    virHashAtomic *hash;

    if (virHashAtomicInitialize() < 0)
        return NULL;

    if (!(hash = virObjectLockableNew(virHashAtomicClass)))
        return NULL;

    hash->hash = virHashNew(dataFree);
    return hash;
}


static void
virHashAtomicDispose(void *obj)
{
    virHashAtomic *hash = obj;

    g_clear_pointer(&hash->hash, g_hash_table_unref);
}

<<<<<<< HEAD
/**
 * virHashFree:
 * @table: the hash table
 *
 * Free the hash @table and its contents. The userdata is
 * deallocated with function provided at creation time.
 */
void
virHashFree(virHashTablePtr table)
{
    size_t i;

    if (table == NULL)
        return;

    for (i = 0; i < table->size; i++) {
        virHashEntryPtr iter = table->table[i];
        while (iter) {
            virHashEntryPtr next = iter->next;

            if (table->dataFree)
                table->dataFree(iter->payload);
            if (table->keyFree)
                table->keyFree(iter->name);
            VIR_FREE(iter);
            iter = next;
        }
    }

    VIR_FREE(table->table);
    VIR_FREE(table);
}

//向hashtable中添加元素
static int
virHashAddOrUpdateEntry(virHashTablePtr table, const void *name,
                        void *userdata,
                        bool is_update)
{
    size_t key, len = 0;
    virHashEntryPtr entry;
    virHashEntryPtr last = NULL;

    if ((table == NULL) || (name == NULL))
        return -1;

    key = virHashComputeKey(table, name);

    /* Check for duplicate entry */
    for (entry = table->table[key]; entry; entry = entry->next) {
        if (table->keyEqual(entry->name, name)) {
            if (is_update) {
                if (table->dataFree)
                    table->dataFree(entry->payload);
                entry->payload = userdata;
                return 0;
            } else {
                g_autofree char *keystr = NULL;

                if (table->keyPrint)
                    keystr = table->keyPrint(name);

                virReportError(VIR_ERR_INTERNAL_ERROR,
                               _("Duplicate hash table key '%s'"), NULLSTR(keystr));
                return -1;
            }
        }
        last = entry;
        len++;
    }

    entry = g_new0(virHashEntry, 1);
    entry->name = table->keyCopy(name);
    entry->payload = userdata;

    if (last)
        last->next = entry;
    else
        table->table[key] = entry;

    table->nbElems++;

    if (len > MAX_HASH_LEN)
        virHashGrow(table, MAX_HASH_LEN * table->size);

    return 0;
}
=======
>>>>>>> 92315661

/**
 * virHashAddEntry:
 * @table: the hash table
 * @name: the name of the userdata
 * @userdata: a pointer to the userdata
 *
 * Add the @userdata to the hash @table. This can later be retrieved
 * by using @name. Duplicate entries generate errors.
 *
 * Deprecated: Consider using g_hash_table_insert instead. Note that
 * g_hash_table_insert doesn't fail if entry exists. Also note that
 * g_hash_table_insert doesn't copy the key.
 *
 * Returns 0 the addition succeeded and -1 in case of error.
 */
int
virHashAddEntry(GHashTable *table, const char *name, void *userdata)
{
    if (!table || !name)
        return -1;

    if (g_hash_table_contains(table, name)) {
        virReportError(VIR_ERR_INTERNAL_ERROR,
                       _("Duplicate hash table key '%1$s'"), name);
        return -1;
    }

    g_hash_table_insert(table, g_strdup(name), userdata);

    return 0;
}

/**
 * virHashUpdateEntry:
 * @table: the hash table
 * @name: the name of the userdata
 * @userdata: a pointer to the userdata
 *
 * Add the @userdata to the hash @table. This can later be retrieved
 * by using @name. Existing entry for this tuple
 * will be removed and freed with @f if found.
 *
 * Deprecated: consider using g_hash_table_insert insert. Note that
 * g_hash_table_insert doesn't copy the key.
 *
 * Returns 0 the addition succeeded and -1 in case of error.
 */
int
virHashUpdateEntry(GHashTable *table, const char *name,
                   void *userdata)
{
    if (!table || !name)
        return -1;

    g_hash_table_insert(table, g_strdup(name), userdata);

    return 0;
}

int
virHashAtomicUpdate(virHashAtomic *table,
                    const char *name,
                    void *userdata)
{
    int ret;

    virObjectLock(table);
    ret = virHashUpdateEntry(table->hash, name, userdata);
    virObjectUnlock(table);

    return ret;
}


<<<<<<< HEAD
/*通过名称查询hashentry*/
static virHashEntryPtr
virHashGetEntry(const virHashTable *table,
                const void *name)
{
    size_t key;
    virHashEntryPtr entry;

    if (!table || !name)
        return NULL;

    key = virHashComputeKey(table, name);
    for (entry = table->table[key]; entry; entry = entry->next) {
        if (table->keyEqual(entry->name, name))
            return entry;
    }

    return NULL;
}


=======
>>>>>>> 92315661
/**
 * virHashLookup:
 * @table: the hash table
 * @name: the name of the userdata
 *
 * Find the userdata specified by @name
 *
 * Deprecated: consider using g_hash_table_lookup instead
 *
 * Returns a pointer to the userdata
 */
void *
virHashLookup(GHashTable *table,
              const char *name)
{
<<<<<<< HEAD
    /*通过name查询hashEntry*/
    virHashEntryPtr entry = virHashGetEntry(table, name);

    if (!entry)
=======
    if (!table || !name)
>>>>>>> 92315661
        return NULL;

    return g_hash_table_lookup(table, name);
}


/**
 * virHashHasEntry:
 * @table: the hash table
 * @name: the name of the userdata
 *
 * Find whether entry specified by @name exists.
 *
 * Deprecated: consider using g_hash_table_contains instead
 *
 * Returns true if the entry exists and false otherwise
 */
bool
virHashHasEntry(GHashTable *table,
                const char *name)
{
    if (!table || !name)
        return false;

    return g_hash_table_contains(table, name);
}


/**
 * virHashSteal:
 * @table: the hash table
 * @name: the name of the userdata
 *
 * Find the userdata specified by @name
 * and remove it from the hash without freeing it.
 *
 * Deprecated: consider using g_hash_table_steal_extended instead
 *
 * Returns a pointer to the userdata
 */
void *virHashSteal(GHashTable *table, const char *name)
{
    g_autofree void *orig_name = NULL; /* the original key needs to be freed */
    void *val = NULL;

    if (!table || !name)
        return NULL;

    g_hash_table_steal_extended(table, name, &orig_name, &val);

    return val;
}

void *
virHashAtomicSteal(virHashAtomic *table,
                   const char *name)
{
    void *data;

    virObjectLock(table);
    data = virHashSteal(table->hash, name);
    virObjectUnlock(table);

    return data;
}


/**
 * virHashSize:
 * @table: the hash table
 *
 * Query the number of elements installed in the hash @table.
 *
 * Deprecated: consider using g_hash_table_size instead
 *
 * Returns the number of elements in the hash table or
 * -1 in case of error
 */
ssize_t
virHashSize(GHashTable *table)
{
    if (table == NULL)
        return -1;

    return g_hash_table_size(table);
}


/**
 * virHashRemoveEntry:
 * @table: the hash table
 * @name: the name of the userdata
 *
 * Find the userdata specified by the @name and remove
 * it from the hash @table. Existing userdata for this tuple will be removed
 * and freed with @f.
 *
 * Deprecated: consider using g_hash_table_remove
 *
 * Returns 0 if the removal succeeded and -1 in case of error or not found.
 */
int
virHashRemoveEntry(GHashTable *table,
                   const char *name)
{
    if (!table || !name)
        return -1;

    if (g_hash_table_remove(table, name))
        return 0;

    return -1;
}


/**
 * virHashForEach, virHashForEachSorted, virHashForEachSafe
 * @table: the hash table to process
 * @iter: callback to process each element
 * @opaque: opaque data to pass to the iterator
 *
 * Iterates over every element in the hash table, invoking the 'iter' callback.
 *
 * The elements are iterated in arbitrary order.
 *
 * virHashForEach prohibits @iter from modifying @table
 *
 * virHashForEachSafe allows the callback to remove the current
 * element using virHashRemoveEntry but calling other virHash* functions is
 * prohibited. Note that removing the entry invalidates @key and @payload in
 * the callback.
 *
 * virHashForEachSorted iterates the elements in order by sorted key.
 *
 * virHashForEachSorted and virHashForEachSafe are more computationally
 * expensive than virHashForEach.
 *
 * If @iter fails and returns a negative value, the evaluation is stopped and -1
 * is returned.
 *
 * Deprecated: Consider using g_hash_table_foreach as replacement for
 * virHashForEach, rewrite your code if it would require virHashForEachSafe.
 *
 * Returns 0 on success or -1 on failure.
 */
int
<<<<<<< HEAD
virHashForEach(virHashTablePtr table, virHashIterator iter/*元素遍历回调*/, void *data/*回调参数*/)
=======
virHashForEach(GHashTable *table, virHashIterator iter, void *opaque)
{
    GHashTableIter htitr;
    void *key;
    void *value;

    if (!table || !iter)
        return -1;

    g_hash_table_iter_init(&htitr, table);

    while (g_hash_table_iter_next(&htitr, &key, &value)) {
        if (iter(value, key, opaque) < 0)
            return -1;
    }

    return 0;
}


int
virHashForEachSafe(GHashTable *table,
                   virHashIterator iter,
                   void *opaque)
>>>>>>> 92315661
{
    g_autofree virHashKeyValuePair *items = virHashGetItems(table, NULL, false);
    size_t i;

    if (!items)
        return -1;

<<<<<<< HEAD
    //遍历桶及桶上的链，通过iter回调，遍历每个元素
    for (i = 0; i < table->size; i++) {
        virHashEntryPtr entry = table->table[i];
        while (entry) {
            virHashEntryPtr next = entry->next;
            ret = iter(entry->payload, entry->name, data);

            if (ret < 0)
                /*遍历中遇到错误，返回ret*/
                return ret;
=======
    for (i = 0; items[i].key; i++) {
        if (iter((void *)items[i].value, items[i].key, opaque) < 0)
            return -1;
    }

    return 0;
}
>>>>>>> 92315661


int
virHashForEachSorted(GHashTable *table,
                     virHashIterator iter,
                     void *opaque)
{
    g_autofree virHashKeyValuePair *items = virHashGetItems(table, NULL, true);
    size_t i;

    if (!items)
        return -1;

    for (i = 0; items[i].key; i++) {
        if (iter((void *)items[i].value, items[i].key, opaque) < 0)
            return -1;
    }

    return 0;
}


struct virHashSearcherWrapFuncData {
    virHashSearcher iter;
    const void *opaque;
    const char *name;
};

static gboolean
virHashSearcherWrapFunc(gpointer key,
                        gpointer value,
                        gpointer opaque)
{
    struct virHashSearcherWrapFuncData *data = opaque;

    data->name = key;

    return !!(data->iter(value, key, data->opaque));
}

/**
 * virHashRemoveSet
 * @table: the hash table to process
 * @iter: callback to identify elements for removal
 * @opaque: opaque data to pass to the iterator
 *
 * Iterates over all elements in the hash table, invoking the 'iter'
 * callback. If the callback returns a non-zero value, the element
 * will be removed from the hash table & its payload passed to the
 * data freer callback registered at creation.
 *
 * Deprecated: consider using g_hash_table_foreach_remove instead
 *
 * Returns number of items removed on success, -1 on failure
 */
ssize_t
virHashRemoveSet(GHashTable *table,
                 virHashSearcher iter,
                 const void *opaque)
{
    struct virHashSearcherWrapFuncData data = { iter, opaque, NULL };

    if (table == NULL || iter == NULL)
        return -1;

    return g_hash_table_foreach_remove(table, virHashSearcherWrapFunc, &data);
}

/**
 * virHashRemoveAll
 * @table: the hash table to clear
 *
 * Free the hash @table's contents. The userdata is
 * deallocated with the function provided at creation time.
 *
 * Deprecated: consider using g_hash_table_remove_all instead
 */
void
virHashRemoveAll(GHashTable *table)
{
    if (!table)
        return;

    g_hash_table_remove_all(table);
}

/**
 * virHashSearch:
 * @table: the hash table to search
 * @iter: an iterator to identify the desired element
 * @opaque: extra opaque information passed to the iter
 * @name: the name of found user data, pass NULL to ignore
 *
 * Iterates over the hash table calling the 'iter' callback
 * for each element. The first element for which the iter
 * returns non-zero will be returned by this function.
 * The elements are processed in a undefined order. Caller is
 * responsible for freeing the @name.
 *
 * Deprecated: consider using g_hash_table_find instead
 */
void *virHashSearch(GHashTable *table,
                    virHashSearcher iter,
                    const void *opaque,
                    char **name)
{
    struct virHashSearcherWrapFuncData data = { iter, opaque, NULL };
    void *ret;

    if (!table || !iter)
        return NULL;

    if (!(ret = g_hash_table_find(table, virHashSearcherWrapFunc, &data)))
        return NULL;

<<<<<<< HEAD
    for (i = 0; i < table->size; i++) {
        virHashEntryPtr entry;
        for (entry = table->table[i]; entry; entry = entry->next) {
            if (iter(entry->payload, entry->name, data)) {
                /*匹配成功，立即返回entry*/
                if (name)
                    *name = table->keyCopy(entry->name);
                return entry->payload;
            }
        }
    }
=======
    if (name)
        *name = g_strdup(data.name);
>>>>>>> 92315661

    return ret;
}


static int
virHashGetItemsKeySorter(const void *va,
                         const void *vb)
{
    const virHashKeyValuePair *a = va;
    const virHashKeyValuePair *b = vb;

    return strcmp(a->key, b->key);
}


virHashKeyValuePair *
virHashGetItems(GHashTable *table,
                size_t *nitems,
                bool sortKeys)
{
    virHashKeyValuePair *items;
    size_t dummy;
    GHashTableIter htitr;
    void *key;
    void *value;
    size_t i = 0;

    if (!nitems)
        nitems = &dummy;

    if (!table)
        return NULL;

    *nitems = g_hash_table_size(table);
    items = g_new0(virHashKeyValuePair, *nitems + 1);

    g_hash_table_iter_init(&htitr, table);

    while (g_hash_table_iter_next(&htitr, &key, &value)) {
        items[i].key = key;
        items[i].value = value;
        i++;
    }

    if (sortKeys)
        qsort(items, *nitems, sizeof(*items), virHashGetItemsKeySorter);

    return items;
}


struct virHashEqualData
{
    bool equal;
    GHashTable *table2;
    virHashValueComparator compar;
};

static int virHashEqualSearcher(const void *payload, const char *name,
                                const void *opaque)
{
    struct virHashEqualData *vhed = (void *)opaque;
    const void *value;

    value = virHashLookup(vhed->table2, name);
    if (!value ||
        vhed->compar(value, payload) != 0) {
        /* key is missing in 2nd table or values are different */
        vhed->equal = false;
        /* stop 'iteration' */
        return 1;
    }
    return 0;
}

bool virHashEqual(GHashTable *table1,
                  GHashTable *table2,
                  virHashValueComparator compar)
{
    struct virHashEqualData data = {
        .equal = true,
        .table2 = table2,
        .compar = compar,
    };

    if (table1 == table2)
        return true;

    if (!table1 || !table2 ||
        virHashSize(table1) != virHashSize(table2))
        return false;

    virHashSearch(table1, virHashEqualSearcher, &data, NULL);

    return data.equal;
}<|MERGE_RESOLUTION|>--- conflicted
+++ resolved
@@ -30,41 +30,6 @@
 
 VIR_LOG_INIT("util.hash");
 
-<<<<<<< HEAD
-#define MAX_HASH_LEN 8
-
-/* #define DEBUG_GROW */
-
-/*
- * A single entry in the hash table
- */
-typedef struct _virHashEntry virHashEntry;
-typedef virHashEntry *virHashEntryPtr;
-struct _virHashEntry {
-    struct _virHashEntry *next;//指向下一个entry
-    void *name;/*hash key*/
-    void *payload;//hash value值
-};
-
-/*
- * The entire hash table
- */
-struct _virHashTable {
-    /*hash桶*/
-    virHashEntryPtr *table;
-    uint32_t seed;
-    size_t size;//hash表桶数
-    size_t nbElems;
-    virHashDataFree dataFree;
-    virHashKeyCode keyCode;/*hashcode计算函数*/
-    virHashKeyEqual keyEqual;/*key比对*/
-    virHashKeyCopy keyCopy;
-    virHashKeyPrintHuman keyPrint;
-    virHashKeyFree keyFree;
-};
-=======
->>>>>>> 92315661
-
 struct _virHashAtomic {
     virObjectLockable parent;
     GHashTable *hash;
@@ -104,24 +69,8 @@
 {
     const char *key = vkey;
 
-<<<<<<< HEAD
-    table->seed = virRandomBits(32);
-    table->size = size;
-    table->nbElems = 0;
-    table->dataFree = dataFree;
-    table->keyCode = keyCode;
-    table->keyEqual = keyEqual;
-    table->keyCopy = keyCopy;
-    table->keyPrint = keyPrint;
-    table->keyFree = keyFree;
-
     /*申请table*/
-    table->table = g_new0(virHashEntryPtr, table->size);
-
-    return table;
-=======
     return virHashCodeGen(key, strlen(key), virHashTableSeed);
->>>>>>> 92315661
 }
 
 
@@ -166,96 +115,6 @@
     g_clear_pointer(&hash->hash, g_hash_table_unref);
 }
 
-<<<<<<< HEAD
-/**
- * virHashFree:
- * @table: the hash table
- *
- * Free the hash @table and its contents. The userdata is
- * deallocated with function provided at creation time.
- */
-void
-virHashFree(virHashTablePtr table)
-{
-    size_t i;
-
-    if (table == NULL)
-        return;
-
-    for (i = 0; i < table->size; i++) {
-        virHashEntryPtr iter = table->table[i];
-        while (iter) {
-            virHashEntryPtr next = iter->next;
-
-            if (table->dataFree)
-                table->dataFree(iter->payload);
-            if (table->keyFree)
-                table->keyFree(iter->name);
-            VIR_FREE(iter);
-            iter = next;
-        }
-    }
-
-    VIR_FREE(table->table);
-    VIR_FREE(table);
-}
-
-//向hashtable中添加元素
-static int
-virHashAddOrUpdateEntry(virHashTablePtr table, const void *name,
-                        void *userdata,
-                        bool is_update)
-{
-    size_t key, len = 0;
-    virHashEntryPtr entry;
-    virHashEntryPtr last = NULL;
-
-    if ((table == NULL) || (name == NULL))
-        return -1;
-
-    key = virHashComputeKey(table, name);
-
-    /* Check for duplicate entry */
-    for (entry = table->table[key]; entry; entry = entry->next) {
-        if (table->keyEqual(entry->name, name)) {
-            if (is_update) {
-                if (table->dataFree)
-                    table->dataFree(entry->payload);
-                entry->payload = userdata;
-                return 0;
-            } else {
-                g_autofree char *keystr = NULL;
-
-                if (table->keyPrint)
-                    keystr = table->keyPrint(name);
-
-                virReportError(VIR_ERR_INTERNAL_ERROR,
-                               _("Duplicate hash table key '%s'"), NULLSTR(keystr));
-                return -1;
-            }
-        }
-        last = entry;
-        len++;
-    }
-
-    entry = g_new0(virHashEntry, 1);
-    entry->name = table->keyCopy(name);
-    entry->payload = userdata;
-
-    if (last)
-        last->next = entry;
-    else
-        table->table[key] = entry;
-
-    table->nbElems++;
-
-    if (len > MAX_HASH_LEN)
-        virHashGrow(table, MAX_HASH_LEN * table->size);
-
-    return 0;
-}
-=======
->>>>>>> 92315661
 
 /**
  * virHashAddEntry:
@@ -331,30 +190,6 @@
 }
 
 
-<<<<<<< HEAD
-/*通过名称查询hashentry*/
-static virHashEntryPtr
-virHashGetEntry(const virHashTable *table,
-                const void *name)
-{
-    size_t key;
-    virHashEntryPtr entry;
-
-    if (!table || !name)
-        return NULL;
-
-    key = virHashComputeKey(table, name);
-    for (entry = table->table[key]; entry; entry = entry->next) {
-        if (table->keyEqual(entry->name, name))
-            return entry;
-    }
-
-    return NULL;
-}
-
-
-=======
->>>>>>> 92315661
 /**
  * virHashLookup:
  * @table: the hash table
@@ -366,18 +201,13 @@
  *
  * Returns a pointer to the userdata
  */
+/*通过名称查询hashentry*/
 void *
 virHashLookup(GHashTable *table,
               const char *name)
 {
-<<<<<<< HEAD
     /*通过name查询hashEntry*/
-    virHashEntryPtr entry = virHashGetEntry(table, name);
-
-    if (!entry)
-=======
     if (!table || !name)
->>>>>>> 92315661
         return NULL;
 
     return g_hash_table_lookup(table, name);
@@ -524,10 +354,7 @@
  * Returns 0 on success or -1 on failure.
  */
 int
-<<<<<<< HEAD
-virHashForEach(virHashTablePtr table, virHashIterator iter/*元素遍历回调*/, void *data/*回调参数*/)
-=======
-virHashForEach(GHashTable *table, virHashIterator iter, void *opaque)
+virHashForEach(GHashTable *table, virHashIterator iter/*元素遍历回调*/, void *opaque/*回调参数*/)
 {
     GHashTableIter htitr;
     void *key;
@@ -536,10 +363,12 @@
     if (!table || !iter)
         return -1;
 
+    //遍历桶及桶上的链，通过iter回调，遍历每个元素
     g_hash_table_iter_init(&htitr, table);
 
     while (g_hash_table_iter_next(&htitr, &key, &value)) {
         if (iter(value, key, opaque) < 0)
+            /*遍历中遇到错误，返回ret*/
             return -1;
     }
 
@@ -551,7 +380,6 @@
 virHashForEachSafe(GHashTable *table,
                    virHashIterator iter,
                    void *opaque)
->>>>>>> 92315661
 {
     g_autofree virHashKeyValuePair *items = virHashGetItems(table, NULL, false);
     size_t i;
@@ -559,18 +387,6 @@
     if (!items)
         return -1;
 
-<<<<<<< HEAD
-    //遍历桶及桶上的链，通过iter回调，遍历每个元素
-    for (i = 0; i < table->size; i++) {
-        virHashEntryPtr entry = table->table[i];
-        while (entry) {
-            virHashEntryPtr next = entry->next;
-            ret = iter(entry->payload, entry->name, data);
-
-            if (ret < 0)
-                /*遍历中遇到错误，返回ret*/
-                return ret;
-=======
     for (i = 0; items[i].key; i++) {
         if (iter((void *)items[i].value, items[i].key, opaque) < 0)
             return -1;
@@ -578,7 +394,6 @@
 
     return 0;
 }
->>>>>>> 92315661
 
 
 int
@@ -694,22 +509,9 @@
     if (!(ret = g_hash_table_find(table, virHashSearcherWrapFunc, &data)))
         return NULL;
 
-<<<<<<< HEAD
-    for (i = 0; i < table->size; i++) {
-        virHashEntryPtr entry;
-        for (entry = table->table[i]; entry; entry = entry->next) {
-            if (iter(entry->payload, entry->name, data)) {
-                /*匹配成功，立即返回entry*/
-                if (name)
-                    *name = table->keyCopy(entry->name);
-                return entry->payload;
-            }
-        }
-    }
-=======
     if (name)
+        /*匹配成功，立即返回entry*/
         *name = g_strdup(data.name);
->>>>>>> 92315661
 
     return ret;
 }
