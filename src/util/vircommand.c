--- conflicted
+++ resolved
@@ -83,16 +83,10 @@
 struct _virCommand {
     int has_error; /* 0 on success, -1 on error  */
 
-<<<<<<< HEAD
+    char *binaryPath; /* only valid if args[0] isn't absolute path */
     char **args;//命令行参数
     size_t nargs;//args数组大小
     size_t maxargs;//args数组最大值
-=======
-    char *binaryPath; /* only valid if args[0] isn't absolute path */
-    char **args;
-    size_t nargs;
-    size_t maxargs;
->>>>>>> 92315661
 
     char **env;//cmd运行时的env
     size_t nenv;
@@ -694,23 +688,9 @@
     g_autofree gid_t *groups = NULL;
     int ngroups;
 
-<<<<<<< HEAD
-    if (cmd->args[0][0] != '/') {
-        //获取可执行文件对应的绝对路径
-        if (!(binary = binarystr = virFindFileInPath(cmd->args[0]))) {
-            virReportSystemError(ENOENT,
-                                 _("Cannot find '%s' in path"),
-                                 cmd->args[0]);
-            return -1;
-        }
-    } else {
-        //args[0]即为绝对路径
-        binary = cmd->args[0];
-    }
-=======
+    //获取可执行文件对应的绝对路径
     if (!(binary = virCommandGetBinaryPath(cmd)))
         return -1;
->>>>>>> 92315661
 
     if (childin < 0) {
         //使用null设备做为infd
@@ -906,9 +886,6 @@
         /* pidfilefd is intentionally leaked. */
     }
 
-<<<<<<< HEAD
-    //执行cmd执行前的hook
-=======
     if (cmd->setMaxMemLock &&
         virProcessSetMaxMemLock(pid, cmd->maxMemLock) < 0)
         goto fork_error;
@@ -922,7 +899,7 @@
         virProcessSetMaxCoreSize(pid, cmd->maxCore) < 0)
         goto fork_error;
 
->>>>>>> 92315661
+    //执行cmd执行前的hook
     if (cmd->hook) {
         VIR_DEBUG("Run hook %p %p", cmd->hook, cmd->opaque);
         ret = cmd->hook(cmd->opaque);
@@ -1037,12 +1014,8 @@
 virCommand *
 virCommandNewArgs(const char *const*args)
 {
-<<<<<<< HEAD
     //申请对象command
-    virCommandPtr cmd;
-=======
     virCommand *cmd;
->>>>>>> 92315661
 
     cmd = g_new0(virCommand, 1);
 
@@ -1074,12 +1047,8 @@
 virCommand *
 virCommandNewArgList(const char *binary, ...)
 {
-<<<<<<< HEAD
 	//构造命令行参数
-    virCommandPtr cmd;
-=======
     virCommand *cmd;
->>>>>>> 92315661
     va_list list;
 
     va_start(list, binary);
@@ -1163,12 +1132,8 @@
 void
 virCommandSetPidFile(virCommand *cmd, const char *pidfile)
 {
-<<<<<<< HEAD
     //设置cmd对应的pidfile
-    if (!cmd || cmd->has_error)
-=======
-    if (virCommandHasError(cmd))
->>>>>>> 92315661
+    if (virCommandHasError(cmd))
         return;
 
     VIR_FREE(cmd->pidfile);
@@ -1511,12 +1476,8 @@
 void
 virCommandAddEnvPassCommon(virCommand *cmd)
 {
-<<<<<<< HEAD
 	//构造公共的环境变量参数
-    if (!cmd || cmd->has_error)
-=======
-    if (virCommandHasError(cmd))
->>>>>>> 92315661
+    if (virCommandHasError(cmd))
         return;
 
     VIR_RESIZE_N(cmd->env, cmd->maxenv, cmd->nenv, 9);
@@ -1562,14 +1523,8 @@
 void
 virCommandAddArg(virCommand *cmd, const char *val)
 {
-<<<<<<< HEAD
-	//添加命令行参数
-    char *arg;
-
-    if (!cmd || cmd->has_error)
-=======
-    if (virCommandHasError(cmd))
->>>>>>> 92315661
+    //添加命令行参数
+    if (virCommandHasError(cmd))
         return;
 
     if (val == NULL) {
@@ -1681,15 +1636,8 @@
         narg++;
 
     /* narg plus trailing NULL. */
-<<<<<<< HEAD
     //cmd->args需要增大narg + 1 个数目
-    if (VIR_RESIZE_N(cmd->args, cmd->maxargs, cmd->nargs, narg + 1) < 0) {
-        cmd->has_error = ENOMEM;
-        return;
-    }
-=======
     VIR_RESIZE_N(cmd->args, cmd->maxargs, cmd->nargs, narg + 1);
->>>>>>> 92315661
 
     //将vals中的参数，合入到cmd->args中
     narg = 0;
