/*
 * vircommand.c: Child command execution
 *
 * Copyright (C) 2010-2014 Red Hat, Inc.
 *
 * This library is free software; you can redistribute it and/or
 * modify it under the terms of the GNU Lesser General Public
 * License as published by the Free Software Foundation; either
 * version 2.1 of the License, or (at your option) any later version.
 *
 * This library is distributed in the hope that it will be useful,
 * but WITHOUT ANY WARRANTY; without even the implied warranty of
 * MERCHANTABILITY or FITNESS FOR A PARTICULAR PURPOSE.  See the GNU
 * Lesser General Public License for more details.
 *
 * You should have received a copy of the GNU Lesser General Public
 * License along with this library.  If not, see
 * <http://www.gnu.org/licenses/>.
 *
 */

#include <config.h>

#ifndef WIN32
# include <poll.h>
#endif
#include <signal.h>
#include <stdarg.h>
#include <sys/stat.h>
#ifndef WIN32
# include <sys/wait.h>
#endif
#include <fcntl.h>
#include <unistd.h>

#if WITH_CAPNG
# include <cap-ng.h>
#endif

#if defined(WITH_SECDRIVER_SELINUX)
# include <selinux/selinux.h>
#endif
#if defined(WITH_SECDRIVER_APPARMOR)
# include <sys/apparmor.h>
#endif

#define LIBVIRT_VIRCOMMANDPRIV_H_ALLOW
#include "viralloc.h"
#include "vircommandpriv.h"
#include "virerror.h"
#include "virutil.h"
#include "virlog.h"
#include "virfile.h"
#include "virpidfile.h"
#include "virprocess.h"
#include "virbuffer.h"
#include "virthread.h"
#include "virstring.h"

#define VIR_FROM_THIS VIR_FROM_NONE

VIR_LOG_INIT("util.command");

/* Flags for virExec */
enum {
    VIR_EXEC_NONE       = 0,
    //使用非阻塞的fdd
    VIR_EXEC_NONBLOCK   = (1 << 0),
    //以daemon方式运行cmd
    VIR_EXEC_DAEMON     = (1 << 1),
    VIR_EXEC_CLEAR_CAPS = (1 << 2),
    VIR_EXEC_RUN_SYNC   = (1 << 3),
    VIR_EXEC_ASYNC_IO   = (1 << 4),
};

typedef struct _virCommandFD virCommandFD;
typedef virCommandFD *virCommandFDPtr;

struct _virCommandFD {
    int fd;
    unsigned int flags;
};

typedef struct _virCommandSendBuffer virCommandSendBuffer;
typedef virCommandSendBuffer *virCommandSendBufferPtr;

struct _virCommandSendBuffer {
    int fd;
    unsigned char *buffer;
    size_t buflen;
    off_t offset;
};

struct _virCommand {
    int has_error; /* ENOMEM on allocation failure, -1 for anything else.  */

    char **args;//命令行参数
    size_t nargs;//args数组大小
    size_t maxargs;//args数组最大值

    char **env;//cmd运行时的env
    size_t nenv;
    size_t maxenv;

    char *pwd;//命令执行时的cwd

    size_t npassfd;
    virCommandFDPtr passfd;

    unsigned int flags;

    char *inbuf;
    char **outbuf;
    char **errbuf;

    int infd;
    int inpipe;
    int outfd;
    int errfd;
    int *outfdptr;
    int *errfdptr;//为-1时，采用pipe做为errfd

    virThreadPtr asyncioThread;

    //是否需要handshake
    bool handshake;
    int handshakeWait[2];
    int handshakeNotify[2];

    //cmd执行前的hook
    virExecHook hook;
    void *opaque;

    pid_t pid;//命令产生的进程id
    char *pidfile;//cmd对应的pid文件
    bool reap;
    bool rawStatus;

    unsigned long long maxMemLock;
    unsigned int maxProcesses;
    unsigned int maxFiles;
    bool setMaxCore;
    unsigned long long maxCore;

    uid_t uid;
    gid_t gid;
    unsigned long long capabilities;
#if defined(WITH_SECDRIVER_SELINUX)
    char *seLinuxLabel;
#endif
#if defined(WITH_SECDRIVER_APPARMOR)
    char *appArmorProfile;
#endif
    int mask;

    virCommandSendBufferPtr sendBuffers;
    size_t numSendBuffers;
};

/* See virCommandSetDryRun for description for this variable */
static virBufferPtr dryRunBuffer;
static virCommandDryRunCallback dryRunCallback;
static void *dryRunOpaque;
#ifndef WIN32
static int dryRunStatus;
#endif /* !WIN32 */

/*
 * virCommandFDIsSet:
 * @cmd: pointer to virCommand
 * @fd: file descriptor to query
 *
 * Check if FD is already in @set or not.
 *
 * Returns true if @set contains @fd,
 * false otherwise.
 */
static bool
virCommandFDIsSet(virCommandPtr cmd,
                  int fd)
{
    size_t i = 0;
    if (!cmd)
        return false;

    while (i < cmd->npassfd)
        if (cmd->passfd[i++].fd == fd)
            return true;

    return false;
}

/*
 * virCommandFDSet:
 * @cmd: pointer to virCommand
 * @fd: file descriptor to pass
 * @flags: extra flags; binary-OR of virCommandPassFDFlags
 *
 * This is practically generalized implementation
 * of FD_SET() as we do not want to be limited
 * by FD_SETSIZE.
 *
 * Returns: 0 on success,
 *          -1 on usage error,
 *          ENOMEM on OOM
 */
static int
virCommandFDSet(virCommandPtr cmd,
                int fd,
                unsigned int flags)
{
    if (!cmd || fd < 0)
        return -1;

    if (virCommandFDIsSet(cmd, fd))
        return 0;

    if (VIR_EXPAND_N(cmd->passfd, cmd->npassfd, 1) < 0)
        return ENOMEM;

    cmd->passfd[cmd->npassfd - 1].fd = fd;
    cmd->passfd[cmd->npassfd - 1].flags = flags;

    return 0;
}

#ifndef WIN32

static void virDummyHandler(int sig G_GNUC_UNUSED)
{
}

/**
 * virFork:
 *
 * Wrapper around fork() that avoids various race/deadlock conditions.
 *
 * Like fork(), there are several return possibilities:
 * 1. No child was created: the return is -1, errno is set, and an error
 * message has been reported.  The semantics of virWaitProcess() recognize
 * this to avoid clobbering the error message from here.
 * 2. This is the parent: the return is > 0.  The parent can now attempt
 * to interact with the child (but be aware that unlike raw fork(), the
 * child may not return - some failures in the child result in this
 * function calling _exit(EXIT_CANCELED) if the child cannot be set up
 * correctly).
 * 3. This is the child: the return is 0.  If this happens, the parent
 * is also guaranteed to return.
 */
pid_t
virFork(void)
{
    sigset_t oldmask, newmask;
    struct sigaction sig_action;
    int saved_errno;
    pid_t pid;

    /*
     * Need to block signals now, so that child process can safely
     * kill off caller's signal handlers without a race.
     */
    sigfillset(&newmask);
    if (pthread_sigmask(SIG_SETMASK, &newmask, &oldmask) != 0) {
        virReportSystemError(errno,
                             "%s", _("cannot block signals"));
        return -1;
    }

    /* Ensure we hold the logging lock, to protect child processes
     * from deadlocking on another thread's inherited mutex state */
    virLogLock();

    pid = fork();
    saved_errno = errno; /* save for caller */

    /* Unlock for both parent and child process */
    virLogUnlock();

    if (pid < 0) {
        //fork出错
        /* attempt to restore signal mask, but ignore failure, to
         * avoid obscuring the fork failure */
        ignore_value(pthread_sigmask(SIG_SETMASK, &oldmask, NULL));
        virReportSystemError(saved_errno,
                             "%s", _("cannot fork child process"));
        errno = saved_errno;

    } else if (pid) {
        //父进程
        /* parent process */

        /* Restore our original signal mask now that the child is
         * safely running. Only documented failures are EFAULT (not
         * possible, since we are using just-grabbed mask) or EINVAL
         * (not possible, since we are using correct arguments).  */
        ignore_value(pthread_sigmask(SIG_SETMASK, &oldmask, NULL));

    } else {
        /* child process */

        int logprio;
        size_t i;

        /* Remove any error callback so errors in child now get sent
         * to stderr where they stand a fighting chance of being seen
         * and logged */
        virSetErrorFunc(NULL, NULL);
        virSetErrorLogPriorityFunc(NULL);

        /* Make sure any hook logging is sent to stderr, since child
         * process may close the logfile FDs */
        logprio = virLogGetDefaultPriority();
        virLogReset();
        virLogSetDefaultPriority(logprio);

        /* Clear out all signal handlers from parent so nothing
         * unexpected can happen in our child once we unblock
         * signals */
        sig_action.sa_handler = SIG_DFL;
        sig_action.sa_flags = 0;
        sigemptyset(&sig_action.sa_mask);

        for (i = 1; i < NSIG; i++) {
            /* Only possible errors are EFAULT or EINVAL The former
             * won't happen, the latter we expect, so no need to check
             * return value */
            ignore_value(sigaction(i, &sig_action, NULL));
        }

        /* Code that runs between fork & execve might trigger
         * SIG_PIPE, so we must explicitly set that to a no-op
         * handler. This handler will get reset to SIG_DFL when
         * execve() runs
         */
        sig_action.sa_handler = virDummyHandler;
        ignore_value(sigaction(SIGPIPE, &sig_action, NULL));

        /* Unmask all signals in child, since we've no idea what the
         * caller's done with their signal mask and don't want to
         * propagate that to children */
        sigemptyset(&newmask);
        if (pthread_sigmask(SIG_SETMASK, &newmask, NULL) != 0) {
            virReportSystemError(errno, "%s", _("cannot unblock signals"));
            virDispatchError(NULL);
            _exit(EXIT_CANCELED);
        }
    }
    return pid;
}

/*
 * Ensure that *null is an fd visiting /dev/null.  Return 0 on
 * success, -1 on failure.  Allows for lazy opening of shared
 * /dev/null fd only as required.
 */
static int
getDevNull(int *null)
{
    //返回/dev/null对应fd
    if (*null == -1 && (*null = open("/dev/null", O_RDWR|O_CLOEXEC)) < 0) {
        virReportSystemError(errno,
                             _("cannot open %s"),
                             "/dev/null");
        return -1;
    }
    return 0;
}

/* Ensure that STD is an inheritable copy of FD.  Return 0 on success,
 * -1 on failure.  */
static int
prepareStdFd(int fd, int std)
{
    if (fd == std)
        return virSetInherit(fd, true);
    if (dup2(fd, std) != std)
        return -1;
    return 0;
}

/* virCommandHandshakeChild:
 *
 *   child side of handshake - called by child process in virExec() to
 *   indicate to parent that the child process has successfully
 *   completed its pre-exec initialization.
 */
static int
virCommandHandshakeChild(virCommandPtr cmd)
{
    char c = '1';
    int rv;

    if (!cmd->handshake)
       return true;

    VIR_DEBUG("Notifying parent for handshake start on %d",
              cmd->handshakeWait[1]);
    if (safewrite(cmd->handshakeWait[1], &c, sizeof(c)) != sizeof(c)) {
        virReportSystemError(errno, "%s",
                             _("Unable to notify parent process"));
        return -1;
    }

    VIR_DEBUG("Waiting on parent for handshake complete on %d",
              cmd->handshakeNotify[0]);
    if ((rv = saferead(cmd->handshakeNotify[0], &c,
                       sizeof(c))) != sizeof(c)) {
        if (rv < 0)
            virReportSystemError(errno, "%s",
                                 _("Unable to wait on parent process"));
        else
            virReportSystemError(EIO, "%s",
                                 _("libvirtd quit during handshake"));
        return -1;
    }
    if (c != '1') {
        virReportSystemError(EINVAL,
                             _("Unexpected confirm code '%c' from parent"),
                             c);
        return -1;
    }
    VIR_FORCE_CLOSE(cmd->handshakeWait[1]);
    VIR_FORCE_CLOSE(cmd->handshakeNotify[0]);

    VIR_DEBUG("Handshake with parent is done");
    return 0;
}

static int
virExecCommon(virCommandPtr cmd, gid_t *groups, int ngroups)
{
    if (cmd->uid != (uid_t)-1 || cmd->gid != (gid_t)-1 ||
        cmd->capabilities || (cmd->flags & VIR_EXEC_CLEAR_CAPS)) {
        VIR_DEBUG("Setting child uid:gid to %d:%d with caps %llx",
                  (int)cmd->uid, (int)cmd->gid, cmd->capabilities);
        if (virSetUIDGIDWithCaps(cmd->uid, cmd->gid, groups, ngroups,
                                 cmd->capabilities,
                                 !!(cmd->flags & VIR_EXEC_CLEAR_CAPS)) < 0)
            return -1;
    }

    //切换cmd对应的cwd
    if (cmd->pwd) {
        VIR_DEBUG("Running child in %s", cmd->pwd);
        if (chdir(cmd->pwd) < 0) {
            virReportSystemError(errno,
                                 _("Unable to change to %s"), cmd->pwd);
            return -1;
        }
    }
    return 0;
}

# ifdef __linux__
/* On Linux, we can utilize procfs and read the table of opened
 * FDs and selectively close only those FDs we don't want to pass
 * onto child process (well, the one we will exec soon since this
 * is called from the child). */
static int
virCommandMassCloseGetFDsLinux(virCommandPtr cmd G_GNUC_UNUSED,
                               virBitmapPtr fds)
{
    DIR *dp = NULL;
    struct dirent *entry;
    const char *dirName = "/proc/self/fd";
    int rc;
    int ret = -1;

    if (virDirOpen(&dp, dirName) < 0)
        return -1;

    while ((rc = virDirRead(dp, &entry, dirName)) > 0) {
        int fd;

        if (virStrToLong_i(entry->d_name, NULL, 10, &fd) < 0) {
            virReportError(VIR_ERR_INTERNAL_ERROR,
                           _("unable to parse FD: %s"),
                           entry->d_name);
            goto cleanup;
        }

        ignore_value(virBitmapSetBit(fds, fd));
    }

    if (rc < 0)
        goto cleanup;

    ret = 0;
 cleanup:
    VIR_DIR_CLOSE(dp);
    return ret;
}

# else /* !__linux__ */

static int
virCommandMassCloseGetFDsGeneric(virCommandPtr cmd G_GNUC_UNUSED,
                                 virBitmapPtr fds)
{
    virBitmapSetAll(fds);
    return 0;
}
# endif /* !__linux__ */

# ifdef __FreeBSD__

static int
virCommandMassClose(virCommandPtr cmd,
                    int childin,
                    int childout,
                    int childerr)
{
    int lastfd = -1;
    int fd = -1;
    size_t i;

    /*
     * Two phases of closing.
     *
     * The first (inefficient) phase iterates over FDs,
     * preserving certain FDs we need to pass down, and
     * closing others. The number of iterations is bounded
     * to the number of the biggest FD we need to preserve.
     *
     * The second (speedy) phase uses closefrom() to cull
     * all remaining FDs in the process.
     *
     * Usually the first phase will be fairly quick only
     * processing a handful of low FD numbers, and thus using
     * closefrom() is a massive win for high ulimit() NFILES
     * values.
     */
    lastfd = MAX(lastfd, childin);
    lastfd = MAX(lastfd, childout);
    lastfd = MAX(lastfd, childerr);

    for (i = 0; i < cmd->npassfd; i++)
        lastfd = MAX(lastfd, cmd->passfd[i].fd);

    for (fd = 0; fd <= lastfd; fd++) {
        if (fd == childin || fd == childout || fd == childerr)
            continue;
        if (!virCommandFDIsSet(cmd, fd)) {
            int tmpfd = fd;
            VIR_MASS_CLOSE(tmpfd);
        } else if (virSetInherit(fd, true) < 0) {
            virReportSystemError(errno, _("failed to preserve fd %d"), fd);
            return -1;
        }
    }

    closefrom(lastfd + 1);

    return 0;
}

# else /* ! __FreeBSD__ */

static int
virCommandMassClose(virCommandPtr cmd,
                    int childin,
                    int childout,
                    int childerr)
{
    g_autoptr(virBitmap) fds = NULL;
    int openmax = sysconf(_SC_OPEN_MAX);
    int fd = -1;

    /* In general, it is not safe to call malloc() between fork() and exec()
     * because the child might have forked at the worst possible time, i.e.
     * when another thread was in malloc() and thus held its lock. That is to
     * say, POSIX does not mandate malloc() to be async-safe. Fortunately,
     * glibc developers are aware of this and made malloc() async-safe.
     * Therefore we can safely allocate memory here (and transitively call
     * opendir/readdir) without a deadlock. */

    if (openmax < 0) {
        virReportSystemError(errno, "%s", _("sysconf(_SC_OPEN_MAX) failed"));
        return -1;
    }

    if (!(fds = virBitmapNew(openmax)))
        return -1;

#  ifdef __linux__
    if (virCommandMassCloseGetFDsLinux(cmd, fds) < 0)
        return -1;
#  else
    if (virCommandMassCloseGetFDsGeneric(cmd, fds) < 0)
        return -1;
#  endif

    fd = virBitmapNextSetBit(fds, 2);
    for (; fd >= 0; fd = virBitmapNextSetBit(fds, fd)) {
        if (fd == childin || fd == childout || fd == childerr)
            continue;
        if (!virCommandFDIsSet(cmd, fd)) {
            int tmpfd = fd;
            VIR_MASS_CLOSE(tmpfd);
        } else if (virSetInherit(fd, true) < 0) {
            virReportSystemError(errno, _("failed to preserve fd %d"), fd);
            return -1;
        }
    }

    return 0;
}

# endif /* ! __FreeBSD__ */

/*
 * virExec:
 * @cmd virCommandPtr containing all information about the program to
 *      exec.
 */
static int
virExec(virCommandPtr cmd)
{
    pid_t pid;
    int null = -1;
    int pipeout[2] = {-1, -1};
    int pipeerr[2] = {-1, -1};
    int pipesync[2] = {-1, -1};
    int childin = cmd->infd;
    int childout = -1;
    int childerr = -1;
    g_autofree char *binarystr = NULL;
    const char *binary = NULL;
    int ret;
    g_autofree gid_t *groups = NULL;
    int ngroups;

    if (cmd->args[0][0] != '/') {
        //获取可执行文件对应的绝对路径
        if (!(binary = binarystr = virFindFileInPath(cmd->args[0]))) {
            virReportSystemError(ENOENT,
                                 _("Cannot find '%s' in path"),
                                 cmd->args[0]);
            return -1;
        }
    } else {
        //args[0]即为绝对路径
        binary = cmd->args[0];
    }

    if (childin < 0) {
        //使用null设备做为infd
        if (getDevNull(&null) < 0)
            goto cleanup;
        childin = null;
    }

    if (cmd->outfdptr != NULL) {
        if (*cmd->outfdptr == -1) {
<<<<<<< HEAD
            //构造pipe做为进程output fd
            if (pipe2(pipeout, O_CLOEXEC) < 0) {
                virReportSystemError(errno,
                                     "%s", _("cannot create pipe"));
=======
            if (virPipe(pipeout) < 0)
>>>>>>> 4268e187
                goto cleanup;

            if ((cmd->flags & VIR_EXEC_NONBLOCK) &&
                virSetNonBlock(pipeout[0]) == -1) {
                virReportSystemError(errno, "%s",
                                     _("Failed to set non-blocking file descriptor flag"));
                goto cleanup;
            }

            childout = pipeout[1];
        } else {
            childout = *cmd->outfdptr;
        }
    } else {
        //使用null做为output fd
        if (getDevNull(&null) < 0)
            goto cleanup;
        childout = null;
    }

    //err fd相关处理
    if (cmd->errfdptr != NULL) {
        if (cmd->errfdptr == cmd->outfdptr) {
            childerr = childout;
        } else if (*cmd->errfdptr == -1) {
            if (virPipe(pipeerr) < 0)
                goto cleanup;

            if ((cmd->flags & VIR_EXEC_NONBLOCK) &&
                virSetNonBlock(pipeerr[0]) == -1) {
                virReportSystemError(errno, "%s",
                                     _("Failed to set non-blocking file descriptor flag"));
                goto cleanup;
            }

            childerr = pipeerr[1];
        } else {
            childerr = *cmd->errfdptr;
        }
    } else {
        if (getDevNull(&null) < 0)
            goto cleanup;
        childerr = null;
    }

    if ((ngroups = virGetGroupList(cmd->uid, cmd->gid, &groups)) < 0)
        goto cleanup;

    //fork产生子进程
    pid = virFork();

    if (pid < 0)
        goto cleanup;

    if (pid) { /* parent */
        //父进程收集output fd,error fd信息
        VIR_FORCE_CLOSE(null);
        if (cmd->outfdptr && *cmd->outfdptr == -1) {
            VIR_FORCE_CLOSE(pipeout[1]);
            *cmd->outfdptr = pipeout[0];
        }
        if (cmd->errfdptr && *cmd->errfdptr == -1) {
            VIR_FORCE_CLOSE(pipeerr[1]);
            *cmd->errfdptr = pipeerr[0];
        }

        cmd->pid = pid;

        return 0;
    }

    /* child */

    if (cmd->mask)
        umask(cmd->mask);
    ret = EXIT_CANCELED;

    if (virCommandMassClose(cmd, childin, childout, childerr) < 0)
        goto fork_error;

    //为子进程准备stdin,stdout,stderr
    if (prepareStdFd(childin, STDIN_FILENO) < 0) {
        virReportSystemError(errno,
                             "%s", _("failed to setup stdin file handle"));
        goto fork_error;
    }
    if (childout > 0 && prepareStdFd(childout, STDOUT_FILENO) < 0) {
        virReportSystemError(errno,
                             "%s", _("failed to setup stdout file handle"));
        goto fork_error;
    }
    if (childerr > 0 && prepareStdFd(childerr, STDERR_FILENO) < 0) {
        virReportSystemError(errno,
                             "%s", _("failed to setup stderr file handle"));
        goto fork_error;
    }

    if (childin != STDIN_FILENO && childin != null &&
        childin != childerr && childin != childout)
        VIR_FORCE_CLOSE(childin);
    if (childout > STDERR_FILENO && childout != null && childout != childerr)
        VIR_FORCE_CLOSE(childout);
    if (childerr > STDERR_FILENO && childerr != null)
        VIR_FORCE_CLOSE(childerr);
    VIR_FORCE_CLOSE(null);

    /* Initialize full logging for a while */
    virLogSetFromEnv();

    if (cmd->pidfile &&
        virPipe(pipesync) < 0)
        goto fork_error;

    /* Daemonize as late as possible, so the parent process can detect
     * the above errors with wait* */
    if (cmd->flags & VIR_EXEC_DAEMON) {
<<<<<<< HEAD
        //生成daemon
=======
        char c;

>>>>>>> 4268e187
        if (setsid() < 0) {
            virReportSystemError(errno,
                                 "%s", _("cannot become session leader"));
            goto fork_error;
        }

        if (chdir("/") < 0) {
            virReportSystemError(errno,
                                 "%s", _("cannot change to root directory"));
            goto fork_error;
        }

        pid = fork();
        if (pid < 0) {
            virReportSystemError(errno,
                                 "%s", _("cannot fork child process"));
            goto fork_error;
        }

        if (pid > 0) {
<<<<<<< HEAD
            //父进程写pidfile
            if (cmd->pidfile && (virPidFileWritePath(cmd->pidfile, pid) < 0)) {
                if (virProcessKillPainfully(pid, true) >= 0)
                    virReportSystemError(errno,
                                         _("could not write pidfile %s for %d"),
                                         cmd->pidfile, pid);
                goto fork_error;
=======
            /* The parent expect us to have written the pid file before
             * exiting. Wait here for the child to write it and signal us. */
            if (cmd->pidfile &&
                saferead(pipesync[0], &c, sizeof(c)) != sizeof(c)) {
                virReportSystemError(errno, "%s",
                                     _("Unable to wait for child process"));
                _exit(EXIT_FAILURE);
>>>>>>> 4268e187
            }
            _exit(EXIT_SUCCESS);
        }
    }

<<<<<<< HEAD
    /* virFork reset all signal handlers to the defaults.
     * This is good for the child process, but our hook
     * risks running something that generates SIGPIPE,
     * so we need to temporarily block that again
     */
    memset(&waxoff, 0, sizeof(waxoff));
    waxoff.sa_handler = SIG_IGN;
    sigemptyset(&waxoff.sa_mask);
    memset(&waxon, 0, sizeof(waxon));
    //忽略sigpipe信号
    if (sigaction(SIGPIPE, &waxoff, &waxon) < 0) {
        virReportSystemError(errno, "%s",
                             _("Could not disable SIGPIPE"));
        goto fork_error;
    }

=======
>>>>>>> 4268e187
    if (virProcessSetMaxMemLock(0, cmd->maxMemLock) < 0)
        goto fork_error;
    if (virProcessSetMaxProcesses(0, cmd->maxProcesses) < 0)
        goto fork_error;
    if (virProcessSetMaxFiles(0, cmd->maxFiles) < 0)
        goto fork_error;
    if (cmd->setMaxCore &&
        virProcessSetMaxCoreSize(0, cmd->maxCore) < 0)
        goto fork_error;
    if (cmd->pidfile) {
        int pidfilefd = -1;
        char c;

        pidfilefd = virPidFileAcquirePath(cmd->pidfile, false, getpid());
        if (pidfilefd < 0)
            goto fork_error;
        if (virSetInherit(pidfilefd, true) < 0) {
            virReportSystemError(errno, "%s",
                                 _("Cannot disable close-on-exec flag"));
            goto fork_error;
        }

        c = '1';
        if (safewrite(pipesync[1], &c, sizeof(c)) != sizeof(c)) {
            virReportSystemError(errno, "%s", _("Unable to notify child process"));
            goto fork_error;
        }
        VIR_FORCE_CLOSE(pipesync[0]);
        VIR_FORCE_CLOSE(pipesync[1]);

        /* pidfilefd is intentionally leaked. */
    }

    //执行cmd执行前的hook
    if (cmd->hook) {
        VIR_DEBUG("Run hook %p %p", cmd->hook, cmd->opaque);
        ret = cmd->hook(cmd->opaque);
        VIR_DEBUG("Done hook %d", ret);
        if (ret < 0)
           goto fork_error;
    }

# if defined(WITH_SECDRIVER_SELINUX)
    if (cmd->seLinuxLabel) {
        VIR_DEBUG("Setting child security label to %s", cmd->seLinuxLabel);
        if (setexeccon_raw(cmd->seLinuxLabel) == -1) {
            virReportSystemError(errno,
                                 _("unable to set SELinux security context "
                                   "'%s' for '%s'"),
                                 cmd->seLinuxLabel, cmd->args[0]);
            if (security_getenforce() == 1)
                goto fork_error;
        }
    }
# endif
# if defined(WITH_SECDRIVER_APPARMOR)
    if (cmd->appArmorProfile) {
        VIR_DEBUG("Setting child AppArmor profile to %s", cmd->appArmorProfile);
        if (aa_change_profile(cmd->appArmorProfile) < 0) {
            virReportSystemError(errno,
                                 _("unable to set AppArmor profile '%s' "
                                   "for '%s'"),
                                 cmd->appArmorProfile, cmd->args[0]);
            goto fork_error;
        }
    }
# endif

    if (virExecCommon(cmd, groups, ngroups) < 0)
        goto fork_error;

    if (virCommandHandshakeChild(cmd) < 0)
       goto fork_error;

<<<<<<< HEAD
    //还原pipe信号处理
    if (sigaction(SIGPIPE, &waxon, NULL) < 0) {
        virReportSystemError(errno, "%s",
                             _("Could not re-enable SIGPIPE"));
        goto fork_error;
    }

=======
>>>>>>> 4268e187
    /* Close logging again to ensure no FDs leak to child */
    virLogReset();

    //执行cmd
    if (cmd->env)
        execve(binary, cmd->args, cmd->env);
    else
        execv(binary, cmd->args);

    //执行cmd出错，报告出错信息
    ret = errno == ENOENT ? EXIT_ENOENT : EXIT_CANNOT_INVOKE;
    virReportSystemError(errno,
                         _("cannot execute binary %s"),
                         cmd->args[0]);

    //出错退出
 fork_error:
    virDispatchError(NULL);
    _exit(ret);

 cleanup:
    /* This is cleanup of parent process only - child
       should never jump here on error */

    /* NB we don't virReportError() on any failures here
       because the code which jumped here already raised
       an error condition which we must not overwrite */
    VIR_FORCE_CLOSE(pipeerr[0]);
    VIR_FORCE_CLOSE(pipeerr[1]);
    VIR_FORCE_CLOSE(pipeout[0]);
    VIR_FORCE_CLOSE(pipeout[1]);
    VIR_FORCE_CLOSE(null);
    return -1;
}


#else /* WIN32 */

pid_t
virFork(void)
{
    errno = ENOTSUP;

    return -1;
}

#endif /* WIN32 */


/**
 * virCommandNew:
 * @binary: program to run
 *
 * Create a new command for named binary.  If @binary is relative,
 * it will be found via a PATH search of the parent's PATH (and not
 * any altered PATH set by virCommandAddEnv* commands).
 */
virCommandPtr
virCommandNew(const char *binary)
{
    const char *const args[] = { binary, NULL };

    return virCommandNewArgs(args);
}

/**
 * virCommandNewArgs:
 * @args: array of arguments
 *
 * Create a new command with a NULL terminated
 * set of args, taking binary from args[0].  More arguments can
 * be added later.  @args[0] is handled like @binary of virCommandNew.
 */
virCommandPtr
virCommandNewArgs(const char *const*args)
{
    //申请对象command
    virCommandPtr cmd;

    if (VIR_ALLOC(cmd) < 0)
        return NULL;

    cmd->handshakeWait[0] = -1;
    cmd->handshakeWait[1] = -1;
    cmd->handshakeNotify[0] = -1;
    cmd->handshakeNotify[1] = -1;

    cmd->infd = cmd->inpipe = cmd->outfd = cmd->errfd = -1;
    cmd->pid = -1;
    cmd->uid = -1;
    cmd->gid = -1;

    //将args参数合入到cmd中
    virCommandAddArgSet(cmd, args);

    return cmd;
}

/**
 * virCommandNewArgList:
 * @binary: program to run
 * @...: additional arguments
 *
 * Create a new command with a NULL terminated
 * list of args, starting with the binary to run.  More arguments can
 * be added later.  @binary is handled as in virCommandNew.
 */
virCommandPtr
virCommandNewArgList(const char *binary, ...)
{
	//构造命令行参数
    virCommandPtr cmd;
    va_list list;

    va_start(list, binary);
    cmd = virCommandNewVAList(binary, list);
    va_end(list);

    return cmd;
}

/**
 * virCommandNewVAList:
 * @binary: program to run
 * @va_list: additional arguments
 *
 * Create a new command with a NULL terminated
 * variable argument list.  @binary is handled as in virCommandNew.
 */
virCommandPtr
virCommandNewVAList(const char *binary, va_list list)
{
    virCommandPtr cmd = virCommandNew(binary);
    const char *arg;

    if (!cmd || cmd->has_error)
        return cmd;

    //构造命令行参数
    while ((arg = va_arg(list, const char *)) != NULL)
        virCommandAddArg(cmd, arg);
    return cmd;
}


#define VIR_COMMAND_MAYBE_CLOSE_FD(fd, flags) \
    if ((fd > STDERR_FILENO) && \
        (flags & VIR_COMMAND_PASS_FD_CLOSE_PARENT)) \
        VIR_FORCE_CLOSE(fd)

/**
 * virCommandPassFD:
 * @cmd: the command to modify
 * @fd: fd to reassign to the child
 * @flags: extra flags; binary-OR of virCommandPassFDFlags
 *
 * Transfer the specified file descriptor to the child, instead
 * of closing it on exec. @fd must not be one of the three
 * standard streams.
 *
 * If the flag VIR_COMMAND_PASS_FD_CLOSE_PARENT is set then fd will
 * be closed in the parent no later than Run/RunAsync/Free. The parent
 * should cease using the @fd when this call completes
 */
void
virCommandPassFD(virCommandPtr cmd, int fd, unsigned int flags)
{
    int ret = 0;

    if (!cmd) {
        VIR_COMMAND_MAYBE_CLOSE_FD(fd, flags);
        return;
    }

    if (fd <= STDERR_FILENO) {
        VIR_DEBUG("invalid fd %d", fd);
        VIR_COMMAND_MAYBE_CLOSE_FD(fd, flags);
        if (!cmd->has_error)
            cmd->has_error = -1;
        return;
    }

    if ((ret = virCommandFDSet(cmd, fd, flags)) != 0) {
        if (!cmd->has_error)
            cmd->has_error = ret;
        VIR_DEBUG("cannot preserve %d", fd);
        VIR_COMMAND_MAYBE_CLOSE_FD(fd, flags);
        return;
    }
}

/*
 * virCommandPassFDGetFDIndex:
 * @cmd: pointer to virCommand
 * @fd: FD to get index of
 *
 * Determine the index of the FD in the transfer set.
 *
 * Returns index >= 0 if @set contains @fd,
 * -1 otherwise.
 */
int
virCommandPassFDGetFDIndex(virCommandPtr cmd, int fd)
{
    size_t i = 0;

    if (!cmd || cmd->has_error)
        return -1;

    while (i < cmd->npassfd) {
        if (cmd->passfd[i].fd == fd)
            return i;
        i++;
    }

    return -1;
}

/**
 * virCommandSetPidFile:
 * @cmd: the command to modify
 * @pidfile: filename to use
 *
 * Save the child PID in a pidfile. The pidfile will be populated before the
 * exec of the child and the child will inherit opened and locked FD to the
 * pidfile.
 */
void
virCommandSetPidFile(virCommandPtr cmd, const char *pidfile)
{
    //设置cmd对应的pidfile
    if (!cmd || cmd->has_error)
        return;

    VIR_FREE(cmd->pidfile);
    cmd->pidfile = g_strdup(pidfile);
}


gid_t
virCommandGetGID(virCommandPtr cmd)
{
    return cmd->gid;
}


uid_t
virCommandGetUID(virCommandPtr cmd)
{
    return cmd->uid;
}


void
virCommandSetGID(virCommandPtr cmd, gid_t gid)
{
    if (!cmd || cmd->has_error)
        return;

    cmd->gid = gid;
}

void
virCommandSetUID(virCommandPtr cmd, uid_t uid)
{
    if (!cmd || cmd->has_error)
        return;

    cmd->uid = uid;
}

void
virCommandSetMaxMemLock(virCommandPtr cmd, unsigned long long bytes)
{
    if (!cmd || cmd->has_error)
        return;

    cmd->maxMemLock = bytes;
}

void
virCommandSetMaxProcesses(virCommandPtr cmd, unsigned int procs)
{
    if (!cmd || cmd->has_error)
        return;

    cmd->maxProcesses = procs;
}

void
virCommandSetMaxFiles(virCommandPtr cmd, unsigned int files)
{
    if (!cmd || cmd->has_error)
        return;

    cmd->maxFiles = files;
}

void virCommandSetMaxCoreSize(virCommandPtr cmd, unsigned long long bytes)
{
    if (!cmd || cmd->has_error)
        return;

    cmd->maxCore = bytes;
    cmd->setMaxCore = true;
}

void virCommandSetUmask(virCommandPtr cmd, int mask)
{
    if (!cmd || cmd->has_error)
        return;

    cmd->mask = mask;
}

/**
 * virCommandClearCaps:
 * @cmd: the command to modify
 *
 * Remove all capabilities from the child, after any hooks have been run.
 */
void
virCommandClearCaps(virCommandPtr cmd)
{
    if (!cmd || cmd->has_error)
        return;

    cmd->flags |= VIR_EXEC_CLEAR_CAPS;
}

/**
 * virCommandAllowCap:
 * @cmd: the command to modify
 * @capability: what to allow
 *
 * Allow specific capabilities
 */
void
virCommandAllowCap(virCommandPtr cmd,
                   int capability)
{
    if (!cmd || cmd->has_error)
        return;

    cmd->capabilities |= (1ULL << capability);
}


/**
 * virCommandSetSELinuxLabel:
 * @cmd: the command to modify
 * @label: the SELinux label to use for the child process
 *
 * Saves a copy of @label to use when setting the SELinux context
 * label (with setexeccon_raw()) after the child process has been
 * started. If SELinux isn't compiled into libvirt, or if label is
 * NULL, nothing will be done.
 */
void
virCommandSetSELinuxLabel(virCommandPtr cmd,
                          const char *label G_GNUC_UNUSED)
{
    if (!cmd || cmd->has_error)
        return;

#if defined(WITH_SECDRIVER_SELINUX)
    VIR_FREE(cmd->seLinuxLabel);
    cmd->seLinuxLabel = g_strdup(label);
#endif
    return;
}


/**
 * virCommandSetAppArmorProfile:
 * @cmd: the command to modify
 * @profile: the AppArmor profile to use
 *
 * Saves a copy of @profile to use when aa_change_profile() after the
 * child process has been started. If AppArmor support isn't
 * configured into libvirt, or if profile is NULL, nothing will be done.
 */
void
virCommandSetAppArmorProfile(virCommandPtr cmd,
                             const char *profile G_GNUC_UNUSED)
{
    if (!cmd || cmd->has_error)
        return;

#if defined(WITH_SECDRIVER_APPARMOR)
    VIR_FREE(cmd->appArmorProfile);
    cmd->appArmorProfile = g_strdup(profile);
#endif
    return;
}


/**
 * virCommandDaemonize:
 * @cmd: the command to modify
 *
 * Daemonize the child process.  The child will have a current working
 * directory of /, and must be started with virCommandRun, which will
 * complete as soon as the daemon grandchild has started.
 */
void
virCommandDaemonize(virCommandPtr cmd)
{
    if (!cmd || cmd->has_error)
        return;

    cmd->flags |= VIR_EXEC_DAEMON;
}

/**
 * virCommandNonblockingFDs:
 * @cmd: the command to modify
 *
 * Set FDs created by virCommandSetOutputFD and virCommandSetErrorFD
 * as non-blocking in the parent.
 */
void
virCommandNonblockingFDs(virCommandPtr cmd)
{
    if (!cmd || cmd->has_error)
        return;

    cmd->flags |= VIR_EXEC_NONBLOCK;
}

/**
 * virCommandRawStatus:
 * @cmd: the command to modify
 *
 * Mark this command as returning raw exit status via virCommandRun() or
 * virCommandWait() (caller must use WIFEXITED() and friends, and can
 * detect death from signals) instead of the default of only allowing
 * normal exit status (caller must not use WEXITSTATUS(), and death from
 * signals returns -1).
 */
void
virCommandRawStatus(virCommandPtr cmd)
{
    if (!cmd || cmd->has_error)
        return;

    cmd->rawStatus = true;
}

/* Add an environment variable to the cmd->env list.  'env' is a
 * string like "name=value".  If the named environment variable is
 * already set, then it is replaced in the list.
 */
static void
virCommandAddEnv(virCommandPtr cmd, char *env)
{
    size_t namelen;
    size_t i;

    /* Search for the name in the existing environment. */
    namelen = strcspn(env, "=");
    for (i = 0; i < cmd->nenv; ++i) {
        /* + 1 because we want to match the '=' character too. */
        if (STREQLEN(cmd->env[i], env, namelen + 1)) {
            VIR_FREE(cmd->env[i]);
            cmd->env[i] = env;
            return;
        }
    }

    /* Arg plus trailing NULL. */
    if (VIR_RESIZE_N(cmd->env, cmd->maxenv, cmd->nenv, 1 + 1) < 0) {
        VIR_FREE(env);
        cmd->has_error = ENOMEM;
        return;
    }

    cmd->env[cmd->nenv++] = env;
}

/**
 * virCommandAddEnvFormat:
 * @cmd: the command to modify
 * @format: format of arguments, end result must be in name=value format
 * @...: arguments to be formatted
 *
 * Add an environment variable to the child created by a printf-style format.
 */
void
virCommandAddEnvFormat(virCommandPtr cmd, const char *format, ...)
{
    char *env;
    va_list list;

    if (!cmd || cmd->has_error)
        return;

    va_start(list, format);
    env = g_strdup_vprintf(format, list);
    va_end(list);

    virCommandAddEnv(cmd, env);
}

/**
 * virCommandAddEnvPair:
 * @cmd: the command to modify
 * @name: variable name, must not contain =
 * @value: value to assign to name
 *
 * Add an environment variable to the child
 * using separate name & value strings
 */
void
virCommandAddEnvPair(virCommandPtr cmd, const char *name, const char *value)
{
    virCommandAddEnvFormat(cmd, "%s=%s", name, value);
}


/**
 * virCommandAddEnvString:
 * @cmd: the command to modify
 * @str: name=value format
 *
 * Add an environment variable to the child
 * using a preformatted env string FOO=BAR
 */
void
virCommandAddEnvString(virCommandPtr cmd, const char *str)
{
    char *env;

    if (!cmd || cmd->has_error)
        return;

    env = g_strdup(str);

    virCommandAddEnv(cmd, env);
}


/**
 * virCommandAddEnvBuffer:
 * @cmd: the command to modify
 * @buf: buffer that contains name=value string, which will be reset on return
 *
 * Convert a buffer containing preformatted name=value into an
 * environment variable of the child.
 * Correctly transfers memory errors or contents from buf to cmd.
 */
void
virCommandAddEnvBuffer(virCommandPtr cmd, virBufferPtr buf)
{
    if (!cmd || cmd->has_error) {
        virBufferFreeAndReset(buf);
        return;
    }

    if (!virBufferUse(buf)) {
        cmd->has_error = EINVAL;
        return;
    }

    virCommandAddEnv(cmd, virBufferContentAndReset(buf));
}


/**
 * virCommandAddEnvPass:
 * @cmd: the command to modify
 * @name: the name to look up in current environment
 *
 * Pass an environment variable to the child
 * using current process' value
 */
void
virCommandAddEnvPass(virCommandPtr cmd, const char *name)
{
    const char *value;
    if (!cmd || cmd->has_error)
        return;

    value = getenv(name);
    if (value)
        virCommandAddEnvPair(cmd, name, value);
}


/**
 * virCommandAddEnvPassCommon:
 * @cmd: the command to modify
 *
 * Set LC_ALL to C, and propagate other essential environment
 * variables (such as PATH) from the parent process.
 */
void
virCommandAddEnvPassCommon(virCommandPtr cmd)
{
	//构造公共的环境变量参数
    if (!cmd || cmd->has_error)
        return;

    if (VIR_RESIZE_N(cmd->env, cmd->maxenv, cmd->nenv, 9) < 0) {
        cmd->has_error = ENOMEM;
        return;
    }

    virCommandAddEnvPair(cmd, "LC_ALL", "C");

    virCommandAddEnvPass(cmd, "LD_PRELOAD");
    virCommandAddEnvPass(cmd, "LD_LIBRARY_PATH");
    virCommandAddEnvPass(cmd, "PATH");
    virCommandAddEnvPass(cmd, "HOME");
    virCommandAddEnvPass(cmd, "USER");
    virCommandAddEnvPass(cmd, "LOGNAME");
    virCommandAddEnvPass(cmd, "TMPDIR");
}


void
virCommandAddEnvXDG(virCommandPtr cmd, const char *baseDir)
{
    if (!cmd || cmd->has_error)
        return;

    if (VIR_RESIZE_N(cmd->env, cmd->maxenv, cmd->nenv, 3) < 0) {
        cmd->has_error = ENOMEM;
        return;
    }

    virCommandAddEnvFormat(cmd, "XDG_DATA_HOME=%s/%s",
                           baseDir, ".local/share");
    virCommandAddEnvFormat(cmd, "XDG_CACHE_HOME=%s/%s",
                           baseDir, ".cache");
    virCommandAddEnvFormat(cmd, "XDG_CONFIG_HOME=%s/%s",
                           baseDir, ".config");
}


/**
 * virCommandAddArg:
 * @cmd: the command to modify
 * @val: the argument to add
 *
 * Add a command line argument to the child
 */
void
virCommandAddArg(virCommandPtr cmd, const char *val)
{
	//添加命令行参数
    char *arg;

    if (!cmd || cmd->has_error)
        return;

    if (val == NULL) {
        cmd->has_error = EINVAL;
        abort();
        return;
    }

    arg = g_strdup(val);

    /* Arg plus trailing NULL. */
    if (VIR_RESIZE_N(cmd->args, cmd->maxargs, cmd->nargs, 1 + 1) < 0) {
        VIR_FREE(arg);
        cmd->has_error = ENOMEM;
        return;
    }

    cmd->args[cmd->nargs++] = arg;
}


/**
 * virCommandAddArgBuffer:
 * @cmd: the command to modify
 * @buf: buffer that contains argument string, which will be reset on return
 *
 * Convert a buffer into a command line argument to the child.
 * Correctly transfers memory errors or contents from buf to cmd.
 */
void
virCommandAddArgBuffer(virCommandPtr cmd, virBufferPtr buf)
{
    if (!cmd || cmd->has_error) {
        virBufferFreeAndReset(buf);
        return;
    }

    /* Arg plus trailing NULL. */
    if (VIR_RESIZE_N(cmd->args, cmd->maxargs, cmd->nargs, 1 + 1) < 0) {
        cmd->has_error = ENOMEM;
        virBufferFreeAndReset(buf);
        return;
    }

    cmd->args[cmd->nargs] = virBufferContentAndReset(buf);
    if (!cmd->args[cmd->nargs])
        cmd->args[cmd->nargs] = g_strdup("");
    cmd->nargs++;
}


/**
 * virCommandAddArgFormat:
 * @cmd: the command to modify
 * @format: format of arguments, end result must be in name=value format
 * @...: arguments to be formatted
 *
 * Add a command line argument created by a printf-style format.
 */
void
virCommandAddArgFormat(virCommandPtr cmd, const char *format, ...)
{
    char *arg;
    va_list list;

    if (!cmd || cmd->has_error)
        return;

    va_start(list, format);
    arg = g_strdup_vprintf(format, list);
    va_end(list);

    /* Arg plus trailing NULL. */
    if (VIR_RESIZE_N(cmd->args, cmd->maxargs, cmd->nargs, 1 + 1) < 0) {
        VIR_FREE(arg);
        cmd->has_error = ENOMEM;
        return;
    }

    cmd->args[cmd->nargs++] = arg;
}

/**
 * virCommandAddArgPair:
 * @cmd: the command to modify
 * @name: left half of argument
 * @value: right half of argument
 *
 * Add "NAME=VAL" as a single command line argument to the child
 */
void
virCommandAddArgPair(virCommandPtr cmd, const char *name, const char *val)
{
    if (name == NULL || val == NULL) {
        cmd->has_error = EINVAL;
        return;
    }
    virCommandAddArgFormat(cmd, "%s=%s", name, val);
}

/**
 * virCommandAddArgSet:
 * @cmd: the command to modify
 * @vals: array of arguments to add
 *
 * Add a NULL terminated list of args
 */
void
virCommandAddArgSet(virCommandPtr cmd, const char *const*vals)
{
    int narg = 0;

    if (!cmd || cmd->has_error)
        return;

    if (vals[0] == NULL) {
        cmd->has_error = EINVAL;
        return;
    }

    //计算参数数目
    while (vals[narg] != NULL)
        narg++;

    /* narg plus trailing NULL. */
    //cmd->args需要增大narg + 1 个数目
    if (VIR_RESIZE_N(cmd->args, cmd->maxargs, cmd->nargs, narg + 1) < 0) {
        cmd->has_error = ENOMEM;
        return;
    }

    //将vals中的参数，合入到cmd->args中
    narg = 0;
    while (vals[narg] != NULL) {
        char *arg;

        arg = g_strdup(vals[narg++]);
        cmd->args[cmd->nargs++] = arg;
    }
}

/**
 * virCommandAddArgList:
 * @cmd: the command to modify
 * @...: list of arguments to add
 *
 * Add a NULL terminated list of args.
 */
void
virCommandAddArgList(virCommandPtr cmd, ...)
{
    va_list list;
    int narg = 0;

    if (!cmd || cmd->has_error)
        return;

    va_start(list, cmd);
    while (va_arg(list, const char *) != NULL)
        narg++;
    va_end(list);

    /* narg plus trailing NULL. */
    if (VIR_RESIZE_N(cmd->args, cmd->maxargs, cmd->nargs, narg + 1) < 0) {
        cmd->has_error = ENOMEM;
        return;
    }

    va_start(list, cmd);
    while (1) {
        char *arg = va_arg(list, char *);
        if (!arg)
            break;
        arg = g_strdup(arg);
        cmd->args[cmd->nargs++] = arg;
    }
    va_end(list);
}

/**
 * virCommandSetWorkingDirectory:
 * @cmd: the command to modify
 * @pwd: directory to use
 *
 * Set the working directory of a non-daemon child process, rather
 * than the parent's working directory.  Daemons automatically get /
 * without using this call.
 */
void
virCommandSetWorkingDirectory(virCommandPtr cmd, const char *pwd)
{
    if (!cmd || cmd->has_error)
        return;

    if (cmd->pwd) {
        cmd->has_error = -1;
        VIR_DEBUG("cannot set directory twice");
    } else {
        cmd->pwd = g_strdup(pwd);
    }
}


static int
virCommandGetNumSendBuffers(virCommandPtr cmd)
{
    return cmd->numSendBuffers;
}


static void
virCommandFreeSendBuffers(virCommandPtr cmd)
{
    size_t i;

    for (i = 0; i < virCommandGetNumSendBuffers(cmd); i++) {
        VIR_FORCE_CLOSE(cmd->sendBuffers[i].fd);
        VIR_FREE(cmd->sendBuffers[i].buffer);
    }
    VIR_FREE(cmd->sendBuffers);
}


#ifndef WIN32
/**
 * virCommandSetSendBuffer
 * @cmd: the command to modify
 *
 * Pass a buffer to virCommand that will be written into the
 * given file descriptor. The buffer will be freed automatically
 * and the file descriptor closed.
 */
int
virCommandSetSendBuffer(virCommandPtr cmd,
                        int fd,
                        unsigned char *buffer, size_t buflen)
{
    size_t i;

    if (!cmd || cmd->has_error)
        return -1;

    if (fcntl(fd, F_SETFL, O_NONBLOCK) < 0) {
        virReportSystemError(errno, "%s",
                             _("fcntl failed to set O_NONBLOCK"));
        cmd->has_error = errno;
        return -1;
    }

    i = virCommandGetNumSendBuffers(cmd);
    if (VIR_REALLOC_N(cmd->sendBuffers, i + 1) < 0) {
        cmd->has_error = ENOMEM;
        return -1;
    }

    cmd->sendBuffers[i].fd = fd;
    cmd->sendBuffers[i].buffer = buffer;
    cmd->sendBuffers[i].buflen = buflen;
    cmd->sendBuffers[i].offset = 0;

    cmd->numSendBuffers++;

    return 0;
}


static int
virCommandSendBuffersFillPollfd(virCommandPtr cmd,
                                struct pollfd *fds,
                                int startidx)
{
    size_t i, j;

    for (i = 0, j = 0; i < virCommandGetNumSendBuffers(cmd); i++) {
        if (cmd->sendBuffers[i].fd >= 0) {
            fds[startidx + j].fd = cmd->sendBuffers[i].fd;
            fds[startidx + j].events = POLLOUT;
            fds[startidx + j].revents = 0;
            j++;
        }
    }

    return j;
}


static int
virCommandSendBuffersHandlePoll(virCommandPtr cmd,
                                struct pollfd *fds)
{
    size_t i;
    ssize_t done;

    for (i = 0; i < virCommandGetNumSendBuffers(cmd); i++) {
        if (fds->fd == cmd->sendBuffers[i].fd)
            break;
    }
    if (i == virCommandGetNumSendBuffers(cmd))
        return 0;

    done = write(fds->fd,
                 cmd->sendBuffers[i].buffer + cmd->sendBuffers[i].offset,
                 cmd->sendBuffers[i].buflen - cmd->sendBuffers[i].offset);
    if (done < 0) {
        if (errno == EPIPE) {
            VIR_DEBUG("child closed PIPE early, ignoring EPIPE "
                      "on fd %d", cmd->sendBuffers[i].fd);
            VIR_FORCE_CLOSE(cmd->sendBuffers[i].fd);
        } else if (errno != EINTR && errno != EAGAIN) {
            virReportSystemError(errno, "%s",
                                 _("unable to write to child input"));
            return -1;
        }
    } else {
        cmd->sendBuffers[i].offset += done;
        if (cmd->sendBuffers[i].offset == cmd->sendBuffers[i].buflen)
            VIR_FORCE_CLOSE(cmd->sendBuffers[i].fd);
    }
    return 0;
}

#endif /* !WIN32 */


/**
 * virCommandSetInputBuffer:
 * @cmd: the command to modify
 * @inbuf: string to feed to stdin
 *
 * Feed the child's stdin from a string buffer.  This requires the
 * use of virCommandRun() or combination of virCommandDoAsyncIO and
 * virCommandRunAsync. The buffer is forgotten after each @cmd run.
 */
void
virCommandSetInputBuffer(virCommandPtr cmd, const char *inbuf)
{
    if (!cmd || cmd->has_error)
        return;

    if (cmd->infd != -1 || cmd->inbuf) {
        cmd->has_error = -1;
        VIR_DEBUG("cannot specify input twice");
        return;
    }

    cmd->inbuf = g_strdup(inbuf);
}


/**
 * virCommandSetOutputBuffer:
 * @cmd: the command to modify
 * @outbuf: address of variable to store malloced result buffer
 *
 * Capture the child's stdout to a string buffer.  *outbuf is
 * guaranteed to be allocated after successful virCommandRun or
 * virCommandWait, and is best-effort allocated after failed
 * virCommandRun or virCommandRunAsync; caller is responsible for
 * freeing *outbuf. This requires the use of virCommandRun() or
 * combination of virCommandDoAsyncIO and virCommandRunAsync. The
 * buffer is forgotten after each @cmd run.
 */
void
virCommandSetOutputBuffer(virCommandPtr cmd, char **outbuf)
{
    *outbuf = NULL;
    if (!cmd || cmd->has_error)
        return;

    if (cmd->outfdptr) {
        cmd->has_error = -1;
        VIR_DEBUG("cannot specify output twice");
        return;
    }

    cmd->outbuf = outbuf;
    cmd->outfdptr = &cmd->outfd;
}


/**
 * virCommandSetErrorBuffer:
 * @cmd: the command to modify
 * @errbuf: address of variable to store malloced result buffer
 *
 * Capture the child's stderr to a string buffer.  *errbuf is
 * guaranteed to be allocated after successful virCommandRun or
 * virCommandWait, and is best-effort allocated after failed
 * virCommandRun or virCommandRunAsync; caller is responsible for
 * freeing *errbuf. It is possible to pass the same pointer as
 * for virCommandSetOutputBuffer(), in which case the child
 * process will interleave all output into a single string.  This
 * requires the use of virCommandRun() or combination of
 * virCommandDoAsyncIO and virCommandRunAsync.The buffer is
 * forgotten after each @cmd run.
 */
void
virCommandSetErrorBuffer(virCommandPtr cmd, char **errbuf)
{
    *errbuf = NULL;
    if (!cmd || cmd->has_error)
        return;

    if (cmd->errfdptr) {
        cmd->has_error = -1;
        VIR_DEBUG("cannot specify stderr twice");
        return;
    }

    cmd->errbuf = errbuf;
    cmd->errfdptr = &cmd->errfd;
}


/**
 * virCommandSetInputFD:
 * @cmd: the command to modify
 * @infd: the descriptor to use
 *
 * Attach a file descriptor to the child's stdin
 */
void
virCommandSetInputFD(virCommandPtr cmd, int infd)
{
    if (!cmd || cmd->has_error)
        return;

    if (cmd->infd != -1 || cmd->inbuf) {
        cmd->has_error = -1;
        VIR_DEBUG("cannot specify input twice");
        return;
    }
    if (infd < 0) {
        cmd->has_error = -1;
        VIR_DEBUG("cannot specify invalid input fd");
        return;
    }

    cmd->infd = infd;
}


/**
 * virCommandSetOutputFD:
 * @cmd: the command to modify
 * @outfd: location of output fd
 *
 * Attach a file descriptor to the child's stdout.  If *@outfd is -1 on
 * entry, then a pipe will be created and returned in this variable when
 * the child is run.  Otherwise, *@outfd is used as the output.
 */
void
virCommandSetOutputFD(virCommandPtr cmd, int *outfd)
{
    if (!cmd || cmd->has_error)
        return;

    if (cmd->outfdptr) {
        //已设置过outfd了
        cmd->has_error = -1;
        VIR_DEBUG("cannot specify output twice");
        return;
    }

    cmd->outfdptr = outfd;
}


/**
 * virCommandSetErrorFD:
 * @cmd: the command to modify
 * @errfd: location of error fd
 *
 * Attach a file descriptor to the child's stderr.  If *@errfd is -1 on
 * entry, then a pipe will be created and returned in this variable when
 * the child is run.  Otherwise, *@errfd is used for error collection,
 * and may be the same as outfd given to virCommandSetOutputFD().
 */
void
virCommandSetErrorFD(virCommandPtr cmd, int *errfd)
{
    if (!cmd || cmd->has_error)
        return;

    if (cmd->errfdptr) {
        cmd->has_error = -1;
        VIR_DEBUG("cannot specify stderr twice");
        return;
    }

    cmd->errfdptr = errfd;
}


/**
 * virCommandSetPreExecHook:
 * @cmd: the command to modify
 * @hook: the hook to run
 * @opaque: argument to pass to the hook
 *
 * Run HOOK(OPAQUE) in the child as the last thing before changing
 * directories, dropping capabilities, and executing the new process.
 * Force the child to fail if HOOK does not return zero.
 *
 * Since @hook runs in the child, it should be careful to avoid
 * any functions that are not async-signal-safe.
 */
void
virCommandSetPreExecHook(virCommandPtr cmd, virExecHook hook, void *opaque)
{
    if (!cmd || cmd->has_error)
        return;

    if (cmd->hook) {
        cmd->has_error = -1;
        VIR_DEBUG("cannot specify hook twice");
        return;
    }
    cmd->hook = hook;
    cmd->opaque = opaque;
}


/**
 * virCommandWriteArgLog:
 * @cmd: the command to log
 * @logfd: where to log the results
 *
 * Call after adding all arguments and environment settings, but before
 * Run/RunAsync, to immediately output the environment and arguments of
 * cmd to logfd.  If virCommandRun cannot succeed (because of an
 * out-of-memory condition while building cmd), nothing will be logged.
 */
void
virCommandWriteArgLog(virCommandPtr cmd, int logfd)
{
    int ioError = 0;
    size_t i;

    /* Any errors will be reported later by virCommandRun, which means
     * no command will be run, so there is nothing to log. */
    if (!cmd || cmd->has_error)
        return;

    for (i = 0; i < cmd->nenv; i++) {
        if (safewrite(logfd, cmd->env[i], strlen(cmd->env[i])) < 0)
            ioError = errno;
        if (safewrite(logfd, " ", 1) < 0)
            ioError = errno;
    }
    for (i = 0; i < cmd->nargs; i++) {
        if (safewrite(logfd, cmd->args[i], strlen(cmd->args[i])) < 0)
            ioError = errno;
        if (safewrite(logfd, i == cmd->nargs - 1 ? "\n" : " ", 1) < 0)
            ioError = errno;
    }

    if (ioError) {
        VIR_WARN("Unable to write command %s args to logfile: %s",
                 cmd->args[0], g_strerror(ioError));
    }
}


/**
 * virCommandToString:
 * @cmd: the command to convert
 * @linebreaks: true to break line after each env var or option
 *
 * Call after adding all arguments and environment settings, but
 * before Run/RunAsync, to return a string representation of the
 * environment and arguments of cmd, suitably quoted for pasting into
 * a shell.  If virCommandRun cannot succeed (because of an
 * out-of-memory condition while building cmd), NULL will be returned.
 * Caller is responsible for freeing the resulting string.
 */
char *
virCommandToString(virCommandPtr cmd, bool linebreaks)
{
    size_t i;
    virBuffer buf = VIR_BUFFER_INITIALIZER;
    bool prevopt = false;

    /* Cannot assume virCommandRun will be called; so report the error
     * now.  If virCommandRun is called, it will report the same error. */
    if (!cmd ||cmd->has_error == ENOMEM) {
        virReportOOMError();
        return NULL;
    }
    if (cmd->has_error) {
        virReportError(VIR_ERR_INTERNAL_ERROR, "%s",
                       _("invalid use of command API"));
        return NULL;
    }

    for (i = 0; i < cmd->nenv; i++) {
        /* In shell, a='b c' has a different meaning than 'a=b c', so
         * we must determine where the '=' lives.  */
        char *eq = strchr(cmd->env[i], '=');

        if (!eq) {
            virBufferFreeAndReset(&buf);
            virReportError(VIR_ERR_INTERNAL_ERROR, "%s",
                           _("invalid use of command API"));
            return NULL;
        }
        eq++;
        virBufferAdd(&buf, cmd->env[i], eq - cmd->env[i]);
        virBufferEscapeShell(&buf, eq);
        virBufferAddChar(&buf, ' ');
        if (linebreaks)
            virBufferAddLit(&buf, "\\\n");
    }
    virBufferEscapeShell(&buf, cmd->args[0]);
    for (i = 1; i < cmd->nargs; i++) {
        virBufferAddChar(&buf, ' ');
        if (linebreaks) {
            /* Line break if this is a --arg or if
             * the previous arg was a positional option
             */
            if (cmd->args[i][0] == '-' ||
                !prevopt)
                virBufferAddLit(&buf, "\\\n");
        }
        virBufferEscapeShell(&buf, cmd->args[i]);
        prevopt = (cmd->args[i][0] == '-');
    }

    return virBufferContentAndReset(&buf);
}


int
virCommandGetArgList(virCommandPtr cmd,
                     char ***args,
                     size_t *nargs)
{
    size_t i;

    if (cmd->has_error) {
        virReportError(VIR_ERR_INTERNAL_ERROR, "%s",
                       _("invalid use of command API"));
        return -1;
    }

    *args = g_new0(char *, cmd->nargs);
    *nargs = cmd->nargs - 1;

    for (i = 1; i < cmd->nargs; i++)
        (*args)[i - 1] = g_strdup(cmd->args[i]);

    return 0;
}


#ifndef WIN32
/*
 * Manage input and output to the child process.
 */
static int
virCommandProcessIO(virCommandPtr cmd)
{
    int outfd = -1, errfd = -1;
    size_t inlen = 0, outlen = 0, errlen = 0;
    size_t inoff = 0;
    int ret = 0;
    g_autofree struct pollfd *fds = NULL;

    if (dryRunBuffer || dryRunCallback) {
        VIR_DEBUG("Dry run requested, skipping I/O processing");
        return 0;
    }

    /* With an input buffer, feed data to child
     * via pipe */
    if (cmd->inbuf)
        inlen = strlen(cmd->inbuf);

    /* With out/err buffer, the outfd/errfd have been filled with an
     * FD for us.  Guarantee an allocated string with partial results
     * even if we encounter a later failure, as well as freeing any
     * results accumulated over a prior run of the same command.  */
    if (cmd->outbuf) {
        outfd = cmd->outfd;
        VIR_FREE(*cmd->outbuf);
        if (VIR_ALLOC_N(*cmd->outbuf, 1) < 0)
            ret = -1;
    }
    if (cmd->errbuf) {
        errfd = cmd->errfd;
        VIR_FREE(*cmd->errbuf);
        if (VIR_ALLOC_N(*cmd->errbuf, 1) < 0)
            ret = -1;
    }
    if (ret == -1)
        goto cleanup;
    ret = -1;

    if (VIR_ALLOC_N(fds, 3 + virCommandGetNumSendBuffers(cmd)) < 0)
        goto cleanup;

    for (;;) {
        size_t i;
        int nfds = 0;

        if (cmd->inpipe != -1) {
            fds[nfds].fd = cmd->inpipe;
            fds[nfds].events = POLLOUT;
            fds[nfds].revents = 0;
            nfds++;
        }
        if (outfd != -1) {
            fds[nfds].fd = outfd;
            fds[nfds].events = POLLIN;
            fds[nfds].revents = 0;
            nfds++;
        }
        if (errfd != -1) {
            fds[nfds].fd = errfd;
            fds[nfds].events = POLLIN;
            fds[nfds].revents = 0;
            nfds++;
        }

        nfds += virCommandSendBuffersFillPollfd(cmd, fds, nfds);

        if (nfds == 0)
            break;

        if (poll(fds, nfds, -1) < 0) {
            if (errno == EAGAIN || errno == EINTR)
                continue;
            virReportSystemError(errno, "%s",
                                 _("unable to poll on child"));
            goto cleanup;
        }

        for (i = 0; i < nfds; i++) {
            if (fds[i].revents & (POLLIN | POLLHUP | POLLERR) &&
                (fds[i].fd == errfd || fds[i].fd == outfd)) {
                char data[1024];
                char **buf;
                size_t *len;
                int done;
                if (fds[i].fd == outfd) {
                    buf = cmd->outbuf;
                    len = &outlen;
                } else {
                    buf = cmd->errbuf;
                    len = &errlen;
                }
                /* Silence a false positive from clang. */
                sa_assert(buf);

                done = read(fds[i].fd, data, sizeof(data));
                if (done < 0) {
                    if (errno != EINTR &&
                        errno != EAGAIN) {
                        virReportSystemError(errno, "%s",
                                             (fds[i].fd == outfd) ?
                                             _("unable to read child stdout") :
                                             _("unable to read child stderr"));
                        goto cleanup;
                    }
                } else if (done == 0) {
                    if (fds[i].fd == outfd)
                        outfd = -1;
                    else
                        errfd = -1;
                } else {
                    if (VIR_REALLOC_N(*buf, *len + done + 1) < 0)
                        goto cleanup;
                    memcpy(*buf + *len, data, done);
                    *len += done;
                }
            }

            if (fds[i].revents & (POLLOUT | POLLHUP | POLLERR) &&
                fds[i].fd == cmd->inpipe) {
                int done;

                done = write(cmd->inpipe, cmd->inbuf + inoff,
                             inlen - inoff);
                if (done < 0) {
                    if (errno == EPIPE) {
                        VIR_DEBUG("child closed stdin early, ignoring EPIPE "
                                  "on fd %d", cmd->inpipe);
                        VIR_FORCE_CLOSE(cmd->inpipe);
                    } else if (errno != EINTR && errno != EAGAIN) {
                        virReportSystemError(errno, "%s",
                                             _("unable to write to child input"));
                        goto cleanup;
                    }
                } else {
                    inoff += done;
                    if (inoff == inlen)
                        VIR_FORCE_CLOSE(cmd->inpipe);
                }
            } else if (fds[i].revents & (POLLOUT | POLLHUP | POLLERR)) {
                if (virCommandSendBuffersHandlePoll(cmd, &fds[i]) < 0)
                    goto cleanup;
            }
        }
    }

    ret = 0;
 cleanup:
    if (cmd->outbuf && *cmd->outbuf)
        (*cmd->outbuf)[outlen] = '\0';
    if (cmd->errbuf && *cmd->errbuf)
        (*cmd->errbuf)[errlen] = '\0';
    return ret;
}

/**
 * virCommandExec:
 * @cmd: command to run
 * @groups: array of supplementary group IDs used for the command
 * @ngroups: number of group IDs in @groups
 *
 * Exec the command, replacing the current process. Meant to be called
 * in the hook after already forking / cloning, so does not attempt to
 * daemonize or preserve any FDs.
 *
 * Returns -1 on any error executing the command.
 * Will not return on success.
 */
int virCommandExec(virCommandPtr cmd, gid_t *groups, int ngroups)
{
    if (!cmd ||cmd->has_error == ENOMEM) {
        virReportOOMError();
        return -1;
    }
    if (cmd->has_error) {
        virReportError(VIR_ERR_INTERNAL_ERROR, "%s",
                       _("invalid use of command API"));
        return -1;
    }

    if (virExecCommon(cmd, groups, ngroups) < 0)
        return -1;

    execve(cmd->args[0], cmd->args, cmd->env);

    virReportSystemError(errno,
                         _("cannot execute binary %s"),
                         cmd->args[0]);
    return -1;
}


/**
 * virCommandRun:
 * @cmd: command to run
 * @exitstatus: optional status collection
 *
 * Run the command and wait for completion.
 * Returns -1 on any error executing the
 * command. Returns 0 if the command executed,
 * with the exit status set.  If @exitstatus is NULL, then the
 * child must exit with status 0 for this to succeed.  By default,
 * a non-NULL @exitstatus contains the normal exit status of the child
 * (death from a signal is treated as execution error); but if
 * virCommandRawStatus() was used, it instead contains the raw exit
 * status that the caller must then decipher using WIFEXITED() and friends.
 */
int
virCommandRun(virCommandPtr cmd, int *exitstatus)
{
	//执行一个外部命令
    int ret = 0;
    char *outbuf = NULL;
    char *errbuf = NULL;
    struct stat st;
    bool string_io;
    bool async_io = false;
    char *str;
    int tmpfd;

    if (!cmd ||cmd->has_error == ENOMEM) {
        virReportOOMError();
        return -1;
    }
    if (cmd->has_error) {
        virReportError(VIR_ERR_INTERNAL_ERROR, "%s",
                       _("invalid use of command API"));
        return -1;
    }

    /* Avoid deadlock, by requiring that any open fd not under our
     * control must be visiting a regular file, or that we are
     * daemonized and no string io is required.  */
    string_io = cmd->inbuf || cmd->outbuf || cmd->errbuf;
    if (cmd->infd != -1 &&
        (fstat(cmd->infd, &st) < 0 || !S_ISREG(st.st_mode)))
        async_io = true;
    if (cmd->outfdptr && cmd->outfdptr != &cmd->outfd &&
        (*cmd->outfdptr == -1 ||
         fstat(*cmd->outfdptr, &st) < 0 || !S_ISREG(st.st_mode)))
        async_io = true;
    if (cmd->errfdptr && cmd->errfdptr != &cmd->errfd &&
        (*cmd->errfdptr == -1 ||
         fstat(*cmd->errfdptr, &st) < 0 || !S_ISREG(st.st_mode)))
        async_io = true;
    if (async_io) {
        if (!(cmd->flags & VIR_EXEC_DAEMON) || string_io) {
            virReportError(VIR_ERR_INTERNAL_ERROR, "%s",
                           _("cannot mix caller fds with blocking execution"));
            return -1;
        }
    } else {
        if ((cmd->flags & VIR_EXEC_DAEMON) && string_io) {
            virReportError(VIR_ERR_INTERNAL_ERROR, "%s",
                           _("cannot mix string I/O with daemon"));
            return -1;
        }
    }

    /* If caller requested the same string for stdout and stderr, then
     * merge those into one string.  */
    if (cmd->outbuf && cmd->outbuf == cmd->errbuf) {
        cmd->errfdptr = &cmd->outfd;
        cmd->errbuf = NULL;
    }

    /* If caller hasn't requested capture of stdout/err, then capture
     * it ourselves so we can log it.  But the intermediate child for
     * a daemon has no expected output, and we don't want our
     * capturing pipes passed on to the daemon grandchild.
     */
    if (!(cmd->flags & VIR_EXEC_DAEMON)) {
        if (!cmd->outfdptr) {
            cmd->outfdptr = &cmd->outfd;
            cmd->outbuf = &outbuf;
            string_io = true;
        }
        if (!cmd->errfdptr) {
            cmd->errfdptr = &cmd->errfd;
            cmd->errbuf = &errbuf;
            string_io = true;
        }
    }

    cmd->flags |= VIR_EXEC_RUN_SYNC;
    if (virCommandRunAsync(cmd, NULL) < 0) {
        cmd->has_error = -1;
        return -1;
    }

    if (string_io) {
        VIR_FORCE_CLOSE(cmd->infd);
        ret = virCommandProcessIO(cmd);
    }

    if (virCommandWait(cmd, exitstatus) < 0)
        ret = -1;

    str = (exitstatus ? virProcessTranslateStatus(*exitstatus)
           : (char *) "status 0");
    VIR_DEBUG("Result %s, stdout: '%s' stderr: '%s'",
              NULLSTR(str),
              cmd->outbuf ? NULLSTR(*cmd->outbuf) : "(null)",
              cmd->errbuf ? NULLSTR(*cmd->errbuf) : "(null)");
    if (exitstatus)
        VIR_FREE(str);

    /* Reset any capturing, in case caller runs
     * this identical command again */
    VIR_FORCE_CLOSE(cmd->inpipe);
    if (cmd->outbuf == &outbuf) {
        tmpfd = cmd->outfd;
        if (VIR_CLOSE(cmd->outfd) < 0)
            VIR_DEBUG("ignoring failed close on fd %d", tmpfd);
        cmd->outfdptr = NULL;
        cmd->outbuf = NULL;
        VIR_FREE(outbuf);
    }
    if (cmd->errbuf == &errbuf) {
        tmpfd = cmd->errfd;
        if (VIR_CLOSE(cmd->errfd) < 0)
            VIR_DEBUG("ignoring failed close on fd %d", tmpfd);
        cmd->errfdptr = NULL;
        cmd->errbuf = NULL;
        VIR_FREE(errbuf);
    }

    return ret;
}


static void
virCommandDoAsyncIOHelper(void *opaque)
{
    virCommandPtr cmd = opaque;
    if (virCommandProcessIO(cmd) < 0) {
        /* If something went wrong, save errno or -1 */
        cmd->has_error = errno ? errno : -1;
    }
}


/**
 * virCommandRunAsync:
 * @cmd: command to start
 * @pid: optional variable to track child pid
 *
 * Run the command asynchronously
 * Returns -1 on any error executing the
 * command. Returns 0 if the command executed.
 *
 * There are two approaches to child process cleanup.
 * 1. Use auto-cleanup, by passing NULL for pid.  The child will be
 * auto-reaped by virCommandFree, unless you reap it earlier via
 * virCommandWait or virCommandAbort.  Good for where cmd is in
 * scope for the duration of the child process.
 * 2. Use manual cleanup, by passing the address of a pid_t variable
 * for pid.  While cmd is still in scope, you may reap the child via
 * virCommandWait or virCommandAbort.  But after virCommandFree, if
 * you have not yet reaped the child, then it continues to run until
 * you call virProcessWait or virProcessAbort.
 */
int
virCommandRunAsync(virCommandPtr cmd, pid_t *pid)
{
    int ret = -1;
    g_autofree char *str = NULL;
    size_t i;
    bool synchronous = false;
    int infd[2] = {-1, -1};

    if (!cmd || cmd->has_error == ENOMEM) {
        virReportOOMError();
        return -1;
    }
    if (cmd->has_error) {
        virReportError(VIR_ERR_INTERNAL_ERROR, "%s",
                       _("invalid use of command API"));
        return -1;
    }

    synchronous = cmd->flags & VIR_EXEC_RUN_SYNC;
    cmd->flags &= ~VIR_EXEC_RUN_SYNC;

    /* Buffer management can only be requested via virCommandRun or
     * virCommandDoAsyncIO. */
    if (cmd->inbuf && cmd->infd == -1 &&
        (synchronous || cmd->flags & VIR_EXEC_ASYNC_IO)) {
        if (virPipe(infd) < 0) {
            cmd->has_error = -1;
            return -1;
        }
        cmd->infd = infd[0];
        cmd->inpipe = infd[1];

        if (fcntl(cmd->inpipe, F_SETFL, O_NONBLOCK) < 0) {
            virReportSystemError(errno, "%s",
                                 _("fcntl failed to set O_NONBLOCK"));
            cmd->has_error = -1;
            ret = -1;
            goto cleanup;
        }
    } else if ((cmd->inbuf && cmd->infd == -1) ||
               (cmd->outbuf && cmd->outfdptr != &cmd->outfd) ||
               (cmd->errbuf && cmd->errfdptr != &cmd->errfd)) {
        virReportError(VIR_ERR_INTERNAL_ERROR, "%s",
                       _("cannot mix string I/O with asynchronous command"));
        return -1;
    }

    if (cmd->pid != -1) {
        virReportError(VIR_ERR_INTERNAL_ERROR,
                       _("command is already running as pid %lld"),
                       (long long) cmd->pid);
        goto cleanup;
    }

    if (!synchronous && (cmd->flags & VIR_EXEC_DAEMON)) {
        virReportError(VIR_ERR_INTERNAL_ERROR, "%s",
                       _("daemonized command cannot use virCommandRunAsync"));
        goto cleanup;
    }

    //检查cwd与deamon的配置冲突
    if (cmd->pwd && (cmd->flags & VIR_EXEC_DAEMON)) {
        virReportError(VIR_ERR_INTERNAL_ERROR,
                       _("daemonized command cannot set working directory %s"),
                       cmd->pwd);
        goto cleanup;
    }

    //非daemon情况下，不容许配置pidfile
    if (cmd->pidfile && !(cmd->flags & VIR_EXEC_DAEMON)) {
        virReportError(VIR_ERR_INTERNAL_ERROR, "%s",
                       _("creation of pid file requires daemonized command"));
        goto cleanup;
    }

    str = virCommandToString(cmd, false);
    if (dryRunBuffer || dryRunCallback) {
        dryRunStatus = 0;
        if (!str) {
            /* error already reported by virCommandToString */
            goto cleanup;
        }

        if (dryRunBuffer) {
            VIR_DEBUG("Dry run requested, appending stringified "
                      "command to dryRunBuffer=%p", dryRunBuffer);
            virBufferAdd(dryRunBuffer, str, -1);
            virBufferAddChar(dryRunBuffer, '\n');
        }
        if (dryRunCallback) {
            dryRunCallback((const char *const*)cmd->args,
                           (const char *const*)cmd->env,
                           cmd->inbuf, cmd->outbuf, cmd->errbuf,
                           &dryRunStatus, dryRunOpaque);
        }
        ret = 0;
        goto cleanup;
    }

    VIR_DEBUG("About to run %s", str ? str : cmd->args[0]);
    ret = virExec(cmd);
    VIR_DEBUG("Command result %d, with PID %d",
              ret, (int)cmd->pid);

    for (i = 0; i < cmd->npassfd; i++) {
        if (cmd->passfd[i].flags & VIR_COMMAND_PASS_FD_CLOSE_PARENT)
            VIR_FORCE_CLOSE(cmd->passfd[i].fd);
    }
    cmd->npassfd = 0;
    VIR_FREE(cmd->passfd);

    if (ret == 0 && pid)
        *pid = cmd->pid;
    else
        cmd->reap = true;

    if (ret == 0 && cmd->flags & VIR_EXEC_ASYNC_IO) {
        if (cmd->inbuf)
            VIR_FORCE_CLOSE(cmd->infd);
        /* clear any error so we can catch if the helper thread reports one */
        cmd->has_error = 0;
        if (VIR_ALLOC(cmd->asyncioThread) < 0 ||
            virThreadCreateFull(cmd->asyncioThread, true,
                                virCommandDoAsyncIOHelper,
                                "cmd-async-io", false, cmd) < 0) {
            virReportSystemError(errno, "%s",
                                 _("Unable to create thread "
                                   "to process command's IO"));
            VIR_FREE(cmd->asyncioThread);
            virCommandAbort(cmd);
            ret = -1;
        }
    }

 cleanup:
    if (ret < 0) {
        VIR_FORCE_CLOSE(cmd->infd);
        VIR_FORCE_CLOSE(cmd->inpipe);
    }
    return ret;
}


/**
 * virCommandWait:
 * @cmd: command to wait on
 * @exitstatus: optional status collection
 *
 * Wait for the command previously started with virCommandRunAsync()
 * to complete. Return -1 on any error waiting for
 * completion. Returns 0 if the command
 * finished with the exit status set.  If @exitstatus is NULL, then the
 * child must exit with status 0 for this to succeed.  By default,
 * a non-NULL @exitstatus contains the normal exit status of the child
 * (death from a signal is treated as execution error); but if
 * virCommandRawStatus() was used, it instead contains the raw exit
 * status that the caller must then decipher using WIFEXITED() and friends.
 */
int
virCommandWait(virCommandPtr cmd, int *exitstatus)
{
    int ret;
    int status = 0;

    if (!cmd ||cmd->has_error == ENOMEM) {
        virReportOOMError();
        return -1;
    }
    if (cmd->has_error) {
        virReportError(VIR_ERR_INTERNAL_ERROR, "%s",
                       _("invalid use of command API"));
        return -1;
    }

    if (dryRunBuffer || dryRunCallback) {
        VIR_DEBUG("Dry run requested, returning status %d",
                  dryRunStatus);
        if (exitstatus)
            *exitstatus = dryRunStatus;
        else if (dryRunStatus)
            return -1;
        return 0;
    }

    if (cmd->pid == -1) {
        virReportError(VIR_ERR_INTERNAL_ERROR, "%s",
                       _("command is not yet running"));
        return -1;
    }

    /* If virProcessWait reaps pid but then returns failure because
     * exitstatus was NULL, then a second virCommandWait would risk
     * calling waitpid on an unrelated process.  Besides, that error
     * message is not as detailed as what we can provide.  So, we
     * guarantee that virProcessWait only fails due to failure to wait,
     * and repeat the exitstatus check code ourselves.  */
    ret = virProcessWait(cmd->pid, &status, true);
    if (cmd->flags & VIR_EXEC_ASYNC_IO) {
        cmd->flags &= ~VIR_EXEC_ASYNC_IO;
        virThreadJoin(cmd->asyncioThread);
        VIR_FREE(cmd->asyncioThread);
        VIR_FORCE_CLOSE(cmd->inpipe);
        if (cmd->has_error) {
            const char *msg = _("Error while processing command's IO");
            if (cmd->has_error < 0)
                virReportError(VIR_ERR_INTERNAL_ERROR, "%s", msg);
            else
                virReportSystemError(cmd->has_error, "%s", msg);
            ret = -1;
        }
    }
    if (ret == 0) {
        cmd->pid = -1;
        cmd->reap = false;
        if (exitstatus && (cmd->rawStatus || WIFEXITED(status))) {
            *exitstatus = cmd->rawStatus ? status : WEXITSTATUS(status);
        } else if (status) {
            g_autofree char *str = virCommandToString(cmd, false);
            g_autofree char *st = virProcessTranslateStatus(status);
            bool haveErrMsg = cmd->errbuf && *cmd->errbuf && (*cmd->errbuf)[0];

            virReportError(VIR_ERR_INTERNAL_ERROR,
                           _("Child process (%s) unexpected %s%s%s"),
                           str ? str : cmd->args[0], NULLSTR(st),
                           haveErrMsg ? ": " : "",
                           haveErrMsg ? *cmd->errbuf : "");
            return -1;
        }
    }

    return ret;
}


/**
 * virCommandAbort:
 * @cmd: command to abort
 *
 * Abort an async command if it is running, without issuing
 * any errors or affecting errno.  Designed for error paths
 * where some but not all paths to the cleanup code might
 * have started the child process.
 */
void
virCommandAbort(virCommandPtr cmd)
{
    if (!cmd || cmd->pid == -1)
        return;
    virProcessAbort(cmd->pid);
    cmd->pid = -1;
    cmd->reap = false;
}


/**
 * virCommandRequireHandshake:
 * @cmd: command to modify
 *
 * Request that the child perform a handshake with
 * the parent when the hook function has completed
 * execution. The child will not exec() until the
 * parent has notified
 */
void virCommandRequireHandshake(virCommandPtr cmd)
{
    if (!cmd || cmd->has_error)
        return;

    if (cmd->handshake) {
        //已设置
        cmd->has_error = -1;
        VIR_DEBUG("Cannot require handshake twice");
        return;
    }

<<<<<<< HEAD
    //创建handshakewait pipe
    if (pipe2(cmd->handshakeWait, O_CLOEXEC) < 0) {
=======
    if (virPipeQuiet(cmd->handshakeWait) < 0) {
>>>>>>> 4268e187
        cmd->has_error = errno;
        return;
    }
    if (virPipeQuiet(cmd->handshakeNotify) < 0) {
        VIR_FORCE_CLOSE(cmd->handshakeWait[0]);
        VIR_FORCE_CLOSE(cmd->handshakeWait[1]);
        cmd->has_error = errno;
        return;
    }

    VIR_DEBUG("Transfer handshake wait=%d notify=%d, "
              "keep handshake wait=%d notify=%d",
              cmd->handshakeWait[1], cmd->handshakeNotify[0],
              cmd->handshakeWait[0], cmd->handshakeNotify[1]);
    virCommandPassFD(cmd, cmd->handshakeWait[1],
                     VIR_COMMAND_PASS_FD_CLOSE_PARENT);
    virCommandPassFD(cmd, cmd->handshakeNotify[0],
                     VIR_COMMAND_PASS_FD_CLOSE_PARENT);
    cmd->handshake = true;
}

/**
 * virCommandHandshakeWait:
 * @cmd: command to wait on
 *
 * Wait for the child to complete execution of its
 * hook function.  To be called in the parent.
 */
int virCommandHandshakeWait(virCommandPtr cmd)
{
    char c;
    int rv;
    if (!cmd ||cmd->has_error == ENOMEM) {
        virReportOOMError();
        return -1;
    }
    if (cmd->has_error || !cmd->handshake) {
        virReportError(VIR_ERR_INTERNAL_ERROR, "%s",
                       _("invalid use of command API"));
        return -1;
    }

    if (cmd->handshakeWait[0] == -1) {
        virReportError(VIR_ERR_INTERNAL_ERROR, "%s",
                       _("Handshake is already complete"));
        return -1;
    }

    VIR_DEBUG("Wait for handshake on %d", cmd->handshakeWait[0]);
    if ((rv = saferead(cmd->handshakeWait[0], &c, sizeof(c))) != sizeof(c)) {
        if (rv < 0)
            virReportSystemError(errno, "%s",
                                 _("Unable to wait for child process"));
        else
            virReportSystemError(EIO, "%s",
                                 _("Child quit during startup handshake"));
        VIR_FORCE_CLOSE(cmd->handshakeWait[0]);
        return -1;
    }
    if (c != '1') {
        g_autofree char *msg = NULL;
        ssize_t len;
        if (VIR_ALLOC_N(msg, 1024) < 0) {
            VIR_FORCE_CLOSE(cmd->handshakeWait[0]);
            return -1;
        }
        /* Close the handshakeNotify fd before trying to read anything
         * further on the handshakeWait pipe; so that a child waiting
         * on our acknowledgment will die rather than deadlock.  */
        VIR_FORCE_CLOSE(cmd->handshakeNotify[1]);

        if ((len = saferead(cmd->handshakeWait[0], msg, 1024)) < 0) {
            VIR_FORCE_CLOSE(cmd->handshakeWait[0]);
            virReportSystemError(errno, "%s",
                                 _("No error message from child failure"));
            return -1;
        }
        VIR_FORCE_CLOSE(cmd->handshakeWait[0]);
        msg[len-1] = '\0';
        virReportError(VIR_ERR_INTERNAL_ERROR, "%s", msg);
        return -1;
    }
    VIR_FORCE_CLOSE(cmd->handshakeWait[0]);
    return 0;
}

/**
 * virCommandHandshakeNotify:
 * @cmd: command to resume
 *
 * Notify the child that it is OK to exec() the
 * real binary now.  To be called in the parent.
 */
int virCommandHandshakeNotify(virCommandPtr cmd)
{
    char c = '1';
    if (!cmd ||cmd->has_error == ENOMEM) {
        virReportOOMError();
        return -1;
    }
    if (cmd->has_error || !cmd->handshake) {
        virReportError(VIR_ERR_INTERNAL_ERROR, "%s",
                       _("invalid use of command API"));
        return -1;
    }

    if (cmd->handshakeNotify[1] == -1) {
        virReportError(VIR_ERR_INTERNAL_ERROR, "%s",
                       _("Handshake is already complete"));
        return -1;
    }

    VIR_DEBUG("Notify handshake on %d", cmd->handshakeNotify[1]);
    if (safewrite(cmd->handshakeNotify[1], &c, sizeof(c)) != sizeof(c)) {
        virReportSystemError(errno, "%s", _("Unable to notify child process"));
        VIR_FORCE_CLOSE(cmd->handshakeNotify[1]);
        return -1;
    }
    VIR_FORCE_CLOSE(cmd->handshakeNotify[1]);
    return 0;
}
#else /* WIN32 */
int
virCommandSetSendBuffer(virCommandPtr cmd,
                        int fd G_GNUC_UNUSED,
                        unsigned char *buffer G_GNUC_UNUSED,
                        size_t buflen G_GNUC_UNUSED)
{
    if (!cmd || cmd->has_error)
        return -1;

    cmd->has_error = ENOTSUP;

    return -1;
}


int
virCommandExec(virCommandPtr cmd G_GNUC_UNUSED, gid_t *groups G_GNUC_UNUSED,
               int ngroups G_GNUC_UNUSED)
{
    virReportSystemError(ENOSYS, "%s",
                         _("Executing new processes is not supported on Win32 platform"));
    return -1;
}


int
virCommandRun(virCommandPtr cmd G_GNUC_UNUSED, int *exitstatus G_GNUC_UNUSED)
{
    virReportSystemError(ENOSYS, "%s",
                         _("Executing new processes is not supported on Win32 platform"));
    return -1;
}


int
virCommandRunAsync(virCommandPtr cmd G_GNUC_UNUSED, pid_t *pid G_GNUC_UNUSED)
{
    virReportSystemError(ENOSYS, "%s",
                         _("Executing new processes is not supported on Win32 platform"));
    return -1;
}


int
virCommandWait(virCommandPtr cmd G_GNUC_UNUSED, int *exitstatus G_GNUC_UNUSED)
{
    virReportSystemError(ENOSYS, "%s",
                         _("Executing new processes is not supported on Win32 platform"));
    return -1;
}


void
virCommandAbort(virCommandPtr cmd G_GNUC_UNUSED)
{
    /* Mingw lacks WNOHANG and kill().  But since we haven't ported
     * virExec to mingw yet, there's no process to be killed,
     * making this implementation trivially correct for now :)  */
}


void virCommandRequireHandshake(virCommandPtr cmd)
{
    if (!cmd || cmd->has_error)
        return;

    cmd->has_error = ENOSYS;
}


int virCommandHandshakeWait(virCommandPtr cmd G_GNUC_UNUSED)
{
    virReportSystemError(ENOSYS, "%s",
                         _("Executing new processes is not supported on Win32 platform"));
    return -1;
}


int virCommandHandshakeNotify(virCommandPtr cmd G_GNUC_UNUSED)
{
    virReportSystemError(ENOSYS, "%s",
                         _("Executing new processes is not supported on Win32 platform"));
    return -1;
}
#endif /* WIN32 */


/**
 * virCommandFree:
 * @cmd: optional command to free
 *
 * Release all resources.  The only exception is that if you called
 * virCommandRunAsync with a non-null pid, then the asynchronous child
 * is not reaped, and you must call virProcessWait() or virProcessAbort() yourself.
 */
void
virCommandFree(virCommandPtr cmd)
{
    size_t i;
    if (!cmd)
        return;

    for (i = 0; i < cmd->npassfd; i++) {
        if (cmd->passfd[i].flags & VIR_COMMAND_PASS_FD_CLOSE_PARENT)
            VIR_FORCE_CLOSE(cmd->passfd[i].fd);
    }
    cmd->npassfd = 0;
    VIR_FREE(cmd->passfd);

    if (cmd->asyncioThread) {
        virThreadJoin(cmd->asyncioThread);
        VIR_FREE(cmd->asyncioThread);
    }
    VIR_FREE(cmd->inbuf);
    VIR_FORCE_CLOSE(cmd->outfd);
    VIR_FORCE_CLOSE(cmd->errfd);

    for (i = 0; i < cmd->nargs; i++)
        VIR_FREE(cmd->args[i]);
    VIR_FREE(cmd->args);

    for (i = 0; i < cmd->nenv; i++)
        VIR_FREE(cmd->env[i]);
    VIR_FREE(cmd->env);

    VIR_FREE(cmd->pwd);

    if (cmd->handshake) {
        /* The other 2 fds in these arrays are closed
         * due to use with virCommandPassFD
         */
        VIR_FORCE_CLOSE(cmd->handshakeWait[0]);
        VIR_FORCE_CLOSE(cmd->handshakeNotify[1]);
    }

    VIR_FREE(cmd->pidfile);

    if (cmd->reap)
        virCommandAbort(cmd);

#if defined(WITH_SECDRIVER_SELINUX)
    VIR_FREE(cmd->seLinuxLabel);
#endif
#if defined(WITH_SECDRIVER_APPARMOR)
    VIR_FREE(cmd->appArmorProfile);
#endif

    virCommandFreeSendBuffers(cmd);

    VIR_FREE(cmd);
}

/**
 * virCommandDoAsyncIO:
 * @cmd: command to do async IO on
 *
 * This requests asynchronous string IO on @cmd. It is useful in
 * combination with virCommandRunAsync():
 *
 *      g_autoptr(virCommand) cmd = virCommandNew*(...);
 *      g_autofree char *buf = NULL;
 *
 *      ...
 *
 *      virCommandSetOutputBuffer(cmd, &buf);
 *      virCommandDoAsyncIO(cmd);
 *
 *      if (virCommandRunAsync(cmd, NULL) < 0)
 *          return;
 *
 *      ...
 *
 *      if (virCommandWait(cmd, NULL) < 0)
 *          return;
 *
 *      // @buf now contains @cmd's stdout
 *      VIR_DEBUG("STDOUT: %s", NULLSTR(buf));
 *
 *      ...
 *
 *
 * The libvirt's event loop is used for handling stdios of @cmd.
 * Since current implementation uses strlen to determine length
 * of data to be written to @cmd's stdin, don't pass any binary
 * data. If you want to re-run command, you need to call this and
 * buffer setting functions (virCommandSet.*Buffer) prior each run.
 */
void
virCommandDoAsyncIO(virCommandPtr cmd)
{
    if (!cmd || cmd->has_error)
        return;

    cmd->flags |= VIR_EXEC_ASYNC_IO | VIR_EXEC_NONBLOCK;
}

/**
 * virCommandSetDryRun:
 * @buf: buffer to store stringified commands
 * @callback: callback to process input/output/args
 *
 * Sometimes it's desired to not actually run given command, but
 * see its string representation without having to change the
 * callee. Unit testing serves as a great example. In such cases,
 * the callee constructs the command and calls it via
 * virCommandRun* API. The virCommandSetDryRun allows you to
 * modify this behavior: once called, every call to
 * virCommandRun* results in command string representation being
 * appended to @buf instead of being executed. If @callback is
 * provided, then it is invoked with the argv, env and stdin
 * data string for the command. It is expected to fill the stdout
 * and stderr data strings and exit status variables.
 *
 * The strings stored in @buf are escaped for a shell and
 * separated by a newline. For example:
 *
 * virBuffer buffer = VIR_BUFFER_INITIALIZER;
 * virCommandSetDryRun(&buffer);
 *
 * virCommandPtr echocmd = virCommandNewArgList("/bin/echo", "Hello world", NULL);
 * virCommandRun(echocmd, NULL);
 *
 * After this, the @buffer should contain:
 *
 * /bin/echo 'Hello world'\n
 *
 * To cancel this effect pass NULL for @buf and @callback.
 */
void
virCommandSetDryRun(virBufferPtr buf,
                    virCommandDryRunCallback cb,
                    void *opaque)
{
    dryRunBuffer = buf;
    dryRunCallback = cb;
    dryRunOpaque = opaque;
}

#ifndef WIN32
/**
 * virCommandRunRegex:
 * @cmd: command to run
 * @nregex: number of regexes to apply
 * @regex: array of regexes to apply
 * @nvars: array of numbers of variables each regex will produce
 * @func: callback function that is called for every line of output,
 * needs to return 0 on success
 * @data: additional data that will be passed to the callback function
 * @prefix: prefix that will be skipped at the beginning of each line
 * @exitstatus: allows the caller to handle command run exit failures
 *
 * Run an external program.
 *
 * Read its output and apply a series of regexes to each line
 * When the entire set of regexes has matched consecutively
 * then run a callback passing in all the matches on the current line.
 *
 * Returns: 0 on success, -1 on memory allocation error, virCommandRun
 * error or callback function error
 */
int
virCommandRunRegex(virCommandPtr cmd,
                   int nregex,
                   const char **regex,
                   int *nvars,
                   virCommandRunRegexFunc func,
                   void *data,
                   const char *prefix,
                   int *exitstatus)
{
    GRegex **reg = NULL;
    size_t i, j, k;
    int totgroups = 0, ngroup = 0;
    char **groups;
    g_autofree char *outbuf = NULL;
    VIR_AUTOSTRINGLIST lines = NULL;
    int ret = -1;

    /* Compile all regular expressions */
    if (VIR_ALLOC_N(reg, nregex) < 0)
        return -1;

    for (i = 0; i < nregex; i++) {
        g_autoptr(GError) err = NULL;
        reg[i] = g_regex_new(regex[i], G_REGEX_OPTIMIZE, 0, &err);
        if (!reg[i]) {
            virReportError(VIR_ERR_INTERNAL_ERROR,
                           _("Failed to compile regex %s"), err->message);
            for (j = 0; j < i; j++)
                g_regex_unref(reg[j]);
            VIR_FREE(reg);
            return -1;
        }

        totgroups += nvars[i];
    }

    /* Storage for matched variables */
    if (VIR_ALLOC_N(groups, totgroups) < 0)
        goto cleanup;

    virCommandSetOutputBuffer(cmd, &outbuf);
    if (virCommandRun(cmd, exitstatus) < 0)
        goto cleanup;

    if (!outbuf) {
        /* no output */
        ret = 0;
        goto cleanup;
    }

    if (!(lines = virStringSplit(outbuf, "\n", 0)))
        goto cleanup;

    for (k = 0; lines[k]; k++) {
        g_autoptr(GMatchInfo) info = NULL;
        const char *p = NULL;

        /* ignore any command prefix */
        if (prefix)
            p = STRSKIP(lines[k], prefix);
        if (!p)
            p = lines[k];

        ngroup = 0;
        for (i = 0; i < nregex; i++) {
            if (!(g_regex_match(reg[i], p, 0, &info)))
                break;

            /* NB match #0 is the full pattern, so we offset j by 1 */
            for (j = 1; j <= nvars[i]; j++)
                groups[ngroup++] = g_match_info_fetch(info, j);
        }
        /* We've matched on the last regex, so callback time */
        if (i == nregex) {
            if (((*func)(groups, data)) < 0)
                goto cleanup;
        }

        for (j = 0; j < ngroup; j++)
            VIR_FREE(groups[j]);
    }

    ret = 0;
 cleanup:
    if (groups) {
        for (j = 0; j < totgroups; j++)
            VIR_FREE(groups[j]);
        VIR_FREE(groups);
    }

    for (i = 0; i < nregex; i++)
        g_regex_unref(reg[i]);

    VIR_FREE(reg);
    return ret;
}

/*
 * Run an external program and read from its standard output
 * a stream of tokens from IN_STREAM, applying FUNC to
 * each successive sequence of N_COLUMNS tokens.
 * If FUNC returns < 0, stop processing input and return -1.
 * Return -1 if N_COLUMNS == 0.
 * Return -1 upon memory allocation error.
 * If the number of input tokens is not a multiple of N_COLUMNS,
 * then the final FUNC call will specify a number smaller than N_COLUMNS.
 * If there are no input tokens (empty input), call FUNC with N_COLUMNS == 0.
 */
int
virCommandRunNul(virCommandPtr cmd,
                 size_t n_columns,
                 virCommandRunNulFunc func,
                 void *data)
{
    size_t n_tok = 0;
    int fd = -1;
    FILE *fp = NULL;
    char **v;
    int ret = -1;
    size_t i;

    if (n_columns == 0)
        return -1;

    if (VIR_ALLOC_N(v, n_columns) < 0)
        return -1;
    for (i = 0; i < n_columns; i++)
        v[i] = NULL;

    virCommandSetOutputFD(cmd, &fd);
    if (virCommandRunAsync(cmd, NULL) < 0)
        goto cleanup;

    if ((fp = VIR_FDOPEN(fd, "r")) == NULL) {
        virReportError(VIR_ERR_INTERNAL_ERROR,
                       "%s", _("cannot open file using fd"));
        goto cleanup;
    }

    while (1) {
        char *buf = NULL;
        size_t buf_len = 0;
        /* Be careful: even when it returns -1,
           this use of getdelim allocates memory.  */
        ssize_t tok_len = getdelim(&buf, &buf_len, 0, fp);
        v[n_tok] = buf;
        if (tok_len < 0) {
            /* Maybe EOF, maybe an error.
               If n_tok > 0, then we know it's an error.  */
            if (n_tok && func(n_tok, v, data) < 0)
                goto cleanup;
            break;
        }
        ++n_tok;
        if (n_tok == n_columns) {
            if (func(n_tok, v, data) < 0)
                goto cleanup;
            n_tok = 0;
            for (i = 0; i < n_columns; i++)
                VIR_FREE(v[i]);
        }
    }

    if (feof(fp) < 0) {
        virReportSystemError(errno, "%s",
                             _("read error on pipe"));
        goto cleanup;
    }

    ret = virCommandWait(cmd, NULL);
 cleanup:
    for (i = 0; i < n_columns; i++)
        VIR_FREE(v[i]);
    VIR_FREE(v);

    VIR_FORCE_FCLOSE(fp);
    VIR_FORCE_CLOSE(fd);

    return ret;
}

#else /* WIN32 */

int
virCommandRunRegex(virCommandPtr cmd G_GNUC_UNUSED,
                   int nregex G_GNUC_UNUSED,
                   const char **regex G_GNUC_UNUSED,
                   int *nvars G_GNUC_UNUSED,
                   virCommandRunRegexFunc func G_GNUC_UNUSED,
                   void *data G_GNUC_UNUSED,
                   const char *prefix G_GNUC_UNUSED,
                   int *exitstatus G_GNUC_UNUSED)
{
    virReportError(VIR_ERR_INTERNAL_ERROR,
                   _("%s not implemented on Win32"), __FUNCTION__);
    return -1;
}

int
virCommandRunNul(virCommandPtr cmd G_GNUC_UNUSED,
                 size_t n_columns G_GNUC_UNUSED,
                 virCommandRunNulFunc func G_GNUC_UNUSED,
                 void *data G_GNUC_UNUSED)
{
    virReportError(VIR_ERR_INTERNAL_ERROR,
                   _("%s not implemented on Win32"), __FUNCTION__);
    return -1;
}
#endif /* WIN32 */<|MERGE_RESOLUTION|>--- conflicted
+++ resolved
@@ -652,14 +652,8 @@
 
     if (cmd->outfdptr != NULL) {
         if (*cmd->outfdptr == -1) {
-<<<<<<< HEAD
             //构造pipe做为进程output fd
-            if (pipe2(pipeout, O_CLOEXEC) < 0) {
-                virReportSystemError(errno,
-                                     "%s", _("cannot create pipe"));
-=======
             if (virPipe(pipeout) < 0)
->>>>>>> 4268e187
                 goto cleanup;
 
             if ((cmd->flags & VIR_EXEC_NONBLOCK) &&
@@ -776,12 +770,9 @@
     /* Daemonize as late as possible, so the parent process can detect
      * the above errors with wait* */
     if (cmd->flags & VIR_EXEC_DAEMON) {
-<<<<<<< HEAD
+        char c;
+
         //生成daemon
-=======
-        char c;
-
->>>>>>> 4268e187
         if (setsid() < 0) {
             virReportSystemError(errno,
                                  "%s", _("cannot become session leader"));
@@ -802,47 +793,19 @@
         }
 
         if (pid > 0) {
-<<<<<<< HEAD
-            //父进程写pidfile
-            if (cmd->pidfile && (virPidFileWritePath(cmd->pidfile, pid) < 0)) {
-                if (virProcessKillPainfully(pid, true) >= 0)
-                    virReportSystemError(errno,
-                                         _("could not write pidfile %s for %d"),
-                                         cmd->pidfile, pid);
-                goto fork_error;
-=======
             /* The parent expect us to have written the pid file before
              * exiting. Wait here for the child to write it and signal us. */
+            //父进程写pidfile
             if (cmd->pidfile &&
                 saferead(pipesync[0], &c, sizeof(c)) != sizeof(c)) {
                 virReportSystemError(errno, "%s",
                                      _("Unable to wait for child process"));
                 _exit(EXIT_FAILURE);
->>>>>>> 4268e187
             }
             _exit(EXIT_SUCCESS);
         }
     }
 
-<<<<<<< HEAD
-    /* virFork reset all signal handlers to the defaults.
-     * This is good for the child process, but our hook
-     * risks running something that generates SIGPIPE,
-     * so we need to temporarily block that again
-     */
-    memset(&waxoff, 0, sizeof(waxoff));
-    waxoff.sa_handler = SIG_IGN;
-    sigemptyset(&waxoff.sa_mask);
-    memset(&waxon, 0, sizeof(waxon));
-    //忽略sigpipe信号
-    if (sigaction(SIGPIPE, &waxoff, &waxon) < 0) {
-        virReportSystemError(errno, "%s",
-                             _("Could not disable SIGPIPE"));
-        goto fork_error;
-    }
-
-=======
->>>>>>> 4268e187
     if (virProcessSetMaxMemLock(0, cmd->maxMemLock) < 0)
         goto fork_error;
     if (virProcessSetMaxProcesses(0, cmd->maxProcesses) < 0)
@@ -917,16 +880,6 @@
     if (virCommandHandshakeChild(cmd) < 0)
        goto fork_error;
 
-<<<<<<< HEAD
-    //还原pipe信号处理
-    if (sigaction(SIGPIPE, &waxon, NULL) < 0) {
-        virReportSystemError(errno, "%s",
-                             _("Could not re-enable SIGPIPE"));
-        goto fork_error;
-    }
-
-=======
->>>>>>> 4268e187
     /* Close logging again to ensure no FDs leak to child */
     virLogReset();
 
@@ -2878,12 +2831,8 @@
         return;
     }
 
-<<<<<<< HEAD
     //创建handshakewait pipe
-    if (pipe2(cmd->handshakeWait, O_CLOEXEC) < 0) {
-=======
     if (virPipeQuiet(cmd->handshakeWait) < 0) {
->>>>>>> 4268e187
         cmd->has_error = errno;
         return;
     }
