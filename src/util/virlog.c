/*
 * virlog.c: internal logging and debugging
 *
 * Copyright (C) 2008, 2010-2014 Red Hat, Inc.
 *
 * This library is free software; you can redistribute it and/or
 * modify it under the terms of the GNU Lesser General Public
 * License as published by the Free Software Foundation; either
 * version 2.1 of the License, or (at your option) any later version.
 *
 * This library is distributed in the hope that it will be useful,
 * but WITHOUT ANY WARRANTY; without even the implied warranty of
 * MERCHANTABILITY or FITNESS FOR A PARTICULAR PURPOSE.  See the GNU
 * Lesser General Public License for more details.
 *
 * You should have received a copy of the GNU Lesser General Public
 * License along with this library.  If not, see
 * <http://www.gnu.org/licenses/>.
 *
 */

#include <config.h>

#include <stdarg.h>
#include <time.h>
#include <sys/time.h>
#include <sys/stat.h>
#include <fcntl.h>
#include <unistd.h>
#if WITH_SYSLOG_H
# include <syslog.h>
#endif

#include "virerror.h"
#include "virlog.h"
#include "viralloc.h"
#include "virutil.h"
#include "virbuffer.h"
#include "virthread.h"
#include "virfile.h"
#include "virtime.h"
#include "virstring.h"
#include "configmake.h"
#include "virsocket.h"

/* Journald output is only supported on Linux new enough to expose
 * htole64.  */
#if WITH_SYSLOG_H && defined(__linux__) && WITH_DECL_HTOLE64
# define USE_JOURNALD 1
# include <sys/uio.h>
#endif

#define VIR_FROM_THIS VIR_FROM_NONE

VIR_LOG_INIT("util.log");

static GRegex *virLogRegex;


#define VIR_LOG_DATE_REGEX "[0-9]{4}-[0-9]{2}-[0-9]{2}"
#define VIR_LOG_TIME_REGEX "[0-9]{2}:[0-9]{2}:[0-9]{2}\\.[0-9]{3}\\+[0-9]{4}"
#define VIR_LOG_PID_REGEX "[0-9]+"
#define VIR_LOG_LEVEL_REGEX "(debug|info|warning|error)"

#define VIR_LOG_REGEX \
    VIR_LOG_DATE_REGEX " " VIR_LOG_TIME_REGEX ": " \
    VIR_LOG_PID_REGEX ": " VIR_LOG_LEVEL_REGEX " : "

VIR_ENUM_DECL(virLogDestination);
VIR_ENUM_IMPL(virLogDestination,
              VIR_LOG_TO_OUTPUT_LAST,
              "stderr", "syslog", "file", "journald",
);

/*
 * Filters are used to refine the rules on what to keep or drop
 * based on a matching pattern (currently a substring)
 */
struct _virLogFilter {
    char *match;
    virLogPriority priority;
};

static int virLogFiltersSerial = 1;
static virLogFilter **virLogFilters;
static size_t virLogNbFilters;

/*
 * Outputs are used to emit the messages retained
 * after filtering, multiple output can be used simultaneously
 */
struct _virLogOutput {
    bool logInitMessage;
    void *data;
    virLogOutputFunc f;
    virLogCloseFunc c;
    virLogPriority priority;
    virLogDestination dest;
    char *name;
};

static char *virLogDefaultOutput;
static virLogOutput **virLogOutputs;
static size_t virLogNbOutputs;

/*
 * Default priorities
 */
static virLogPriority virLogDefaultPriority = VIR_LOG_DEFAULT;/*日志默认优先级*/

static void virLogResetFilters(void);
static void virLogResetOutputs(void);
static void virLogOutputToFd(virLogSource *src,
                             virLogPriority priority,
                             const char *filename,
                             int linenr,
                             const char *funcname,
                             const char *timestamp,
                             struct _virLogMetadata *metadata,
                             const char *rawstr,
                             const char *str,
                             void *data);


/*
 * Logs accesses must be serialized though a mutex
 */
static virMutex virLogMutex = VIR_MUTEX_INITIALIZER;

void
virLogLock(void)
{
    virMutexLock(&virLogMutex);
}


void
virLogUnlock(void)
{
    virMutexUnlock(&virLogMutex);
}


static void
virLogSetDefaultOutputToStderr(void)
{
    virLogDefaultOutput = g_strdup_printf("%d:stderr",
                                          virLogDefaultPriority);
}


static void
virLogSetDefaultOutputToJournald(void)
{
    virLogPriority priority = virLogDefaultPriority;

    /* By default we don't want to log too much stuff into journald as
     * it may employ rate limiting and thus block libvirt execution. */
    if (priority == VIR_LOG_DEBUG)
        priority = VIR_LOG_INFO;

    virLogDefaultOutput = g_strdup_printf("%d:journald", priority);
}


static int
virLogSetDefaultOutputToFile(const char *binary, bool privileged)
{
    g_autofree char *logdir = NULL;
    mode_t old_umask;

    if (privileged) {
        virLogDefaultOutput = g_strdup_printf("%d:file:%s/log/libvirt/%s.log",
                                              virLogDefaultPriority, LOCALSTATEDIR, binary);
    } else {
        logdir = virGetUserCacheDirectory();

        old_umask = umask(077);
        if (g_mkdir_with_parents(logdir, 0777) < 0) {
            umask(old_umask);
            virReportSystemError(errno, "%s", _("Could not create log directory"));
            return -1;
        }
        umask(old_umask);

        virLogDefaultOutput = g_strdup_printf("%d:file:%s/%s.log",
                                              virLogDefaultPriority, logdir, binary);
    }

    return 0;
}


/*
 * virLogSetDefaultOutput:
 * @binary: the binary for which logging is performed. The log file name
 *          will be derived from the binary name, with ".log" appended.
 * @godaemon: whether we're running daemonized
 * @privileged: whether we're running with root privileges or not (session)
 *
 * Decides on what the default output (journald, file, stderr) should be
 * according to @binary, @godaemon, @privileged. This function should be run
 * exactly once at daemon startup, so no locks are used.
 */
int
virLogSetDefaultOutput(const char *binary, bool godaemon, bool privileged)
{
    bool have_journald = access("/run/systemd/journal/socket", W_OK) >= 0;

    if (godaemon) {
        if (have_journald)
            virLogSetDefaultOutputToJournald();
        else if (virLogSetDefaultOutputToFile(binary, privileged) < 0)
            return -1;
    } else {
        if (!isatty(STDIN_FILENO) && have_journald)
            virLogSetDefaultOutputToJournald();
        else
            virLogSetDefaultOutputToStderr();
    }

    return 0;
}


char *
virLogGetDefaultOutput(void)
{
    return virLogDefaultOutput;
}


static const char *
virLogPriorityString(virLogPriority lvl)
{
    switch (lvl) {
    case VIR_LOG_DEBUG:
        return "debug";
    case VIR_LOG_INFO:
        return "info";
    case VIR_LOG_WARN:
        return "warning";
    case VIR_LOG_ERROR:
        return "error";
    }
    return "unknown";
}


static int
virLogOnceInit(void)
{
    virLogLock();
    virLogDefaultPriority = VIR_LOG_DEFAULT;

    virLogRegex = g_regex_new(VIR_LOG_REGEX, G_REGEX_OPTIMIZE, 0, NULL);

    /* GLib caches the hostname using a one time thread initializer.
     * We want to prime this cache early though, because at later time
     * it might not be possible to load NSS modules via getaddrinfo()
     * (e.g. at container startup the host filesystem will not be
     * accessible anymore.
     */
    ignore_value(g_get_host_name());

    virLogUnlock();
    return 0;
}

VIR_ONCE_GLOBAL_INIT(virLog);


/**
 * virLogReset:
 *
 * Reset the logging module to its default initial state
 *
 * Returns 0 if successful, and -1 in case or error
 */
int
virLogReset(void)
{
    if (virLogInitialize() < 0)
        return -1;

    virLogLock();
    virLogResetFilters();
    virLogResetOutputs();
    virLogDefaultPriority = VIR_LOG_DEFAULT;
    virLogUnlock();
    return 0;
}

/**
 * virLogSetDefaultPriority:
 * @priority: the default priority level
 *
 * Set the default priority level, i.e. any logged data of a priority
 * equal or superior to this level will be logged, unless a specific rule
 * was defined for the log category of the message.
 *
 * Returns 0 if successful, -1 in case of error.
 */
int
virLogSetDefaultPriority(virLogPriority priority)
{
    /*log优先级检查*/
    if ((priority < VIR_LOG_DEBUG) || (priority > VIR_LOG_ERROR)) {
        virReportError(VIR_ERR_INVALID_ARG,
                       _("Failed to set logging priority, argument '%1$u' is invalid"),
                       priority);
        return -1;
    }
    if (virLogInitialize() < 0)
        return -1;

    virLogDefaultPriority = priority;
    return 0;
}


/**
 * virLogResetFilters:
 *
 * Removes the set of logging filters defined.
 */
static void
virLogResetFilters(void)
{
    virLogFilterListFree(virLogFilters, virLogNbFilters);
    virLogFilters = NULL;
    virLogNbFilters = 0;
    virLogFiltersSerial++;
}


void
virLogFilterFree(virLogFilter *filter)
{
    if (!filter)
        return;

    g_free(filter->match);
    g_free(filter);
}


/**
 * virLogFilterFreeList:
 * @list: list of filters to be freed
 * @count: number of elements in the list
 *
 * Frees a list of filters.
 */
void
virLogFilterListFree(virLogFilter **list, int count)
{
    size_t i;

    if (!list || count < 0)
        return;

    for (i = 0; i < count; i++)
        virLogFilterFree(list[i]);
    g_free(list);
}


/**
 * virLogResetOutputs:
 *
 * Removes the set of logging output defined.
 */
static void
virLogResetOutputs(void)
{
    virLogOutputListFree(virLogOutputs, virLogNbOutputs);
    virLogOutputs = NULL;
    virLogNbOutputs = 0;
}


void
virLogOutputFree(virLogOutput *output)
{
    if (!output)
        return;

    if (output->c)
        output->c(output->data);
    g_free(output->name);
    g_free(output);

}


/**
 * virLogOutputsFreeList:
 * @list: list of outputs to be freed
 * @count: number of elements in the list
 *
 * Frees a list of outputs.
 */
void
virLogOutputListFree(virLogOutput **list, int count)
{
    size_t i;

    if (!list || count < 0)
        return;

    for (i = 0; i < count; i++)
        virLogOutputFree(list[i]);
    g_free(list);
}


static void
virLogFormatString(char **msg,
                   int linenr,
                   const char *funcname,
                   virLogPriority priority,
                   const char *str)
{
    if ((funcname != NULL)) {
        *msg = g_strdup_printf("%llu: %s : %s:%d : %s\n",
                               virThreadSelfID(), virLogPriorityString(priority),
                               funcname, linenr, str);
    } else {
        *msg = g_strdup_printf("%llu: %s : %s\n",
                               virThreadSelfID(), virLogPriorityString(priority),
                               str);
    }
}


static void
virLogVersionString(const char **rawmsg,
                    char **msg)
{
    *rawmsg = VIR_LOG_VERSION_STRING;
    virLogFormatString(msg, 0, NULL, VIR_LOG_INFO, VIR_LOG_VERSION_STRING);
}

/* Similar to virGetHostname() but avoids use of error
 * reporting APIs or logging APIs, to prevent recursion
 */
static void
virLogHostnameString(char **rawmsg,
                     char **msg)
{
    char *hoststr;

    hoststr = g_strdup_printf("hostname: %s", g_get_host_name());

    virLogFormatString(msg, 0, NULL, VIR_LOG_INFO, hoststr);
    *rawmsg = hoststr;
}


static void
virLogSourceUpdate(virLogSource *source)
{
    virLogLock();
    if (source->serial < virLogFiltersSerial) {
        unsigned int priority = virLogDefaultPriority;
        size_t i;

        for (i = 0; i < virLogNbFilters; i++) {
            if (g_pattern_match_simple(virLogFilters[i]->match, source->name)) {
                priority = virLogFilters[i]->priority;
                break;
            }
        }

        source->priority = priority;
        source->serial = virLogFiltersSerial;
    }
    virLogUnlock();
}


/**
 * virLogVMessage:
 * @source: where is that message coming from
 * @priority: the priority level
 * @filename: file where the message was emitted
 * @linenr: line where the message was emitted
 * @funcname: the function emitting the (debug) message
 * @metadata: NULL or metadata array, terminated by an item with NULL key
 * @fmt: the string format
 * @vargs: format args
 *
 * Call the libvirt logger with some information. Based on the configuration
 * the message may be stored, sent to output or just discarded
 */
static void
G_GNUC_PRINTF(7, 0)
virLogVMessage(virLogSource *source,
               virLogPriority priority,
               const char *filename,
               int linenr,
               const char *funcname,
               struct _virLogMetadata *metadata,
               const char *fmt,
               va_list vargs)
{
    static bool logInitMessageStderr = true;
    g_autofree char *str = NULL;
    g_autofree char *msg = NULL;
    char timestamp[VIR_TIME_STRING_BUFLEN];
    size_t i;
    int saved_errno = errno;

    if (virLogInitialize() < 0)
        return;

    if (fmt == NULL)
        return;

    /*
     * 3 intentionally non-thread safe variable reads.
     * Since writes to the variable are serialized on
     * virLogLock, worst case result is a log message
     * is accidentally dropped or emitted, if another
     * thread is updating log filter list concurrently
     * with a log message emission.
     */
    if (source->serial < virLogFiltersSerial)
        virLogSourceUpdate(source);
    if (priority < source->priority)
        goto cleanup;

    /*
     * serialize the error message, add level and timestamp
     */
    str = g_strdup_vprintf(fmt, vargs);

    virLogFormatString(&msg, linenr, funcname, priority, str);

    if (virTimeStringNowRaw(timestamp) < 0)
        timestamp[0] = '\0';

    virLogLock();

    /*
     * Push the message to the outputs defined, if none exist then
     * use stderr.
     */
    for (i = 0; i < virLogNbOutputs; i++) {
        if (priority >= virLogOutputs[i]->priority) {
            if (virLogOutputs[i]->logInitMessage) {
                const char *rawinitmsg;
                char *hoststr = NULL;
                char *initmsg = NULL;
                virLogVersionString(&rawinitmsg, &initmsg);
                virLogOutputs[i]->f(&virLogSelf, VIR_LOG_INFO,
                                    __FILE__, __LINE__, __func__,
                                    timestamp, NULL, rawinitmsg, initmsg,
                                    virLogOutputs[i]->data);
                VIR_FREE(initmsg);

                virLogHostnameString(&hoststr, &initmsg);
                virLogOutputs[i]->f(&virLogSelf, VIR_LOG_INFO,
                                    __FILE__, __LINE__, __func__,
                                    timestamp, NULL, hoststr, initmsg,
                                    virLogOutputs[i]->data);
                VIR_FREE(hoststr);
                VIR_FREE(initmsg);
                virLogOutputs[i]->logInitMessage = false;
            }
            virLogOutputs[i]->f(source, priority,
                                filename, linenr, funcname,
                                timestamp, metadata,
                                str, msg, virLogOutputs[i]->data);
        }
    }
    if (virLogNbOutputs == 0) {
        if (logInitMessageStderr) {
            const char *rawinitmsg;
            char *hoststr = NULL;
            char *initmsg = NULL;
            virLogVersionString(&rawinitmsg, &initmsg);
            virLogOutputToFd(&virLogSelf, VIR_LOG_INFO,
                             __FILE__, __LINE__, __func__,
                             timestamp, NULL, rawinitmsg, initmsg,
                             (void *) STDERR_FILENO);
            VIR_FREE(initmsg);

            virLogHostnameString(&hoststr, &initmsg);
            virLogOutputToFd(&virLogSelf, VIR_LOG_INFO,
                             __FILE__, __LINE__, __func__,
                             timestamp, NULL, hoststr, initmsg,
                             (void *) STDERR_FILENO);
            VIR_FREE(hoststr);
            VIR_FREE(initmsg);
            logInitMessageStderr = false;
        }
        virLogOutputToFd(source, priority,
                         filename, linenr, funcname,
                         timestamp, metadata,
                         str, msg, (void *) STDERR_FILENO);
    }
    virLogUnlock();

 cleanup:
    errno = saved_errno;
}


/**
 * virLogMessage:
 * @source: where is that message coming from
 * @priority: the priority level
 * @filename: file where the message was emitted
 * @linenr: line where the message was emitted
 * @funcname: the function emitting the (debug) message
 * @metadata: NULL or metadata array, terminated by an item with NULL key
 * @fmt: the string format
 * @...: the arguments
 *
 * Call the libvirt logger with some information. Based on the configuration
 * the message may be stored, sent to output or just discarded
 */
void
virLogMessage(virLogSource *source,
              virLogPriority priority,
              const char *filename,
              int linenr,
              const char *funcname,
              struct _virLogMetadata *metadata,
              const char *fmt, ...)
{
    va_list ap;
    va_start(ap, fmt);
    virLogVMessage(source, priority,
                   filename, linenr, funcname,
                   metadata, fmt, ap);
    va_end(ap);
}


static void
virLogOutputToFd(virLogSource *source G_GNUC_UNUSED,
                 virLogPriority priority G_GNUC_UNUSED,
                 const char *filename G_GNUC_UNUSED,
                 int linenr G_GNUC_UNUSED,
                 const char *funcname G_GNUC_UNUSED,
                 const char *timestamp,
                 struct _virLogMetadata *metadata G_GNUC_UNUSED,
                 const char *rawstr G_GNUC_UNUSED,
                 const char *str,
                 void *data)
{
    int fd = (intptr_t) data;
    char *msg;

    if (fd < 0)
        return;

    msg = g_strdup_printf("%s: %s", timestamp, str);
    ignore_value(safewrite(fd, msg, strlen(msg)));
    VIR_FREE(msg);
}


static void
virLogCloseFd(void *data)
{
    int fd = (intptr_t) data;

    VIR_LOG_CLOSE(fd);
}


static virLogOutput *
virLogNewOutputToStderr(virLogPriority priority)
{
    return virLogOutputNew(virLogOutputToFd, NULL, (void *)STDERR_FILENO,
                           priority, VIR_LOG_TO_STDERR, NULL);
}


static virLogOutput *
virLogNewOutputToFile(virLogPriority priority,
                      const char *file)
{
    int fd;
    virLogOutput *ret = NULL;

    fd = open(file, O_CREAT | O_APPEND | O_WRONLY, S_IRUSR | S_IWUSR);
    if (fd < 0) {
        virReportSystemError(errno, _("failed to open %1$s"), file);
        return NULL;
    }

    if (!(ret = virLogOutputNew(virLogOutputToFd, virLogCloseFd,
                                (void *)(intptr_t)fd,
                                priority, VIR_LOG_TO_FILE, file))) {
        VIR_LOG_CLOSE(fd);
        return NULL;
    }
    return ret;
}


#if WITH_SYSLOG_H || USE_JOURNALD

/* Compat in case we build with journald, but no syslog */
# ifndef LOG_DEBUG
#  define LOG_DEBUG 7
# endif
# ifndef LOG_INFO
#  define LOG_INFO 6
# endif
# ifndef LOG_WARNING
#  define LOG_WARNING 4
# endif
# ifndef LOG_ERR
#  define LOG_ERR 3
# endif

static int
virLogPrioritySyslog(virLogPriority priority)
{
    switch (priority) {
    case VIR_LOG_DEBUG:
        return LOG_DEBUG;
    case VIR_LOG_INFO:
        return LOG_INFO;
    case VIR_LOG_WARN:
        return LOG_WARNING;
    case VIR_LOG_ERROR:
        return LOG_ERR;
    default:
        return LOG_ERR;
    }
}
#endif /* WITH_SYSLOG_H || USE_JOURNALD */


#if WITH_SYSLOG_H
static void
virLogOutputToSyslog(virLogSource *source G_GNUC_UNUSED,
                     virLogPriority priority,
                     const char *filename G_GNUC_UNUSED,
                     int linenr G_GNUC_UNUSED,
                     const char *funcname G_GNUC_UNUSED,
                     const char *timestamp G_GNUC_UNUSED,
                     struct _virLogMetadata *metadata G_GNUC_UNUSED,
                     const char *rawstr G_GNUC_UNUSED,
                     const char *str,
                     void *data G_GNUC_UNUSED)
{
    syslog(virLogPrioritySyslog(priority), "%s", str);
}

static char *current_ident;


static void
virLogCloseSyslog(void *data G_GNUC_UNUSED)
{
    closelog();
    VIR_FREE(current_ident);
}


static virLogOutput *
virLogNewOutputToSyslog(virLogPriority priority,
                        const char *ident)
{
    virLogOutput *ret = NULL;
    int at = -1;

    /* There are a couple of issues with syslog:
     * 1) If we re-opened the connection by calling openlog now, it would change
     * the message tag immediately which is not what we want, since we might be
     * in the middle of parsing of a new set of outputs where anything still can
     * go wrong and we would introduce an inconsistent state to the log. We're
     * also not holding a lock on the logger if we tried to change the tag
     * while other workers are actively logging.
     *
     * 2) Syslog keeps the open file descriptor private, so we can't just dup()
     * it like we would do with files if an output already existed.
     *
     * If a syslog connection already exists changing the message tag has to be
     * therefore special-cased and postponed until the very last moment.
     */
    if ((at = virLogFindOutput(virLogOutputs, virLogNbOutputs,
                               VIR_LOG_TO_SYSLOG, NULL)) < 0) {
        /*
         * rather than copying @ident, syslog uses caller's reference instead
         */
        VIR_FREE(current_ident);
        current_ident = g_strdup(ident);

        openlog(current_ident, 0, 0);
    }

    if (!(ret = virLogOutputNew(virLogOutputToSyslog, virLogCloseSyslog,
                                NULL, priority, VIR_LOG_TO_SYSLOG, ident))) {
        if (at < 0) {
            closelog();
            VIR_FREE(current_ident);
        }
        return NULL;
    }
    return ret;
}


# if USE_JOURNALD
#  define IOVEC_SET(iov, data, size) \
    do { \
        struct iovec *_i = &(iov); \
        _i->iov_base = (void*)(data); \
        _i->iov_len = (size); \
    } while (0)

#  define IOVEC_SET_STRING(iov, str) IOVEC_SET(iov, str, strlen(str))

/* Used for conversion of numbers to strings, and for length of binary data */
#  define JOURNAL_BUF_SIZE (MAX(VIR_INT64_STR_BUFLEN, sizeof(uint64_t)))

struct journalState
{
    struct iovec *iov, *iov_end;
    char (*bufs)[JOURNAL_BUF_SIZE], (*bufs_end)[JOURNAL_BUF_SIZE];
};

static void
journalAddString(struct journalState *state, const char *field,
                 const char *value)
{
    static const char newline = '\n', equals = '=';

    if (strchr(value, '\n') != NULL) {
        uint64_t nstr;

        /* If 'str' contains a newline, then we must
         * encode the string length, since we can't
         * rely on the newline for the field separator
         */
        if (state->iov_end - state->iov < 5 || state->bufs == state->bufs_end)
            return; /* Silently drop */
        nstr = htole64(strlen(value));
        memcpy(state->bufs[0], &nstr, sizeof(nstr));

        IOVEC_SET_STRING(state->iov[0], field);
        IOVEC_SET(state->iov[1], &newline, sizeof(newline));
        IOVEC_SET(state->iov[2], state->bufs[0], sizeof(nstr));
        state->bufs++;
        state->iov += 3;
    } else {
        if (state->iov_end - state->iov < 4)
            return; /* Silently drop */
        IOVEC_SET_STRING(state->iov[0], field);
        IOVEC_SET(state->iov[1], (void *)&equals, sizeof(equals));
        state->iov += 2;
    }
    IOVEC_SET_STRING(state->iov[0], value);
    IOVEC_SET(state->iov[1], (void *)&newline, sizeof(newline));
    state->iov += 2;
}

static void
journalAddInt(struct journalState *state, const char *field, int value)
{
    static const char newline = '\n', equals = '=';

    char *num;

    if (state->iov_end - state->iov < 4 || state->bufs == state->bufs_end)
        return; /* Silently drop */

    num = virFormatIntDecimal(state->bufs[0], sizeof(state->bufs[0]), value);

    IOVEC_SET_STRING(state->iov[0], field);
    IOVEC_SET(state->iov[1], (void *)&equals, sizeof(equals));
    IOVEC_SET_STRING(state->iov[2], num);
    IOVEC_SET(state->iov[3], (void *)&newline, sizeof(newline));
    state->bufs++;
    state->iov += 4;
}

static void
virLogOutputToJournald(virLogSource *source,
                       virLogPriority priority,
                       const char *filename,
                       int linenr,
                       const char *funcname,
                       const char *timestamp G_GNUC_UNUSED,
                       struct _virLogMetadata *metadata,
                       const char *rawstr,
                       const char *str G_GNUC_UNUSED,
                       void *data)
{
    int buffd = -1;
    int journalfd = (intptr_t) data;
    struct msghdr mh = { 0 };
    struct sockaddr_un sa = { 0 };
    union {
        struct cmsghdr cmsghdr;
        uint8_t buf[CMSG_SPACE(sizeof(int))];
    } control = { 0 };
    struct cmsghdr *cmsg;
    /* We use /dev/shm instead of /tmp here, since we want this to
     * be a tmpfs, and one that is available from early boot on
     * and where unprivileged users can create files. */
    char path[] = "/dev/shm/journal.XXXXXX";
    size_t nmetadata = 0;

#  define NUM_FIELDS_CORE 6
#  define NUM_FIELDS_META 5
#  define NUM_FIELDS (NUM_FIELDS_CORE + NUM_FIELDS_META)
    struct iovec iov[NUM_FIELDS * 5];
    char iov_bufs[NUM_FIELDS][JOURNAL_BUF_SIZE];
    struct journalState state;

    state.iov = iov;
    state.iov_end = iov + G_N_ELEMENTS(iov);
    state.bufs = iov_bufs;
    state.bufs_end = iov_bufs + G_N_ELEMENTS(iov_bufs);

    journalAddString(&state, "MESSAGE", rawstr);
    journalAddInt(&state, "PRIORITY",
                  virLogPrioritySyslog(priority));
    /* See RFC 5424 section 6.2.1
     *
     * Don't use LOG_nnn constants as those have a bit-shift
     * applied for use with syslog()  API, while journald
     * needs the raw value
     */
    journalAddInt(&state, "SYSLOG_FACILITY", 3);
    journalAddString(&state, "LIBVIRT_SOURCE", source->name);
    if (filename)
        journalAddString(&state, "CODE_FILE", filename);
    journalAddInt(&state, "CODE_LINE", linenr);
    if (funcname)
        journalAddString(&state, "CODE_FUNC", funcname);
    if (metadata != NULL) {
        while (metadata->key != NULL &&
               nmetadata < NUM_FIELDS_META) {
            if (metadata->s != NULL)
                journalAddString(&state, metadata->key, metadata->s);
            else
                journalAddInt(&state, metadata->key, metadata->iv);
            metadata++;
            nmetadata++;
        }
    }

    sa.sun_family = AF_UNIX;
    if (virStrcpyStatic(sa.sun_path, "/run/systemd/journal/socket") < 0)
        return;

    mh.msg_name = &sa;
    mh.msg_namelen = offsetof(struct sockaddr_un, sun_path) + strlen(sa.sun_path);
    mh.msg_iov = iov;
    mh.msg_iovlen = state.iov - iov;

    if (sendmsg(journalfd, &mh, MSG_NOSIGNAL) >= 0)
        return;

    if (errno != EMSGSIZE && errno != ENOBUFS)
        return;

    /* Message was too large, so dump to temporary file
     * and pass an FD to the journal
     */

    if ((buffd = g_mkstemp_full(path, O_RDWR | O_CLOEXEC, S_IRUSR | S_IWUSR)) < 0)
        return;

    if (unlink(path) < 0)
        goto cleanup;

    if (writev(buffd, iov, state.iov - iov) < 0)
        goto cleanup;

    mh.msg_iov = NULL;
    mh.msg_iovlen = 0;

    mh.msg_control = &control;
    mh.msg_controllen = sizeof(control);

    cmsg = CMSG_FIRSTHDR(&mh);
    cmsg->cmsg_level = SOL_SOCKET;
    cmsg->cmsg_type = SCM_RIGHTS;
    cmsg->cmsg_len = CMSG_LEN(sizeof(int));
    memcpy(CMSG_DATA(cmsg), &buffd, sizeof(int));

    mh.msg_controllen = cmsg->cmsg_len;

    ignore_value(sendmsg(journalfd, &mh, MSG_NOSIGNAL));

 cleanup:
    VIR_LOG_CLOSE(buffd);
}


static virLogOutput *
virLogNewOutputToJournald(int priority)
{
    int journalfd;
    virLogOutput *ret = NULL;

    if ((journalfd = socket(AF_UNIX, SOCK_DGRAM, 0)) < 0)
        return NULL;

    if (virSetInherit(journalfd, false) < 0) {
        VIR_LOG_CLOSE(journalfd);
        return NULL;
    }

    if (!(ret = virLogOutputNew(virLogOutputToJournald, virLogCloseFd,
                                (void *)(intptr_t) journalfd, priority,
                                VIR_LOG_TO_JOURNALD, NULL))) {
        VIR_LOG_CLOSE(journalfd);
        return NULL;
    }

    return ret;
}
# endif /* USE_JOURNALD */

int virLogPriorityFromSyslog(int priority)
{
    switch (priority) {
    case LOG_EMERG:
    case LOG_ALERT:
    case LOG_CRIT:
    case LOG_ERR:
        return VIR_LOG_ERROR;
    case LOG_WARNING:
    case LOG_NOTICE:
        return VIR_LOG_WARN;
    case LOG_INFO:
        return VIR_LOG_INFO;
    case LOG_DEBUG:
        return VIR_LOG_DEBUG;
    }
    return VIR_LOG_ERROR;
}

#else /* WITH_SYSLOG_H */
int virLogPriorityFromSyslog(int priority G_GNUC_UNUSED)
{
    return VIR_LOG_ERROR;
}
#endif /* WITH_SYSLOG_H */


/**
 * virLogGetDefaultPriority:
 *
 * Returns the current logging priority level.
 */
virLogPriority
virLogGetDefaultPriority(void)
{
    return virLogDefaultPriority;
}


/**
 * virLogGetFilters:
 *
 * Returns a string listing the current filters, in the format originally
 * specified in the config file or environment. Caller must free the
 * result.
 */
char *
virLogGetFilters(void)
{
    size_t i;
    g_auto(virBuffer) filterbuf = VIR_BUFFER_INITIALIZER;

    virLogLock();
    for (i = 0; i < virLogNbFilters; i++) {
        const char *sep = ":";
        virBufferAsprintf(&filterbuf, "%d%s%s ",
                          virLogFilters[i]->priority,
                          sep,
                          virLogFilters[i]->match);
    }
    virLogUnlock();

    return virBufferContentAndReset(&filterbuf);
}


/**
 * virLogGetOutputs:
 *
 * Returns a string listing the current outputs, in the format originally
 * specified in the config file or environment. Caller must free the
 * result.
 */
char *
virLogGetOutputs(void)
{
    size_t i;
    g_auto(virBuffer) outputbuf = VIR_BUFFER_INITIALIZER;

    virLogLock();
    for (i = 0; i < virLogNbOutputs; i++) {
        virLogDestination dest = virLogOutputs[i]->dest;
        if (i)
            virBufferAddChar(&outputbuf, ' ');
        switch (dest) {
            case VIR_LOG_TO_SYSLOG:
            case VIR_LOG_TO_FILE:
                virBufferAsprintf(&outputbuf, "%d:%s:%s",
                                  virLogOutputs[i]->priority,
                                  virLogDestinationTypeToString(dest),
                                  virLogOutputs[i]->name);
                break;
            case VIR_LOG_TO_STDERR:
            case VIR_LOG_TO_JOURNALD:
                virBufferAsprintf(&outputbuf, "%d:%s",
                                  virLogOutputs[i]->priority,
                                  virLogDestinationTypeToString(dest));
                break;
            case VIR_LOG_TO_OUTPUT_LAST:
            default:
                virReportEnumRangeError(virLogDestination, dest);
                goto error;
        }
    }

    virLogUnlock();
    return virBufferContentAndReset(&outputbuf);

 error:
    virLogUnlock();
    return NULL;
}


/**
 * virLogGetNbFilters:
 *
 * Returns the current number of defined log filters.
 */
int
virLogGetNbFilters(void)
{
    return virLogNbFilters;
}


/**
 * virLogGetNbOutputs:
 *
 * Returns the current number of defined log outputs.
 */
int
virLogGetNbOutputs(void)
{
    return virLogNbOutputs;
}


/**
 * virLogParseDefaultPriority:
 * @priority: string defining the desired logging level (either a numeric or a
 *            word form, see below)
 *
 * Parses the desired log priority level. The input @priority shall conform to
 * one of the following levels:
 *    1 = DEBUG
 *    2 = INFO
 *    3 = WARNING
 *    4 = ERROR
 *
 *
 * Returns the corresponding priority enum on success, -1 in case of error. A
 * call to virLogSetDefaultPriority should be issued upon returning from this
 * function.
 */
int
virLogParseDefaultPriority(const char *priority)
{
    /*log优先级字符串与优先级映射*/
    if (STREQ(priority, "1") || STREQ(priority, "debug"))
        return VIR_LOG_DEBUG;
    else if (STREQ(priority, "2") || STREQ(priority, "info"))
        return VIR_LOG_INFO;
    else if (STREQ(priority, "3") || STREQ(priority, "warning"))
        return VIR_LOG_WARN;
    else if (STREQ(priority, "4") || STREQ(priority, "error"))
        return VIR_LOG_ERROR;

    virReportError(VIR_ERR_INVALID_ARG,
                   _("Failed to set logging priority, argument '%1$s' is invalid"),
                   priority);
    return -1;
}


/**
 * virLogSetFromEnv:
 *
 * Sets virLogDefaultPriority, virLogFilters and virLogOutputs based on
 * environment variables.
 *
 * This function might fail which should also make the caller fail.
 */
int
virLogSetFromEnv(void)
{
    const char *debugEnv;

    if (virLogInitialize() < 0)
        return -1;

    debugEnv = getenv("LIBVIRT_DEBUG");
<<<<<<< HEAD
    if (debugEnv && *debugEnv)
        /*设置默认log优先级*/
        virLogSetDefaultPriority(virLogParseDefaultPriority(debugEnv));
=======
    if (debugEnv && *debugEnv) {
        int priority = virLogParseDefaultPriority(debugEnv);
        if (priority < 0 ||
            virLogSetDefaultPriority(priority) < 0)
            return -1;
    }
>>>>>>> 92315661
    debugEnv = getenv("LIBVIRT_LOG_FILTERS");
    if (debugEnv && *debugEnv &&
        virLogSetFilters(debugEnv))
        return -1;
    debugEnv = getenv("LIBVIRT_LOG_OUTPUTS");
    if (debugEnv && *debugEnv &&
        virLogSetOutputs(debugEnv))
        return -1;

    return 0;
}


/*
 * Returns a true value if the first line in @str is
 * probably a log message generated by the libvirt
 * logging layer
 */
bool virLogProbablyLogMessage(const char *str)
{
    if (!virLogRegex)
        return false;
    if (g_regex_match(virLogRegex, str, 0, NULL))
        return true;
    return false;
}


/**
 * virLogOutputNew:
 * @f: the function to call to output a message
 * @c: the function to call to close the output (or NULL)
 * @data: extra data passed as first arg to functions @f and @c
 * @priority: minimal priority for this filter, use 0 for none
 * @dest: where to send output of this priority (see virLogDestination)
 * @name: additional data associated with syslog and file-based outputs (ident
 *        and filename respectively)
 *
 * Allocates and returns a new log output object. The object has to be later
 * defined, so that the output will be taken into account when emitting a
 * message.
 *
 * Returns reference to a newly created object or NULL in case of failure.
 */
virLogOutput *
virLogOutputNew(virLogOutputFunc f,
                virLogCloseFunc c,
                void *data,
                virLogPriority priority,
                virLogDestination dest,
                const char *name)
{
    virLogOutput *ret = NULL;
    char *ndup = NULL;

    if (dest == VIR_LOG_TO_SYSLOG || dest == VIR_LOG_TO_FILE) {
        if (!name) {
            virReportError(VIR_ERR_INVALID_ARG, "%s",
                           _("Missing auxiliary data in output definition"));
            return NULL;
        }

        ndup = g_strdup(name);
    }

    ret = g_new0(virLogOutput, 1);

    ret->logInitMessage = true;
    ret->f = f;
    ret->c = c;
    ret->data = data;
    ret->priority = priority;
    ret->dest = dest;
    ret->name = ndup;

    return ret;
}


/**
 * virLogFilterNew:
 * @match: the pattern to match
 * @priority: the priority to give to messages matching the pattern
 *
 * Allocates and returns a new log filter object. The object has to be later
 * defined, so that the pattern will be taken into account when executing the
 * log filters (to select or reject a particular message) on messages.
 *
 * The filter defines a rules that will apply only to messages matching
 * the pattern (currently if @match is a substring of the message category)
 *
 * Returns a reference to a newly created filter that needs to be defined using
 * virLogDefineFilters, or NULL in case of an error.
 */
virLogFilter *
virLogFilterNew(const char *match,
                virLogPriority priority)
{
    virLogFilter *ret = NULL;
    size_t mlen = strlen(match);

    if (priority < VIR_LOG_DEBUG || priority > VIR_LOG_ERROR) {
        virReportError(VIR_ERR_INVALID_ARG, _("Invalid log priority %1$d"),
                       priority);
        return NULL;
    }

    ret = g_new0(virLogFilter, 1);
    ret->priority = priority;

    /* We must treat 'foo' as equiv to '*foo*' for g_pattern_match
     * substring matches, so add 2 extra bytes
     */
    ret->match = g_new0(char, mlen + 3);
    ret->match[0] = '*';
    memcpy(ret->match + 1, match, mlen);
    ret->match[mlen + 1] = '*';

    return ret;
}


/**
 * virLogFindOutput:
 * @outputs: a list of outputs where to look for the output of type @dest
 * @noutputs: number of elements in @outputs
 * @dest: destination type of an output
 * @opaque: opaque data to the method (only filename at the moment)
 *
 * Looks for an output of destination type @dest in the source list @outputs.
 * If such an output exists, index of the object in the list is returned.
 * In case of the destination being of type FILE also a comparison of the
 * output's filename with @opaque is performed first.
 *
 * Returns the index of the object in the list or -1 if no object matching the
 * specified @dest type and/or @opaque data one was found.
 */
int
virLogFindOutput(virLogOutput **outputs, size_t noutputs,
                 virLogDestination dest, const void *opaque)
{
    size_t i;
    const char *name = opaque;

    for (i = 0; i < noutputs; i++) {
        if (dest == outputs[i]->dest &&
            (STREQ_NULLABLE(outputs[i]->name, name)))
                return i;
    }

    return -1;
}


/**
 * virLogDefineOutputs:
 * @outputs: new set of outputs to be defined
 * @noutputs: number of outputs in @outputs
 *
 * Resets any existing set of outputs and defines a completely new one.
 *
 * Returns number of outputs successfully defined or -1 in case of error;
 */
int
virLogDefineOutputs(virLogOutput **outputs, size_t noutputs)
{
#if WITH_SYSLOG_H
    int id;
    char *tmp = NULL;
#endif /* WITH_SYSLOG_H */

    if (virLogInitialize() < 0)
        return -1;

    virLogLock();
    virLogResetOutputs();

#if WITH_SYSLOG_H
    /* syslog needs to be special-cased, since it keeps the fd in private */
    if ((id = virLogFindOutput(outputs, noutputs, VIR_LOG_TO_SYSLOG,
                               current_ident)) != -1) {
        /* nothing can go wrong now (except for malloc) and since we're also
         * holding the lock so it's safe to call openlog and change the message
         * tag
         */
        tmp = g_strdup(outputs[id]->name);
        VIR_FREE(current_ident);
        current_ident = tmp;
        openlog(current_ident, 0, LOG_DAEMON);
    }
#endif /* WITH_SYSLOG_H */

    virLogOutputs = outputs;
    virLogNbOutputs = noutputs;

    virLogUnlock();
    return 0;
}


/**
 * virLogDefineFilters:
 * @filters: new set of filters to be defined
 * @nfilters: number of filters in @filters
 *
 * Resets any existing set of filters and defines a completely new one. The
 * resulting set can also be empty in which case NULL should be passed to
 * @filters.
 *
 * Returns 0 on success or -1 in case of error.
 */
int
virLogDefineFilters(virLogFilter **filters, size_t nfilters)
{
    if (virLogInitialize() < 0)
        return -1;

    virLogLock();
    virLogResetFilters();
    virLogFilters = filters;
    virLogNbFilters = nfilters;
    virLogUnlock();

    return 0;
}


/**
 * virLogParseOutput:
 * @src: string defining a single output
 *
 * The format of @src should be one of the following:
 *    x:stderr - output is sent to stderr
 *    x:journald - output is sent to journald
 *    x:syslog:name - output is sent to syslog using 'name' as the message tag
 *    x:file:abs_file_path - output is sent to file specified by 'abs_file_path'
 *
 *      'x' - minimal priority level which acts as a filter meaning that only
 *            messages with priority level greater than or equal to 'x' will be
 *            sent to output @src; supported values for 'x' are as follows:
 *              1: DEBUG
 *              2: INFO
 *              3: WARNING
 *              4: ERROR
 *
 * Parses @src string into a logging object type. If running in setuid mode,
 * then only destination of type 'stderr' is permitted.
 *
 * Returns a newly created logging object from @src on success or NULL in case
 * of an error.
 */
virLogOutput *
virLogParseOutput(const char *src)
{
    virLogOutput *ret = NULL;
    g_auto(GStrv) tokens = NULL;
    char *abspath = NULL;
    size_t count = 0;
    virLogPriority prio;
    int dest;

    VIR_DEBUG("output=%s", src);

    /* split our format prio:destination:additional_data to tokens and parse
     * them individually
     */
    if (!(tokens = g_strsplit(src, ":", 0)) ||
        (count = g_strv_length(tokens)) < 2) {
        virReportError(VIR_ERR_INVALID_ARG,
                       _("Malformed format for log output '%1$s'"), src);
        return NULL;
    }

    if (virStrToLong_uip(tokens[0], NULL, 10, &prio) < 0 ||
        (prio < VIR_LOG_DEBUG) || (prio > VIR_LOG_ERROR)) {
        virReportError(VIR_ERR_INVALID_ARG,
                       _("Invalid log priority '%1$s' for log output '%2$s'"),
                       tokens[0], src);
        return NULL;
    }

    if ((dest = virLogDestinationTypeFromString(tokens[1])) < 0) {
        virReportError(VIR_ERR_INVALID_ARG,
                       _("Invalid log destination '%1$s' for log output '%2$s'"),
                       tokens[1], src);
        return NULL;
    }

    if (((dest == VIR_LOG_TO_STDERR ||
          dest == VIR_LOG_TO_JOURNALD) && count != 2) ||
        ((dest == VIR_LOG_TO_FILE ||
          dest == VIR_LOG_TO_SYSLOG) && count != 3)) {
        virReportError(VIR_ERR_INVALID_ARG,
                       _("Log output '%1$s' does not meet the format requirements for destination type '%2$s'"),
                       src, tokens[1]);
        return NULL;
    }

    switch ((virLogDestination) dest) {
    case VIR_LOG_TO_STDERR:
        ret = virLogNewOutputToStderr(prio);
        break;
    case VIR_LOG_TO_SYSLOG:
#if WITH_SYSLOG_H
        ret = virLogNewOutputToSyslog(prio, tokens[2]);
#endif
        break;
    case VIR_LOG_TO_FILE:
        if (!(abspath = g_canonicalize_filename(tokens[2], NULL)))
            return NULL;
        ret = virLogNewOutputToFile(prio, abspath);
        VIR_FREE(abspath);
        break;
    case VIR_LOG_TO_JOURNALD:
#if USE_JOURNALD
        ret = virLogNewOutputToJournald(prio);
#endif
        break;
    case VIR_LOG_TO_OUTPUT_LAST:
        break;
    }

    return ret;
}


/**
 * virLogParseFilter:
 * @src: string defining a single filter
 *
 * The format of @src should be:
 *    x:name - filter affecting all modules which match 'name'
 *      'name' - match string which either matches a name of a directory in
 *               libvirt's source tree which in turn affects all modules in
 *               that directory or it can matches a specific module within a
 *               directory, e.g. 'util.file' will only affect messages from
 *               module virfile.c inside src/util/ directory
 *      'x' - minimal priority level which acts as a filter meaning that only
 *            messages with priority level greater than or equal to 'x' will be
 *            sent to output; supported values for 'x' are as follows:
 *              1: DEBUG
 *              2: INFO
 *              3: WARNING
 *              4: ERROR
 *
 * Parses @src string into a logging object type.
 *
 * Returns a newly created logging object from @src on success or NULL in case
 * of an error.
 */
virLogFilter *
virLogParseFilter(const char *src)
{
    virLogPriority prio;
    g_auto(GStrv) tokens = NULL;
    char *match = NULL;

    VIR_DEBUG("filter=%s", src);

    /* split our format prio:match_str to tokens and parse them individually */
    if (!(tokens = g_strsplit(src, ":", 0)) ||
        !tokens[0] || !tokens[1]) {
        virReportError(VIR_ERR_INVALID_ARG,
                       _("Malformed format for filter '%1$s'"), src);
        return NULL;
    }

    if (virStrToLong_uip(tokens[0], NULL, 10, &prio) < 0 ||
        (prio < VIR_LOG_DEBUG) || (prio > VIR_LOG_ERROR)) {
        virReportError(VIR_ERR_INVALID_ARG,
                       _("Invalid priority '%1$s' for filter '%2$s'"),
                       tokens[0], src);
        return NULL;
    }

    match = tokens[1];
    if (match[0] == '+') {
        /* '+' used to indicate printing a stack trace,
         * but we dropped that feature, so just chomp
         * that leading '+' */
        match++;
    }

    /* match string cannot comprise just from a single '+' */
    if (!*match) {
        virReportError(VIR_ERR_INVALID_ARG,
                       _("Invalid match string '%1$s'"), tokens[1]);
        return NULL;
    }

    return virLogFilterNew(match, prio);
}

/**
 * virLogParseOutputs:
 * @src: string defining a (set of) output(s)
 * @outputs: user-supplied list where parsed outputs from @src shall be stored
 *
 * Parses a (set of) output(s) into a list of logging objects. Multiple outputs
 * can be defined within @src string, they just need to be separated by spaces.
 * If running in setuid mode, then only the 'stderr' output will be allowed.
 *
 * Returns the number of outputs parsed or -1 in case of error.
 */
int
virLogParseOutputs(const char *src, virLogOutput ***outputs)
{
    int at = -1;
    size_t noutputs = 0;
    g_auto(GStrv) strings = NULL;
    GStrv next;
    virLogOutput *output = NULL;
    virLogOutput **list = NULL;

    VIR_DEBUG("outputs=%s", src);

    if (!(strings = g_strsplit(src, " ", 0)))
        return -1;

    for (next = strings; *next; next++) {
        /* g_strsplit may return empty strings */
        if (STREQ(*next, ""))
            continue;

        if (!(output = virLogParseOutput(*next)))
            return -1;

        /* let's check if a duplicate output does not already exist in which
         * case we need to replace it with its last occurrence, however, rather
         * than first deleting the duplicate and then adding the new one, the
         * new output object is added first so in case of an error we don't
         * lose the old entry
         */
        at = virLogFindOutput(list, noutputs, output->dest, output->name);
        VIR_APPEND_ELEMENT(list, noutputs, output);
        if (at >= 0) {
            virLogOutputFree(list[at]);
            VIR_DELETE_ELEMENT(list, at, noutputs);
        }
    }

    *outputs = g_steal_pointer(&list);
    return noutputs;
}

/**
 * virLogParseFilters:
 * @src: string defining a (set of) filter(s)
 * @filters: pointer to a list where the individual filters shall be parsed
 *
 * This method parses @src and produces a list of individual filters which then
 * needs to be passed to virLogDefineFilters in order to be set and taken into
 * effect.
 * Multiple filters can be defined in a single @src, they just need to be
 * separated by spaces.
 *
 * Returns the number of filter parsed or -1 in case of error.
 */
int
virLogParseFilters(const char *src, virLogFilter ***filters)
{
    size_t nfilters = 0;
    g_auto(GStrv) strings = NULL;
    GStrv next;
    virLogFilter *filter = NULL;
    virLogFilter **list = NULL;

    VIR_DEBUG("filters=%s", src);

    if (!(strings = g_strsplit(src, " ", 0)))
        return -1;

    for (next = strings; *next; next++) {
        /* g_strsplit may return empty strings */
        if (STREQ(*next, ""))
            continue;

        if (!(filter = virLogParseFilter(*next)))
            return -1;

        VIR_APPEND_ELEMENT(list, nfilters, filter);
    }

    *filters = g_steal_pointer(&list);
    return nfilters;
}

/**
 * virLogSetOutputs:
 * @outputs: string defining a (set of) output(s)
 *
 * Replaces the current set of defined outputs with a new set of outputs.
 * Should the set be empty or NULL, a default output is used according to the
 * daemon's runtime attributes.
 *
 * Returns 0 on success or -1 in case of an error.
 */
int
virLogSetOutputs(const char *src)
{
    int ret = -1;
    int noutputs = 0;
    const char *outputstr = virLogDefaultOutput;
    virLogOutput **outputs = NULL;

    if (virLogInitialize() < 0)
        return -1;

    if (src && *src)
        outputstr = src;

    /* This can only happen during daemon init when the default output is not
     * determined yet. It's safe to do, since it's the only place setting the
     * default output.
     */
    if (!outputstr)
        return 0;

    if ((noutputs = virLogParseOutputs(outputstr, &outputs)) < 0)
        goto cleanup;

    if (virLogDefineOutputs(outputs, noutputs) < 0)
        goto cleanup;

    outputs = NULL;
    ret = 0;
 cleanup:
    virLogOutputListFree(outputs, noutputs);
    return ret;
}


/**
 * virLogSetFilters:
 * @src: string defining a (set of) filter(s)
 *
 * Replaces the current set of defined filters with a new set of filters.
 *
 * Returns 0 on success or -1 in case of an error.
 */
int
virLogSetFilters(const char *src)
{
    int ret = -1;
    int nfilters = 0;
    virLogFilter **filters = NULL;

    if (virLogInitialize() < 0)
        return -1;

    if (src && (nfilters = virLogParseFilters(src, &filters)) < 0)
        goto cleanup;

    if (virLogDefineFilters(filters, nfilters) < 0)
        goto cleanup;

    filters = NULL;
    ret = 0;
 cleanup:
    virLogFilterListFree(filters, nfilters);
    return ret;
}<|MERGE_RESOLUTION|>--- conflicted
+++ resolved
@@ -1217,18 +1217,13 @@
         return -1;
 
     debugEnv = getenv("LIBVIRT_DEBUG");
-<<<<<<< HEAD
-    if (debugEnv && *debugEnv)
+    if (debugEnv && *debugEnv) {
         /*设置默认log优先级*/
-        virLogSetDefaultPriority(virLogParseDefaultPriority(debugEnv));
-=======
-    if (debugEnv && *debugEnv) {
         int priority = virLogParseDefaultPriority(debugEnv);
         if (priority < 0 ||
             virLogSetDefaultPriority(priority) < 0)
             return -1;
     }
->>>>>>> 92315661
     debugEnv = getenv("LIBVIRT_LOG_FILTERS");
     if (debugEnv && *debugEnv &&
         virLogSetFilters(debugEnv))
