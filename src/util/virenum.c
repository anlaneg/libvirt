/*
 * virenum.c: enum value conversion helpers
 *
 * This library is free software; you can redistribute it and/or
 * modify it under the terms of the GNU Lesser General Public
 * License as published by the Free Software Foundation; either
 * version 2.1 of the License, or (at your option) any later version.
 *
 * This library is distributed in the hope that it will be useful,
 * but WITHOUT ANY WARRANTY; without even the implied warranty of
 * MERCHANTABILITY or FITNESS FOR A PARTICULAR PURPOSE.  See the GNU
 * Lesser General Public License for more details.
 *
 * You should have received a copy of the GNU Lesser General Public
 * License along with this library.  If not, see
 * <http://www.gnu.org/licenses/>.
 */
#include <config.h>

#include "virenum.h"

#define VIR_FROM_THIS VIR_FROM_NONE

VIR_ENUM_IMPL(virTristateBool,
              VIR_TRISTATE_BOOL_LAST,
              "default",
              "yes",
              "no",
);

VIR_ENUM_IMPL(virTristateSwitch,
              VIR_TRISTATE_SWITCH_LAST,
              "default",
              "on",
              "off",
);


virTristateBool
virTristateBoolFromBool(bool val)
{
    if (val)
        return VIR_TRISTATE_BOOL_YES;
    else
        return VIR_TRISTATE_BOOL_NO;
}


/**
 * virTristateBoolToBool:
 * @t: a virTristateBool value
 * @b: pointer to a boolean to be updated according to the value of @t
 *
 * The value pointed to by @b is updated if the tristate value @t is not absent.
 */
void
virTristateBoolToBool(virTristateBool t,
                      bool *b)
{
    switch (t) {
    case VIR_TRISTATE_BOOL_YES:
        *b = true;
        break;

    case VIR_TRISTATE_BOOL_NO:
        *b = false;
        break;

    case VIR_TRISTATE_BOOL_ABSENT:
    case VIR_TRISTATE_BOOL_LAST:
        break;
    }
}


virTristateSwitch
virTristateSwitchFromBool(bool val)
{
    if (val)
        return VIR_TRISTATE_SWITCH_ON;
    else
        return VIR_TRISTATE_SWITCH_OFF;
}

<<<<<<< HEAD
//枚举类型对应的是枚举字符串的数组下标
=======

/**
 * virTristateSwitchToBool:
 * @t: a virTristateSwitch value
 * @b: pointer to a boolean to be updated according to the value of @t
 *
 * The value pointed to by @b is updated if the tristate value @t is not absent.
 */
void
virTristateSwitchToBool(virTristateSwitch t,
                        bool *b)
{
    switch (t) {
    case VIR_TRISTATE_SWITCH_ON:
        *b = true;
        break;

    case VIR_TRISTATE_SWITCH_OFF:
        *b = false;
        break;

    case VIR_TRISTATE_SWITCH_ABSENT:
    case VIR_TRISTATE_SWITCH_LAST:
        break;
    }
}


>>>>>>> 92315661
int
virEnumFromString(const char * const *types/*枚举字符串*/,
                  unsigned int ntypes,
                  const char *type)
{
    size_t i;
    if (!type)
        return -1;

    for (i = 0; i < ntypes; i++)
        if (STREQ(types[i], type))
            return i;

    return -1;
}


const char *
virEnumToString(const char * const *types,
                unsigned int ntypes,
                int type)
{
    if (type < 0 || type >= ntypes)
        return NULL;

    return types[type];
}<|MERGE_RESOLUTION|>--- conflicted
+++ resolved
@@ -82,9 +82,6 @@
         return VIR_TRISTATE_SWITCH_OFF;
 }
 
-<<<<<<< HEAD
-//枚举类型对应的是枚举字符串的数组下标
-=======
 
 /**
  * virTristateSwitchToBool:
@@ -113,7 +110,7 @@
 }
 
 
->>>>>>> 92315661
+//枚举类型对应的是枚举字符串的数组下标
 int
 virEnumFromString(const char * const *types/*枚举字符串*/,
                   unsigned int ntypes,
