/*
 * Copyright (C) 2012-2015 Red Hat, Inc.
 *
 * This library is free software; you can redistribute it and/or
 * modify it under the terms of the GNU Lesser General Public
 * License as published by the Free Software Foundation; either
 * version 2.1 of the License, or (at your option) any later version.
 *
 * This library is distributed in the hope that it will be useful,
 * but WITHOUT ANY WARRANTY; without even the implied warranty of
 * MERCHANTABILITY or FITNESS FOR A PARTICULAR PURPOSE.  See the GNU
 * Lesser General Public License for more details.
 *
 * You should have received a copy of the GNU Lesser General Public
 * License along with this library.  If not, see
 * <http://www.gnu.org/licenses/>.
 */

#include <config.h>

#include <glib/gprintf.h>
#include <locale.h>
#ifdef WITH_XLOCALE_H
# include <xlocale.h>
#endif

#include "virstring.h"
#include "virthread.h"
#include "viralloc.h"
#include "virbuffer.h"
#include "virerror.h"
#include "virlog.h"

#define VIR_FROM_THIS VIR_FROM_NONE

VIR_LOG_INIT("util.string");

/* Like strtol with C locale, but produce an "int" result, and check more carefully.
   Return 0 upon success;  return -1 to indicate failure.
   When END_PTR is NULL, the byte after the final valid digit must be NUL.
   Otherwise, it's like strtol and lets the caller check any suffix for
   validity.  This function is careful to return -1 when the string S
   represents a number that is not representable as an "int". */
int
virStrToLong_i(char const *s, char **end_ptr, int base, int *result)
{
<<<<<<< HEAD
	//字符串转换为整数
    long int val;
=======
    long long val;
>>>>>>> 92315661
    char *p;
    int err;

    errno = 0;
    val = g_ascii_strtoll(s, &p, base);
    err = (errno || (!end_ptr && *p) || p == s || (int) val != val);
    if (end_ptr)
        *end_ptr = p;
    if (err)
        return -1;
    *result = val;
    return 0;
}

/* Just like virStrToLong_i, above, but produce an "unsigned int"
 * value.  This version allows twos-complement wraparound of negative
 * numbers. */
int
virStrToLong_ui(char const *s, char **end_ptr, int base, unsigned int *result)
{
    unsigned long long val;
    char *p;
    bool err = false;

    errno = 0;
    val = g_ascii_strtoull(s, &p, base);

    /* This one's tricky.  We _want_ to allow "-1" as shorthand for
     * UINT_MAX regardless of whether long is 32-bit or 64-bit.  But
     * g_ascii_strtoull treats "-1" as ULLONG_MAX, and going from ullong back
     * to uint differs depending on the size of uint. */
    if (memchr(s, '-', p - s)) {
        if (-val > UINT_MAX)
            err = true;
        else
            val &= UINT_MAX;
    }

    err |= (errno || (!end_ptr && *p) || p == s || (unsigned int) val != val);
    if (end_ptr)
        *end_ptr = p;
    if (err)
        return -1;
    *result = val;
    return 0;
}

/* Just like virStrToLong_i, above, but produce an "unsigned int"
 * value.  This version rejects any negative signs.  */
int
virStrToLong_uip(char const *s, char **end_ptr, int base, unsigned int *result)
{
    unsigned long long val;
    char *p;
    bool err = false;

    errno = 0;
    val = g_ascii_strtoull(s, &p, base);
    err = (memchr(s, '-', p - s) ||
           errno || (!end_ptr && *p) || p == s || (unsigned int) val != val);
    if (end_ptr)
        *end_ptr = p;
    if (err)
        return -1;
    *result = val;
    return 0;
}

/* virStrToLong_l is intentionally skipped, consider virStrToLong_ll instead */

/* Just like virStrToLong_i, above, but produce an "unsigned long"
 * value.  This version allows twos-complement wraparound of negative
 * numbers. */
int
virStrToLong_ul(char const *s, char **end_ptr, int base, unsigned long *result)
{
    unsigned long long val;
    char *p;
    bool err = false;

    errno = 0;
    val = g_ascii_strtoull(s, &p, base);

    /* This one's tricky.  We _want_ to allow "-1" as shorthand for
     * ULONG_MAX regardless of whether long is 32-bit or 64-bit.  But
     * g_ascii_strtoull treats "-1" as ULLONG_MAX, and going from ullong back
     * to ulong differs depending on the size of ulong. */
    if (memchr(s, '-', p - s)) {
        if (-val > ULONG_MAX)
            err = true;
        else
            val &= ULONG_MAX;
    }

    err |= (errno || (!end_ptr && *p) || p == s || (unsigned long) val != val);
    if (end_ptr)
        *end_ptr = p;
    if (err)
        return -1;
    *result = val;
    return 0;
}

/* Just like virStrToLong_i, above, but produce an "unsigned long"
 * value.  This version rejects any negative signs.  */
int
virStrToLong_ulp(char const *s, char **end_ptr, int base,
                 unsigned long *result)
{
    unsigned long long val;
    char *p;
    int err;

    errno = 0;
    val = g_ascii_strtoull(s, &p, base);
    err = (memchr(s, '-', p - s) ||
           errno || (!end_ptr && *p) || p == s || (unsigned long) val != val);
    if (end_ptr)
        *end_ptr = p;
    if (err)
        return -1;
    *result = val;
    return 0;
}

/* Just like virStrToLong_i, above, but produce a "long long" value.  */
int
virStrToLong_ll(char const *s, char **end_ptr, int base, long long *result)
{
    long long val;
    char *p;
    int err;

    errno = 0;
    val = g_ascii_strtoll(s, &p, base);
    err = (errno || (!end_ptr && *p) || p == s);
    if (end_ptr)
        *end_ptr = p;
    if (err)
        return -1;
    *result = val;
    return 0;
}

/* Just like virStrToLong_i, above, but produce an "unsigned long
 * long" value.  This version allows twos-complement wraparound of
 * negative numbers. */
int
virStrToLong_ull(char const *s, char **end_ptr, int base,
                 unsigned long long *result)
{
    unsigned long long val;
    char *p;
    int err;

    errno = 0;
    val = g_ascii_strtoull(s, &p, base);
    err = (errno || (!end_ptr && *p) || p == s);
    if (end_ptr)
        *end_ptr = p;
    if (err)
        return -1;
    *result = val;
    return 0;
}

/* Just like virStrToLong_i, above, but produce an "unsigned long
 * long" value.  This version rejects any negative signs.  */
int
virStrToLong_ullp(char const *s, char **end_ptr, int base,
                  unsigned long long *result)
{
    unsigned long long val;
    char *p;
    int err;

    errno = 0;
    val = g_ascii_strtoull(s, &p, base);
    err = (memchr(s, '-', p - s) ||
           errno || (!end_ptr && *p) || p == s);
    if (end_ptr)
        *end_ptr = p;
    if (err)
        return -1;
    *result = val;
    return 0;
}

/* In case thread-safe locales are available */
#if WITH_NEWLOCALE

typedef locale_t virLocale;
static virLocale virLocaleRaw;

static int
virLocaleOnceInit(void)
{
    virLocaleRaw = newlocale(LC_ALL_MASK, "C", (locale_t)0);
    if (!virLocaleRaw)
        return -1;
    return 0;
}

VIR_ONCE_GLOBAL_INIT(virLocale);

/**
 * virLocaleSetRaw:
 *
 * @oldlocale: set to old locale pointer
 *
 * Sets the locale to 'C' to allow operating on non-localized objects.
 * Returns 0 on success -1 on error.
 */
static int
virLocaleSetRaw(virLocale *oldlocale)
{
    if (virLocaleInitialize() < 0)
        return -1;
    *oldlocale = uselocale(virLocaleRaw);
    return 0;
}

static void
virLocaleRevert(virLocale *oldlocale)
{
    uselocale(*oldlocale);
}

static void
virLocaleFixupRadix(char **strp G_GNUC_UNUSED)
{
}

#else /* !WITH_NEWLOCALE */

typedef int virLocale;

static int
virLocaleSetRaw(virLocale *oldlocale G_GNUC_UNUSED)
{
    return 0;
}

static void
virLocaleRevert(virLocale *oldlocale G_GNUC_UNUSED)
{
}

static void
virLocaleFixupRadix(char **strp)
{
    char *radix, *tmp;
    struct lconv *lc;

    lc = localeconv();
    radix = lc->decimal_point;
    tmp = strstr(*strp, radix);
    if (tmp) {
        *tmp = '.';
        if (strlen(radix) > 1)
            memmove(tmp + 1, tmp + strlen(radix), strlen(*strp) - (tmp - *strp));
    }
}

#endif /* !WITH_NEWLOCALE */


/**
 * virStrToDouble
 *
 * converts string with C locale (thread-safe) to double.
 *
 * Returns -1 on error or returns 0 on success.
 */
int
virStrToDouble(char const *s,
               char **end_ptr,
               double *result)
{
    virLocale oldlocale;
    double val;
    char *p;
    int err;

    errno = 0;
    if (virLocaleSetRaw(&oldlocale) < 0)
        return -1;
    val = strtod(s, &p); /* exempt from syntax-check */
    virLocaleRevert(&oldlocale);

    err = (errno || (!end_ptr && *p) || p == s);
    if (end_ptr)
        *end_ptr = p;
    if (err)
        return -1;
    *result = val;
    return 0;
}

/**
 * virDoubleToStr
 *
 * converts double to string with C locale (thread-safe).
 *
 * Returns: 0 on success, -1 otherwise.
 */
int
virDoubleToStr(char **strp, double number)
{
    virLocale oldlocale;

    if (virLocaleSetRaw(&oldlocale) < 0)
        return -1;

    *strp = g_strdup_printf("%lf", number);

    virLocaleRevert(&oldlocale);
    virLocaleFixupRadix(strp);

    return 0;
}


/**
 * virStrcpy:
 *
 * @dest: destination buffer
 * @src: source buffer
 * @destbytes: number of bytes the destination can accommodate
 *
 * Copies @src to @dest. @dest is guaranteed to be 'nul' terminated if
 * destbytes is 1 or more.
 *
 * Returns: 0 on success, -1 if @src doesn't fit into @dest and was truncated.
 */
int
virStrcpy(char *dest, const char *src, size_t destbytes)
{
    if (g_strlcpy(dest, src, destbytes) >= destbytes)
        return -1;

    return 0;
}

/**
 * virSkipSpaces:
 * @str: pointer to the char pointer used
 *
 * Skip potential blanks, this includes space tabs, line feed,
 * carriage returns.
 */
void
virSkipSpaces(const char **str)
{
    const char *cur = *str;

    while (g_ascii_isspace(*cur))
        cur++;
    *str = cur;
}

/**
 * virSkipSpacesAndBackslash:
 * @str: pointer to the char pointer used
 *
 * Like virSkipSpaces, but also skip backslashes erroneously emitted
 * by xend
 */
void
virSkipSpacesAndBackslash(const char **str)
{
    const char *cur = *str;

    while (g_ascii_isspace(*cur) || *cur == '\\')
        cur++;
    *str = cur;
}


/**
 * virSkipToDigit:
 * @str: pointer to the char pointer used
 *
 * Skip over any character that is not 0-9
 */
void
virSkipToDigit(const char **str)
{
    const char *cur = *str;

    while (*cur && !g_ascii_isdigit(*cur))
        cur++;
    *str = cur;
}


/**
 * virTrimSpaces:
 * @str: string to modify to remove all trailing spaces
 * @endp: track the end of the string
 *
 * If @endp is NULL on entry, then all spaces prior to the trailing
 * NUL in @str are removed, by writing NUL into the appropriate
 * location.  If @endp is non-NULL but points to a NULL pointer,
 * then all spaces prior to the trailing NUL in @str are removed,
 * NUL is written to the new string end, and endp is set to the
 * location of the (new) string end.  If @endp is non-NULL and
 * points to a non-NULL pointer, then that pointer is used as
 * the end of the string, endp is set to the (new) location, but
 * no NUL pointer is written into the string.
 */
void
virTrimSpaces(char *str, char **endp)
{
    char *end;

    if (!endp || !*endp)
        end = str + strlen(str);
    else
        end = *endp;
    while (end > str && g_ascii_isspace(end[-1]))
        end--;
    if (endp) {
        if (!*endp)
            *end = '\0';
        *endp = end;
    } else {
        *end = '\0';
    }
}

/**
 * virSkipSpacesBackwards:
 * @str: start of string
 * @endp: on entry, *endp must be NULL or a location within @str, on exit,
 * will be adjusted to skip trailing spaces, or to NULL if @str had nothing
 * but spaces.
 */
void
virSkipSpacesBackwards(const char *str, char **endp)
{
    /* Casting away const is safe, since virTrimSpaces does not
     * modify string with this particular usage.  */
    char *s = (char*) str;

    if (!*endp)
        *endp = s + strlen(s);
    virTrimSpaces(s, endp);
    if (s == *endp)
        *endp = NULL;
}

/**
 * virStringIsEmpty:
 * @str: string to check
 *
 * Returns true if string is empty (may contain only whitespace) or NULL.
 */
bool
virStringIsEmpty(const char *str)
{
    if (!str)
        return true;

    virSkipSpaces(&str);
    return str[0] == '\0';
}


/**
 * virStringSortCompare:
 *
 * A comparator function for sorting strings in
 * normal order with qsort().
 */
int virStringSortCompare(const void *a, const void *b)
{
    const char **sa = (const char**)a;
    const char **sb = (const char**)b;

    return strcmp(*sa, *sb);
}

/**
 * virStringSortRevCompare:
 *
 * A comparator function for sorting strings in
 * reverse order with qsort().
 */
int virStringSortRevCompare(const void *a, const void *b)
{
    const char **sa = (const char**)a;
    const char **sb = (const char**)b;

    return strcmp(*sb, *sa);
}

/**
 * virStringSearch:
 * @str: string to search
 * @regexp: POSIX Extended regular expression pattern used for matching
 * @max_matches: maximum number of substrings to return
 * @matches: pointer to an array to be filled with NULL terminated list of matches
 *
 * Performs a POSIX extended regex search against a string and return all matching substrings.
 * The @matches value should be freed with g_strfreev() when no longer
 * required.
 *
 * @code
 *  char *source = "6853a496-1c10-472e-867a-8244937bd6f0
 *                  773ab075-4cd7-4fc2-8b6e-21c84e9cb391
 *                  bbb3c75c-d60f-43b0-b802-fd56b84a4222
 *                  60c04aa1-0375-4654-8d9f-e149d9885273
 *                  4548d465-9891-4c34-a184-3b1c34a26aa8";
 *  char **matches = NULL;
 *  virStringSearch(source,
 *                  "([a-f0-9]{8}-[a-f0-9]{4}-[a-f0-9]{4}-[a-f0-9]{4}-[a-f0-9]{12})",
 *                  3,
 *                  &matches);
 *
 *  // matches[0] == "6853a496-1c10-472e-867a-8244937bd6f0";
 *  // matches[1] == "773ab075-4cd7-4fc2-8b6e-21c84e9cb391";
 *  // matches[2] == "bbb3c75c-d60f-43b0-b802-fd56b84a4222"
 *  // matches[3] == NULL;
 *
 *  g_strfreev(matches);
 * @endcode
 *
 * Returns: -1 on error, or number of matches
 */
ssize_t
virStringSearch(const char *str,
                const char *regexp,
                size_t max_matches,
                char ***matches)
{
    g_autoptr(GRegex) regex = NULL;
    g_autoptr(GError) err = NULL;
    size_t nmatches = 0;
    ssize_t ret = -1;

    *matches = NULL;

    VIR_DEBUG("search '%s' for '%s'", str, regexp);

    regex = g_regex_new(regexp, 0, 0, &err);
    if (!regex) {
        virReportError(VIR_ERR_INTERNAL_ERROR,
                       _("Failed to compile regex %1$s"), err->message);
        return -1;
    }

    if (g_regex_get_capture_count(regex) != 1) {
        virReportError(VIR_ERR_INTERNAL_ERROR,
                       _("Regular expression '%1$s' must have exactly 1 match group, not %2$d"),
                       regexp, g_regex_get_capture_count(regex));
        goto cleanup;
    }

    /* '*matches' must always be NULL terminated in every iteration
     * of the loop, so start by allocating 1 element
     */
    VIR_EXPAND_N(*matches, nmatches, 1);

    while ((nmatches - 1) < max_matches) {
        g_autoptr(GMatchInfo) info = NULL;
        char *match;
        int endpos;

        if (!g_regex_match(regex, str, 0, &info))
            break;

        VIR_EXPAND_N(*matches, nmatches, 1);

        match = g_match_info_fetch(info, 1);

        VIR_DEBUG("Got '%s'", match);

        (*matches)[nmatches-2] = match;

        g_match_info_fetch_pos(info, 1, NULL, &endpos);
        str += endpos;
    }

    ret = nmatches - 1; /* don't count the trailing null */

 cleanup:
    if (ret < 0) {
        g_clear_pointer(matches, g_strfreev);
    }
    return ret;
}

/**
 * virStringMatch:
 * @str: string to match
 * @regexp: POSIX Extended regular expression pattern used for matching
 *
 * Performs a POSIX extended regex match against a string.
 * Returns true on match, false on error or no match.
 */
bool
virStringMatch(const char *str,
               const char *regexp)
{
    g_autoptr(GRegex) regex = NULL;
    g_autoptr(GError) err = NULL;

    VIR_DEBUG("match '%s' for '%s'", str, regexp);

    regex = g_regex_new(regexp, 0, 0, &err);
    if (!regex) {
        VIR_WARN("Failed to compile regex %s", err->message);
        return false;
    }

    return g_regex_match(regex, str, 0, NULL);
}

/**
 * virStringReplace:
 * @haystack: the source string to process
 * @oldneedle: the substring to locate
 * @newneedle: the substring to insert
 *
 * Search @haystack and replace all occurrences of @oldneedle with @newneedle.
 *
 * Returns: a new string with all the replacements, or NULL on error
 */
char *
virStringReplace(const char *haystack,
                 const char *oldneedle,
                 const char *newneedle)
{
    g_auto(virBuffer) buf = VIR_BUFFER_INITIALIZER;
    const char *tmp1, *tmp2;
    size_t oldneedlelen = strlen(oldneedle);
    size_t newneedlelen = strlen(newneedle);

    tmp1 = haystack;
    tmp2 = NULL;

    while (tmp1) {
        tmp2 = strstr(tmp1, oldneedle);

        if (tmp2) {
            virBufferAdd(&buf, tmp1, (tmp2 - tmp1));
            virBufferAdd(&buf, newneedle, newneedlelen);
            tmp2 += oldneedlelen;
        } else {
            virBufferAdd(&buf, tmp1, -1);
        }

        tmp1 = tmp2;
    }

    return virBufferContentAndReset(&buf);
}

bool
virStringHasSuffix(const char *str,
                   const char *suffix)
{
    int len = strlen(str);
    int suffixlen = strlen(suffix);

    if (len < suffixlen)
        return false;

    return STREQ(str + len - suffixlen, suffix);
}

bool
virStringHasCaseSuffix(const char *str,
                       const char *suffix)
{
    int len = strlen(str);
    int suffixlen = strlen(suffix);

    if (len < suffixlen)
        return false;

    return STRCASEEQ(str + len - suffixlen, suffix);
}

bool
virStringStripSuffix(char *str,
                     const char *suffix)
{
    int len = strlen(str);
    int suffixlen = strlen(suffix);

    if (len < suffixlen)
        /*长度小于后缀，返回false*/
        return false;

    if (STRNEQ(str + len - suffixlen, suffix))
        /*后续不相等，返回false*/
        return false;

    /*清除后缀*/
    str[len - suffixlen] = '\0';

    /*确认匹配后缀*/
    return true;
}

bool
virStringMatchesNameSuffix(const char *file,
                           const char *name,
                           const char *suffix)
{
    int filelen = strlen(file);
    int namelen = strlen(name);
    int suffixlen = strlen(suffix);

    if (filelen == (namelen + suffixlen) &&
        STREQLEN(file, name, namelen) &&
        STREQ(file + namelen, suffix))
        return true;
    else
        return false;
}

/**
 * virStringStripIPv6Brackets:
 * @str: the string to strip
 *
 * Modify the string in-place to remove the leading and closing brackets
 * from an IPv6 address.
 */
void
virStringStripIPv6Brackets(char *str)
{
    size_t len;

    if (!str)
        return;

    len = strlen(str);
    if (str[0] == '[' && str[len - 1] == ']' && strchr(str, ':')) {
        memmove(&str[0], &str[1], len - 2);
        str[len - 2] = '\0';
    }
}


/**
 * virStringHasChars:
 * @str: string to look for chars in
 * @chars: chars to find in string @str
 *
 * Returns true if @str contains any of the chars in @chars.
 */
bool
virStringHasChars(const char *str,
                  const char *chars)
{
    if (!str)
        return false;

    return str[strcspn(str, chars)] != '\0';
}


static const char control_chars[] =
    "\x01\x02\x03\x04\x05\x06\x07"
    "\x08" /* \t \n */ "\x0B\x0C" /* \r */ "\x0E\x0F"
    "\x10\x11\x12\x13\x14\x15\x16\x17"
    "\x18\x19\x1A\x1B\x1C\x1D\x1E\x1F";

bool
virStringHasControlChars(const char *str)
{
    return virStringHasChars(str, control_chars);
}


/**
 * virStringStripControlChars:
 * @str: the string to strip
 *
 * Modify the string in-place to remove the control characters
 * in the interval: [0x01, 0x20)
 */
void
virStringStripControlChars(char *str)
{
    size_t len, i, j;

    if (!str)
        return;

    len = strlen(str);
    for (i = 0, j = 0; i < len; i++) {
        if (strchr(control_chars, str[i]))
            continue;

        str[j++] = str[i];
    }
    str[j] = '\0';
}

/**
 * virStringFilterChars:
 * @str: the string to strip
 * @valid: the valid characters for the string
 *
 * Modify the string in-place to remove the characters that aren't
 * in the list of valid ones.
 */
void
virStringFilterChars(char *str, const char *valid)
{
    size_t len, i, j;

    if (!str)
        return;

    len = strlen(str);
    for (i = 0, j = 0; i < len; i++) {
        if (strchr(valid, str[i]))
            str[j++] = str[i];
    }
    str[j] = '\0';
}

/**
 * virStringToUpper:
 * @src string to capitalize
 * @dst: where to store the new capitalized string
 *
 * Capitalize the string with replacement of all '-' characters for '_'
 * characters. Caller frees the result.
 *
 * Returns 0 if src is NULL, 1 if capitalization was successful, -1 on failure.
 */
int
virStringToUpper(char **dst, const char *src)
{
    char *cap = NULL;
    size_t i;

    if (!src)
        return 0;

    cap = g_new0(char, strlen(src) + 1);

    for (i = 0; src[i]; i++) {
        cap[i] = g_ascii_toupper(src[i]);
        if (cap[i] == '-')
            cap[i] = '_';
    }

    *dst = cap;
    return 1;
}


/**
 * virStringIsPrintable:
 *
 * Returns true @str contains only printable characters.
 */
bool
virStringIsPrintable(const char *str)
{
    size_t i;

    for (i = 0; str[i]; i++)
        if (!g_ascii_isprint(str[i]))
            return false;

    return true;
}


/**
 * virBufferIsPrintable:
 *
 * Returns true if @buf of @buflen contains only printable characters
 */
bool
virStringBufferIsPrintable(const uint8_t *buf,
                           size_t buflen)
{
    size_t i;

    for (i = 0; i < buflen; i++)
        if (!g_ascii_isprint(buf[i]))
            return false;

    return true;
}


/**
 * virStringTrimOptionalNewline:
 * @str: the string to modify in-place
 *
 * Modify @str to remove a single '\n' character
 * from its end, if one exists.
 */
void virStringTrimOptionalNewline(char *str)
{
    size_t len = strlen(str);

    if (!len)
        return;

    if (str[len - 1] == '\n')
        str[len - 1] = '\0';
}


/**
 * virStringParsePort:
 * @str: port number to parse
 * @port: pointer to parse port into
 *
 * Parses a string representation of a network port and validates it. Returns
 * 0 on success and -1 on error.
 */
int
virStringParsePort(const char *str,
                   unsigned int *port)
{
    unsigned int p = 0;

    *port = 0;

    if (!str)
        return 0;

    if (virStrToLong_uip(str, NULL, 10, &p) < 0) {
        virReportError(VIR_ERR_INVALID_ARG,
                       _("failed to parse port number '%1$s'"), str);
        return -1;
    }

    if (p > UINT16_MAX) {
        virReportError(VIR_ERR_INVALID_ARG,
                       _("port '%1$s' out of range"), str);
        return -1;
    }

    *port = p;

    return 0;
}


/**
 * virStringParseYesNo:
 * @str: "yes|no" to parse, must not be NULL.
 * @result: pointer to the boolean result of @str conversion
 *
 * Parses a "yes|no" string and converts it into a boolean.
 *
 * Returns 0 on success and -1 on error.
 */
int virStringParseYesNo(const char *str, bool *result)
{
    if (STREQ(str, "yes"))
        *result = true;
    else if (STREQ(str, "no"))
        *result = false;
    else
        return -1;

    return 0;
}


/**
 * virStringParseVersion:
 * @version: unsigned long long pointer to output the version number
 * @str: const char pointer to the version string
 * @allowMissing: true to treat 3 like 3.0.0, false to error out on
 * missing minor or micro
 *
 * Parse an unsigned version number from a version string. Expecting
 * 'major.minor.micro' format, ignoring an optional suffix.
 *
 * The major, minor and micro numbers are encoded into a single version number:
 *
 *   1000000 * major + 1000 * minor + micro
 *
 * Returns the 0 for success, -1 for error.
 */
int
virStringParseVersion(unsigned long long *version,
                      const char *str,
                      bool allowMissing)
{
    unsigned int major, minor = 0, micro = 0;
    char *tmp;

    if (virStrToLong_ui(str, &tmp, 10, &major) < 0)
        return -1;

    if (!allowMissing && *tmp != '.')
        return -1;

    if ((*tmp == '.') && virStrToLong_ui(tmp + 1, &tmp, 10, &minor) < 0)
        return -1;

    if (!allowMissing && *tmp != '.')
        return -1;

    if ((*tmp == '.') && virStrToLong_ui(tmp + 1, &tmp, 10, &micro) < 0)
        return -1;

    if (major > UINT_MAX / 1000000 || minor > 999 || micro > 999)
        return -1;

    *version = 1000000 * major + 1000 * minor + micro;

    return 0;
}<|MERGE_RESOLUTION|>--- conflicted
+++ resolved
@@ -44,12 +44,8 @@
 int
 virStrToLong_i(char const *s, char **end_ptr, int base, int *result)
 {
-<<<<<<< HEAD
-	//字符串转换为整数
-    long int val;
-=======
+    //字符串转换为整数
     long long val;
->>>>>>> 92315661
     char *p;
     int err;
 
