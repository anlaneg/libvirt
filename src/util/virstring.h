/*
 * Copyright (C) 2007-2014 Red Hat, Inc.
 *
 * This library is free software; you can redistribute it and/or
 * modify it under the terms of the GNU Lesser General Public
 * License as published by the Free Software Foundation; either
 * version 2.1 of the License, or (at your option) any later version.
 *
 * This library is distributed in the hope that it will be useful,
 * but WITHOUT ANY WARRANTY; without even the implied warranty of
 * MERCHANTABILITY or FITNESS FOR A PARTICULAR PURPOSE.  See the GNU
 * Lesser General Public License for more details.
 *
 * You should have received a copy of the GNU Lesser General Public
 * License along with this library.  If not, see
 * <http://www.gnu.org/licenses/>.
 */

#pragma once

#include "internal.h"

#define VIR_INT64_STR_BUFLEN 21

int virStrToLong_i(char const *s,
                   char **end_ptr,
                   int base,
                   int *result)
    G_GNUC_WARN_UNUSED_RESULT;

int virStrToLong_ui(char const *s,
                    char **end_ptr,
                    int base,
                    unsigned int *result)
    G_GNUC_WARN_UNUSED_RESULT;
int virStrToLong_uip(char const *s,
                     char **end_ptr,
                     int base,
                     unsigned int *result)
    G_GNUC_WARN_UNUSED_RESULT;
int virStrToLong_ul(char const *s,
                    char **end_ptr,
                    int base,
                    unsigned long *result)
    G_GNUC_WARN_UNUSED_RESULT;
int virStrToLong_ulp(char const *s,
                     char **end_ptr,
                     int base,
                     unsigned long *result)
    G_GNUC_WARN_UNUSED_RESULT;
int virStrToLong_ll(char const *s,
                    char **end_ptr,
                    int base,
                    long long *result)
    G_GNUC_WARN_UNUSED_RESULT;
int virStrToLong_ull(char const *s,
                     char **end_ptr,
                     int base,
                     unsigned long long *result)
    G_GNUC_WARN_UNUSED_RESULT;
int virStrToLong_ullp(char const *s,
                      char **end_ptr,
                      int base,
                      unsigned long long *result)
    G_GNUC_WARN_UNUSED_RESULT;
int virStrToDouble(char const *s,
                   char **end_ptr,
                   double *result)
    G_GNUC_WARN_UNUSED_RESULT;

int virDoubleToStr(char **strp, double number)
    ATTRIBUTE_NONNULL(1);

void virSkipSpaces(const char **str) ATTRIBUTE_NONNULL(1);
void virSkipSpacesAndBackslash(const char **str) ATTRIBUTE_NONNULL(1);
void virSkipToDigit(const char **str) ATTRIBUTE_NONNULL(1);
void virTrimSpaces(char *str, char **endp) ATTRIBUTE_NONNULL(1);
void virSkipSpacesBackwards(const char *str, char **endp)
    ATTRIBUTE_NONNULL(1) ATTRIBUTE_NONNULL(2);

bool virStringIsEmpty(const char *str);

<<<<<<< HEAD
int virStrncpy(char *dest, const char *src, size_t n, size_t destbytes)
    G_GNUC_WARN_UNUSED_RESULT;
int virStrcpy(char *dest, const char *src, size_t destbytes)
    G_GNUC_WARN_UNUSED_RESULT;
/*string 复制*/
=======
int virStrcpy(char *dest, const char *src, size_t destbytes);
>>>>>>> 92315661
#define virStrcpyStatic(dest, src) virStrcpy((dest), (src), sizeof(dest))

int virStringSortCompare(const void *a, const void *b);
int virStringSortRevCompare(const void *a, const void *b);
int virStringToUpper(char **dst, const char *src);

ssize_t virStringSearch(const char *str,
                        const char *regexp,
                        size_t max_results,
                        char ***matches)
    ATTRIBUTE_NONNULL(1) ATTRIBUTE_NONNULL(2) ATTRIBUTE_NONNULL(4);

bool virStringMatch(const char *str,
                    const char *regexp);

char *virStringReplace(const char *haystack,
                       const char *oldneedle,
                       const char *newneedle)
    ATTRIBUTE_NONNULL(1) ATTRIBUTE_NONNULL(2) ATTRIBUTE_NONNULL(3);

bool virStringHasSuffix(const char *str,
                        const char *suffix);
bool virStringHasCaseSuffix(const char *str,
                            const char *suffix);
bool virStringStripSuffix(char *str,
                          const char *suffix) G_GNUC_WARN_UNUSED_RESULT;
bool virStringMatchesNameSuffix(const char *file,
                                const char *name,
                                const char *suffix);

void virStringStripIPv6Brackets(char *str);
bool virStringHasChars(const char *str,
                       const char *chars);
bool virStringHasControlChars(const char *str);
void virStringStripControlChars(char *str);
void virStringFilterChars(char *str, const char *valid);

bool virStringIsPrintable(const char *str);
bool virStringBufferIsPrintable(const uint8_t *buf, size_t buflen);

void virStringTrimOptionalNewline(char *str);

int virStringParsePort(const char *str,
                       unsigned int *port)
    ATTRIBUTE_NONNULL(2) G_GNUC_WARN_UNUSED_RESULT;

int virStringParseYesNo(const char *str,
                        bool *result)
    G_GNUC_WARN_UNUSED_RESULT;

int virStringParseVersion(unsigned long long *version,
                          const char *str,
                          bool allowMissing);<|MERGE_RESOLUTION|>--- conflicted
+++ resolved
@@ -80,15 +80,8 @@
 
 bool virStringIsEmpty(const char *str);
 
-<<<<<<< HEAD
-int virStrncpy(char *dest, const char *src, size_t n, size_t destbytes)
-    G_GNUC_WARN_UNUSED_RESULT;
-int virStrcpy(char *dest, const char *src, size_t destbytes)
-    G_GNUC_WARN_UNUSED_RESULT;
+int virStrcpy(char *dest, const char *src, size_t destbytes);
 /*string 复制*/
-=======
-int virStrcpy(char *dest, const char *src, size_t destbytes);
->>>>>>> 92315661
 #define virStrcpyStatic(dest, src) virStrcpy((dest), (src), sizeof(dest))
 
 int virStringSortCompare(const void *a, const void *b);
