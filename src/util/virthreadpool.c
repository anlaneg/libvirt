--- conflicted
+++ resolved
@@ -52,13 +52,9 @@
 
     /*此线程池下每个线程的工作函数*/
     virThreadPoolJobFunc jobFunc;
-<<<<<<< HEAD
     /*线程池名称*/
-    const char *jobName;
+    char *jobName;
     /*线程工作函数参数*/
-=======
-    char *jobName;
->>>>>>> 92315661
     void *jobOpaque;
     /*用于串连job*/
     virThreadPoolJobList jobList;
@@ -82,25 +78,14 @@
 
     size_t maxPrioWorkers;
     size_t nPrioWorkers;
-<<<<<<< HEAD
-    virThreadPtr prioWorkers;
+    virThread *prioWorkers;
     virCond prioCond;/*prio类型对应的条件变量*/
 };
 
 struct virThreadPoolWorkerData {
-    virThreadPoolPtr pool;/*所属线程池*/
-    virCondPtr cond;/*条件变量指针*/
+    virThreadPool *pool;/*所属线程池*/
+    virCond *cond;/*条件变量指针*/
     bool priority;/*是否priority*/
-=======
-    virThread *prioWorkers;
-    virCond prioCond;
-};
-
-struct virThreadPoolWorkerData {
-    virThreadPool *pool;
-    virCond *cond;
-    bool priority;
->>>>>>> 92315661
 };
 
 /* Test whether the worker needs to quit if the current number of workers @count
@@ -115,14 +100,9 @@
 static void virThreadPoolWorker(void *opaque)
 {
     struct virThreadPoolWorkerData *data = opaque;
-<<<<<<< HEAD
     /*取此线程worker从属于哪个thread pool*/
-    virThreadPoolPtr pool = data->pool;
-    virCondPtr cond = data->cond;
-=======
     virThreadPool *pool = data->pool;
     virCond *cond = data->cond;
->>>>>>> 92315661
     bool priority = data->priority;
 
     /*如果此线程priority为真，则取相应的Worker*/
@@ -234,12 +214,6 @@
     /*开启gain个线程*/
     for (i = 0; i < gain; i++) {
         g_autofree char *name = NULL;
-<<<<<<< HEAD
-        /*为线程申请私有数据*/
-        if (VIR_ALLOC(data) < 0)
-            goto error;
-=======
->>>>>>> 92315661
 
         data = g_new0(struct virThreadPoolWorkerData, 1);
         data->pool = pool;
@@ -272,23 +246,14 @@
     return -1;
 }
 
-<<<<<<< HEAD
 /*新建线程池*/
-virThreadPoolPtr
+virThreadPool *
 virThreadPoolNewFull(size_t minWorkers/*最小的worker数*/,
                      size_t maxWorkers/*最大的worker数*/,
                      size_t prioWorkers,
-                     virThreadPoolJobFunc func,/*job工作函数，pool会共用此函数*/
+                     virThreadPoolJobFunc func/*job工作函数，pool会共用此函数*/,
                      const char *name/*线程池名称*/,
-=======
-virThreadPool *
-virThreadPoolNewFull(size_t minWorkers,
-                     size_t maxWorkers,
-                     size_t prioWorkers,
-                     virThreadPoolJobFunc func,
-                     const char *name,
                      virIdentity *identity,
->>>>>>> 92315661
                      void *opaque)
 {
     virThreadPool *pool;
@@ -341,11 +306,7 @@
     if (pool->quit)
         return;
 
-<<<<<<< HEAD
-    virMutexLock(&pool->mutex);
     /*标记此pool需要退出，此标记被打后，各worker会检查并进行退出*/
-=======
->>>>>>> 92315661
     pool->quit = true;
     if (pool->nWorkers > 0)
         virCondBroadcast(&pool->cond);
@@ -438,21 +399,13 @@
  * @priority - job priority
  * Return: 0 on success, -1 otherwise
  */
-<<<<<<< HEAD
-int virThreadPoolSendJob(virThreadPoolPtr pool,
+int virThreadPoolSendJob(virThreadPool *pool,
                          unsigned int priority/*是否优先job*/,
                          void *jobData)
 {
+    VIR_LOCK_GUARD lock = virLockGuardLock(&pool->mutex);
     /*添加sendJob*/
-    virThreadPoolJobPtr job;
-=======
-int virThreadPoolSendJob(virThreadPool *pool,
-                         unsigned int priority,
-                         void *jobData)
-{
-    VIR_LOCK_GUARD lock = virLockGuardLock(&pool->mutex);
     virThreadPoolJob *job;
->>>>>>> 92315661
 
     if (pool->quit)
         return -1;
