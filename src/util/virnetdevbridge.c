--- conflicted
+++ resolved
@@ -450,13 +450,9 @@
         .mac = mac,
     };
 
-<<<<<<< HEAD
+
     //创建link bridge
-    if (virNetlinkNewLink(brname, "bridge", NULL, &error) < 0) {
-=======
-
     if (virNetlinkNewLink(brname, "bridge", &data, &error) < 0) {
->>>>>>> 4268e187
 # if defined(HAVE_STRUCT_IFREQ) && defined(SIOCBRADDBR)
         if (error == -EOPNOTSUPP) {
             /* fallback to ioctl if netlink doesn't support creating bridges */
