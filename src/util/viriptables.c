/*
 * viriptables.c: helper APIs for managing iptables
 *
 * Copyright (C) 2007-2014 Red Hat, Inc.
 *
 * This library is free software; you can redistribute it and/or
 * modify it under the terms of the GNU Lesser General Public
 * License as published by the Free Software Foundation; either
 * version 2.1 of the License, or (at your option) any later version.
 *
 * This library is distributed in the hope that it will be useful,
 * but WITHOUT ANY WARRANTY; without even the implied warranty of
 * MERCHANTABILITY or FITNESS FOR A PARTICULAR PURPOSE.  See the GNU
 * Lesser General Public License for more details.
 *
 * You should have received a copy of the GNU Lesser General Public
 * License along with this library.  If not, see
 * <http://www.gnu.org/licenses/>.
 */

#include <config.h>

#include <stdarg.h>
#include <unistd.h>
#include <fcntl.h>
#include <sys/types.h>
#include <sys/stat.h>

#include "internal.h"
#include "viriptables.h"
#include "virfirewalld.h"
#include "virerror.h"
#include "virlog.h"
#include "virhash.h"

VIR_LOG_INIT("util.iptables");

#define VIR_FROM_THIS VIR_FROM_NONE

enum {
    VIR_NETFILTER_INSERT = 0,
    VIR_NETFILTER_DELETE
};

typedef struct {
    const char *parent;
    const char *child;
} iptablesGlobalChain;

typedef struct {
    virFirewallLayer layer;
    const char *table;
    iptablesGlobalChain *chains;
    size_t nchains;
    bool *changed;
} iptablesGlobalChainData;


static int
iptablesPrivateChainCreate(virFirewall *fw,
                           virFirewallLayer layer,
                           const char *const *lines,
                           void *opaque)
{
    iptablesGlobalChainData *data = opaque;
    g_autoptr(GHashTable) chains = virHashNew(NULL);
    g_autoptr(GHashTable) links = virHashNew(NULL);
    const char *const *tmp;
    size_t i;

<<<<<<< HEAD
    /*创建chain,link*/
    if (!(chains = virHashCreate(50, NULL)))
        goto cleanup;
    if (!(links = virHashCreate(50, NULL)))
        goto cleanup;

=======
>>>>>>> 92315661
    tmp = lines;
    while (tmp && *tmp) {
        if (STRPREFIX(*tmp, "-N ")) { /* eg "-N LIBVIRT_INP" */
            if (virHashUpdateEntry(chains, *tmp + 3, (void *)0x1) < 0)
                return -1;
        } else if (STRPREFIX(*tmp, "-A ")) { /* eg "-A INPUT -j LIBVIRT_INP" */
            char *sep = strchr(*tmp + 3, ' ');
            if (sep) {
                *sep = '\0';
                if (STRPREFIX(sep + 1, "-j ")) {
                    if (virHashUpdateEntry(links, sep + 4,
                                           (char *)*tmp + 3) < 0)
                        return -1;
                }
            }
        }
        tmp++;
    }

    for (i = 0; i < data->nchains; i++) {
        const char *from;
        if (!virHashLookup(chains, data->chains[i].child)) {
            virFirewallAddRule(fw, layer,
                               "--table", data->table,
                               "--new-chain", data->chains[i].child, NULL);
            *data->changed = true;
        }

        from = virHashLookup(links, data->chains[i].child);
        if (!from || STRNEQ(from, data->chains[i].parent))
            virFirewallAddRule(fw, layer,
                               "--table", data->table,
                               "--insert", data->chains[i].parent,
                               "--jump", data->chains[i].child, NULL);
    }

    return 0;
}


int
iptablesSetupPrivateChains(virFirewallLayer layer)
{
    g_autoptr(virFirewall) fw = virFirewallNew();
    iptablesGlobalChain filter_chains[] = {
        {"INPUT", "LIBVIRT_INP"},
        {"OUTPUT", "LIBVIRT_OUT"},
        {"FORWARD", "LIBVIRT_FWO"},
        {"FORWARD", "LIBVIRT_FWI"},
        {"FORWARD", "LIBVIRT_FWX"},
    };
    iptablesGlobalChain natmangle_chains[] = {
        {"POSTROUTING",  "LIBVIRT_PRT"},
    };
    bool changed = false;
    iptablesGlobalChainData data[] = {
        { layer, "filter",
          filter_chains, G_N_ELEMENTS(filter_chains), &changed },
        { layer, "nat",
          natmangle_chains, G_N_ELEMENTS(natmangle_chains), &changed },
        { layer, "mangle",
          natmangle_chains, G_N_ELEMENTS(natmangle_chains), &changed },
    };
    size_t i;

    /* When firewalld.service is active, we need to make sure that
     * firewalld has been fully started and completed its
     * initialization, otherwise it might delete our rules soon after
     * we add them!
     */
    virFirewallDSynchronize();

    virFirewallStartTransaction(fw, 0);

    /*遍历data*/
    for (i = 0; i < G_N_ELEMENTS(data); i++)
        virFirewallAddRuleFull(fw, data[i].layer,
                               false, iptablesPrivateChainCreate,
                               &(data[i]), "--table", data[i].table,
                               "--list-rules", NULL);

    if (virFirewallApply(fw) < 0)
        return -1;

    return changed ? 1 : 0;
}


static void
iptablesInput(virFirewall *fw,
              virFirewallLayer layer,
              const char *iface,
              int port,
              int action,
              int tcp)
{
    g_autofree char *portstr = g_strdup_printf("%d", port);

    virFirewallAddRule(fw, layer,
                       "--table", "filter",
                       action == VIR_NETFILTER_INSERT ? "--insert" : "--delete",
                       "LIBVIRT_INP",
                       "--in-interface", iface,
                       "--protocol", tcp ? "tcp" : "udp",
                       "--destination-port", portstr,
                       "--jump", "ACCEPT",
                       NULL);
}

static void
iptablesOutput(virFirewall *fw,
               virFirewallLayer layer,
               const char *iface,
               int port,
               int action,
               int tcp)
{
    g_autofree char *portstr = g_strdup_printf("%d", port);

    virFirewallAddRule(fw, layer,
                       "--table", "filter",
                       action == VIR_NETFILTER_INSERT ? "--insert" : "--delete",
                       "LIBVIRT_OUT",
                       "--out-interface", iface,
                       "--protocol", tcp ? "tcp" : "udp",
                       "--destination-port", portstr,
                       "--jump", "ACCEPT",
                       NULL);
}

/**
 * iptablesAddTcpInput:
 * @ctx: pointer to the IP table context
 * @iface: the interface name
 * @port: the TCP port to add
 *
 * Add an input to the IP table allowing access to the given @port on
 * the given @iface interface for TCP packets
 */
void
iptablesAddTcpInput(virFirewall *fw,
                    virFirewallLayer layer,
                    const char *iface,
                    int port)
{
    iptablesInput(fw, layer, iface, port, VIR_NETFILTER_INSERT, 1);
}

/**
 * iptablesRemoveTcpInput:
 * @ctx: pointer to the IP table context
 * @iface: the interface name
 * @port: the TCP port to remove
 *
 * Removes an input from the IP table, hence forbidding access to the given
 * @port on the given @iface interface for TCP packets
 */
void
iptablesRemoveTcpInput(virFirewall *fw,
                       virFirewallLayer layer,
                       const char *iface,
                       int port)
{
    iptablesInput(fw, layer, iface, port, VIR_NETFILTER_DELETE, 1);
}

/**
 * iptablesAddUdpInput:
 * @ctx: pointer to the IP table context
 * @iface: the interface name
 * @port: the UDP port to add
 *
 * Add an input to the IP table allowing access to the given @port on
 * the given @iface interface for UDP packets
 */
void
iptablesAddUdpInput(virFirewall *fw,
                    virFirewallLayer layer,
                    const char *iface,
                    int port)
{
    iptablesInput(fw, layer, iface, port, VIR_NETFILTER_INSERT, 0);
}

/**
 * iptablesRemoveUdpInput:
 * @ctx: pointer to the IP table context
 * @iface: the interface name
 * @port: the UDP port to remove
 *
 * Removes an input from the IP table, hence forbidding access to the given
 * @port on the given @iface interface for UDP packets
 */
void
iptablesRemoveUdpInput(virFirewall *fw,
                       virFirewallLayer layer,
                       const char *iface,
                       int port)
{
    iptablesInput(fw, layer, iface, port, VIR_NETFILTER_DELETE, 0);
}

/**
 * iptablesAddTcpOutput:
 * @ctx: pointer to the IP table context
 * @iface: the interface name
 * @port: the TCP port to add
 *
 * Add an output to the IP table allowing access to the given @port from
 * the given @iface interface for TCP packets
 */
void
iptablesAddTcpOutput(virFirewall *fw,
                     virFirewallLayer layer,
                     const char *iface,
                     int port)
{
    iptablesOutput(fw, layer, iface, port, VIR_NETFILTER_INSERT, 1);
}

/**
 * iptablesRemoveTcpOutput:
 * @ctx: pointer to the IP table context
 * @iface: the interface name
 * @port: the UDP port to remove
 *
 * Removes an output from the IP table, hence forbidding access to the given
 * @port from the given @iface interface for TCP packets
 */
void
iptablesRemoveTcpOutput(virFirewall *fw,
                        virFirewallLayer layer,
                        const char *iface,
                        int port)
{
    iptablesOutput(fw, layer, iface, port, VIR_NETFILTER_DELETE, 1);
}

/**
 * iptablesAddUdpOutput:
 * @ctx: pointer to the IP table context
 * @iface: the interface name
 * @port: the UDP port to add
 *
 * Add an output to the IP table allowing access to the given @port from
 * the given @iface interface for UDP packets
 */
void
iptablesAddUdpOutput(virFirewall *fw,
                     virFirewallLayer layer,
                     const char *iface,
                     int port)
{
    iptablesOutput(fw, layer, iface, port, VIR_NETFILTER_INSERT, 0);
}

/**
 * iptablesRemoveUdpOutput:
 * @ctx: pointer to the IP table context
 * @iface: the interface name
 * @port: the UDP port to remove
 *
 * Removes an output from the IP table, hence forbidding access to the given
 * @port from the given @iface interface for UDP packets
 */
void
iptablesRemoveUdpOutput(virFirewall *fw,
                        virFirewallLayer layer,
                        const char *iface,
                        int port)
{
    iptablesOutput(fw, layer, iface, port, VIR_NETFILTER_DELETE, 0);
}


/* Allow all traffic coming from the bridge, with a valid network address
 * to proceed to WAN
 */
static int
iptablesForwardAllowOut(virFirewall *fw,
                        virSocketAddr *netaddr,
                        unsigned int prefix,
                        const char *iface,
                        const char *physdev,
                        int action)
{
    g_autofree char *networkstr = NULL;
    virFirewallLayer layer = VIR_SOCKET_ADDR_FAMILY(netaddr) == AF_INET ?
        VIR_FIREWALL_LAYER_IPV4 : VIR_FIREWALL_LAYER_IPV6;

    if (!(networkstr = virSocketAddrFormatWithPrefix(netaddr, prefix, true)))
        return -1;

    if (physdev && physdev[0])
        virFirewallAddRule(fw, layer,
                           "--table", "filter",
                           action == VIR_NETFILTER_INSERT ? "--insert" : "--delete",
                           "LIBVIRT_FWO",
                           "--source", networkstr,
                           "--in-interface", iface,
                           "--out-interface", physdev,
                           "--jump", "ACCEPT",
                           NULL);
    else
        virFirewallAddRule(fw, layer,
                           "--table", "filter",
                           action == VIR_NETFILTER_INSERT ? "--insert" : "--delete",
                           "LIBVIRT_FWO",
                           "--source", networkstr,
                           "--in-interface", iface,
                           "--jump", "ACCEPT",
                           NULL);

    return 0;
}

/**
 * iptablesAddForwardAllowOut:
 * @ctx: pointer to the IP table context
 * @network: the source network name
 * @iface: the source interface name
 * @physdev: the physical output device
 *
 * Add a rule to the IP table context to allow the traffic for the
 * network @network via interface @iface to be forwarded to
 * @physdev device. This allow the outbound traffic on a bridge.
 *
 * Returns 0 in case of success or an error code otherwise
 */
int
iptablesAddForwardAllowOut(virFirewall *fw,
                           virSocketAddr *netaddr,
                           unsigned int prefix,
                           const char *iface,
                           const char *physdev)
{
    return iptablesForwardAllowOut(fw, netaddr, prefix, iface, physdev,
                                   VIR_NETFILTER_INSERT);
}

/**
 * iptablesRemoveForwardAllowOut:
 * @ctx: pointer to the IP table context
 * @network: the source network name
 * @iface: the source interface name
 * @physdev: the physical output device
 *
 * Remove a rule from the IP table context hence forbidding forwarding
 * of the traffic for the network @network via interface @iface
 * to the @physdev device output. This stops the outbound traffic on a bridge.
 *
 * Returns 0 in case of success or an error code otherwise
 */
int
iptablesRemoveForwardAllowOut(virFirewall *fw,
                              virSocketAddr *netaddr,
                              unsigned int prefix,
                              const char *iface,
                              const char *physdev)
{
    return iptablesForwardAllowOut(fw, netaddr, prefix, iface, physdev,
                                   VIR_NETFILTER_DELETE);
}


/* Allow all traffic destined to the bridge, with a valid network address
 * and associated with an existing connection
 */
static int
iptablesForwardAllowRelatedIn(virFirewall *fw,
                              virSocketAddr *netaddr,
                              unsigned int prefix,
                              const char *iface,
                              const char *physdev,
                              int action)
{
    virFirewallLayer layer = VIR_SOCKET_ADDR_FAMILY(netaddr) == AF_INET ?
        VIR_FIREWALL_LAYER_IPV4 : VIR_FIREWALL_LAYER_IPV6;
    g_autofree char *networkstr = NULL;

    if (!(networkstr = virSocketAddrFormatWithPrefix(netaddr, prefix, true)))
        return -1;

    if (physdev && physdev[0])
        virFirewallAddRule(fw, layer,
                           "--table", "filter",
                           action == VIR_NETFILTER_INSERT ? "--insert" : "--delete",
                           "LIBVIRT_FWI",
                           "--destination", networkstr,
                           "--in-interface", physdev,
                           "--out-interface", iface,
                           "--match", "conntrack",
                           "--ctstate", "ESTABLISHED,RELATED",
                           "--jump", "ACCEPT",
                           NULL);
    else
        virFirewallAddRule(fw, layer,
                           "--table", "filter",
                           action == VIR_NETFILTER_INSERT ? "--insert" : "--delete",
                           "LIBVIRT_FWI",
                           "--destination", networkstr,
                           "--out-interface", iface,
                           "--match", "conntrack",
                           "--ctstate", "ESTABLISHED,RELATED",
                           "--jump", "ACCEPT",
                           NULL);

    return 0;
}

/**
 * iptablesAddForwardAllowRelatedIn:
 * @ctx: pointer to the IP table context
 * @network: the source network name
 * @iface: the output interface name
 * @physdev: the physical input device or NULL
 *
 * Add rules to the IP table context to allow the traffic for the
 * network @network on @physdev device to be forwarded to
 * interface @iface, if it is part of an existing connection.
 *
 * Returns 0 in case of success or an error code otherwise
 */
int
iptablesAddForwardAllowRelatedIn(virFirewall *fw,
                                 virSocketAddr *netaddr,
                                 unsigned int prefix,
                                 const char *iface,
                                 const char *physdev)
{
    return iptablesForwardAllowRelatedIn(fw, netaddr, prefix, iface, physdev,
                                         VIR_NETFILTER_INSERT);
}

/**
 * iptablesRemoveForwardAllowRelatedIn:
 * @ctx: pointer to the IP table context
 * @network: the source network name
 * @iface: the output interface name
 * @physdev: the physical input device or NULL
 *
 * Remove rules from the IP table context hence forbidding the traffic for
 * network @network on @physdev device to be forwarded to
 * interface @iface, if it is part of an existing connection.
 *
 * Returns 0 in case of success or an error code otherwise
 */
int
iptablesRemoveForwardAllowRelatedIn(virFirewall *fw,
                                    virSocketAddr *netaddr,
                                    unsigned int prefix,
                                    const char *iface,
                                    const char *physdev)
{
    return iptablesForwardAllowRelatedIn(fw, netaddr, prefix, iface, physdev,
                                         VIR_NETFILTER_DELETE);
}

/* Allow all traffic destined to the bridge, with a valid network address
 */
static int
iptablesForwardAllowIn(virFirewall *fw,
                       virSocketAddr *netaddr,
                       unsigned int prefix,
                       const char *iface,
                       const char *physdev,
                       int action)
{
    virFirewallLayer layer = VIR_SOCKET_ADDR_FAMILY(netaddr) == AF_INET ?
        VIR_FIREWALL_LAYER_IPV4 : VIR_FIREWALL_LAYER_IPV6;
    g_autofree char *networkstr = NULL;

    if (!(networkstr = virSocketAddrFormatWithPrefix(netaddr, prefix, true)))
        return -1;

    if (physdev && physdev[0])
        virFirewallAddRule(fw, layer,
                           "--table", "filter",
                           action == VIR_NETFILTER_INSERT ? "--insert" : "--delete",
                           "LIBVIRT_FWI",
                           "--destination", networkstr,
                           "--in-interface", physdev,
                           "--out-interface", iface,
                           "--jump", "ACCEPT",
                           NULL);
    else
        virFirewallAddRule(fw, layer,
                           "--table", "filter",
                           action == VIR_NETFILTER_INSERT ? "--insert" : "--delete",
                           "LIBVIRT_FWI",
                           "--destination", networkstr,
                           "--out-interface", iface,
                           "--jump", "ACCEPT",
                           NULL);
    return 0;
}

/**
 * iptablesAddForwardAllowIn:
 * @ctx: pointer to the IP table context
 * @network: the source network name
 * @iface: the output interface name
 * @physdev: the physical input device or NULL
 *
 * Add rules to the IP table context to allow the traffic for the
 * network @network on @physdev device to be forwarded to
 * interface @iface. This allow the inbound traffic on a bridge.
 *
 * Returns 0 in case of success or an error code otherwise
 */
int
iptablesAddForwardAllowIn(virFirewall *fw,
                          virSocketAddr *netaddr,
                          unsigned int prefix,
                          const char *iface,
                          const char *physdev)
{
    return iptablesForwardAllowIn(fw, netaddr, prefix, iface, physdev,
                                  VIR_NETFILTER_INSERT);
}

/**
 * iptablesRemoveForwardAllowIn:
 * @ctx: pointer to the IP table context
 * @network: the source network name
 * @iface: the output interface name
 * @physdev: the physical input device or NULL
 *
 * Remove rules from the IP table context hence forbidding the traffic for
 * network @network on @physdev device to be forwarded to
 * interface @iface. This stops the inbound traffic on a bridge.
 *
 * Returns 0 in case of success or an error code otherwise
 */
int
iptablesRemoveForwardAllowIn(virFirewall *fw,
                             virSocketAddr *netaddr,
                             unsigned int prefix,
                             const char *iface,
                             const char *physdev)
{
    return iptablesForwardAllowIn(fw, netaddr, prefix, iface, physdev,
                                  VIR_NETFILTER_DELETE);
}

static void
iptablesForwardAllowCross(virFirewall *fw,
                          virFirewallLayer layer,
                          const char *iface,
                          int action)
{
    virFirewallAddRule(fw, layer,
                       "--table", "filter",
                       action == VIR_NETFILTER_INSERT ? "--insert" : "--delete",
                       "LIBVIRT_FWX",
                       "--in-interface", iface,
                       "--out-interface", iface,
                       "--jump", "ACCEPT",
                       NULL);
}

/**
 * iptablesAddForwardAllowCross:
 * @ctx: pointer to the IP table context
 * @iface: the input/output interface name
 *
 * Add rules to the IP table context to allow traffic to cross that
 * interface. It allows all traffic between guests on the same bridge
 * represented by that interface.
 *
 * Returns 0 in case of success or an error code otherwise
 */
void
iptablesAddForwardAllowCross(virFirewall *fw,
                             virFirewallLayer layer,
                             const char *iface)
{
    iptablesForwardAllowCross(fw, layer, iface, VIR_NETFILTER_INSERT);
}

/**
 * iptablesRemoveForwardAllowCross:
 * @ctx: pointer to the IP table context
 * @iface: the input/output interface name
 *
 * Remove rules to the IP table context to block traffic to cross that
 * interface. It forbids traffic between guests on the same bridge
 * represented by that interface.
 *
 * Returns 0 in case of success or an error code otherwise
 */
void
iptablesRemoveForwardAllowCross(virFirewall *fw,
                                virFirewallLayer layer,
                                const char *iface)
{
    iptablesForwardAllowCross(fw, layer, iface, VIR_NETFILTER_DELETE);
}

static void
iptablesForwardRejectOut(virFirewall *fw,
                         virFirewallLayer layer,
                         const char *iface,
                         int action)
{
    virFirewallAddRule(fw, layer,
                       "--table", "filter",
                       action == VIR_NETFILTER_INSERT ? "--insert" : "--delete",
                       "LIBVIRT_FWO",
                       "--in-interface", iface,
                       "--jump", "REJECT",
                       NULL);
}

/**
 * iptablesAddForwardRejectOut:
 * @ctx: pointer to the IP table context
 * @iface: the output interface name
 *
 * Add rules to the IP table context to forbid all traffic to that
 * interface. It forbids forwarding from the bridge to that interface.
 *
 * Returns 0 in case of success or an error code otherwise
 */
void
iptablesAddForwardRejectOut(virFirewall *fw,
                            virFirewallLayer layer,
                            const char *iface)
{
    iptablesForwardRejectOut(fw, layer, iface, VIR_NETFILTER_INSERT);
}

/**
 * iptablesRemoveForwardRejectOut:
 * @ctx: pointer to the IP table context
 * @iface: the output interface name
 *
 * Remove rules from the IP table context forbidding all traffic to that
 * interface. It reallow forwarding from the bridge to that interface.
 *
 * Returns 0 in case of success or an error code otherwise
 */
void
iptablesRemoveForwardRejectOut(virFirewall *fw,
                               virFirewallLayer layer,
                               const char *iface)
{
    iptablesForwardRejectOut(fw, layer, iface, VIR_NETFILTER_DELETE);
}


static void
iptablesForwardRejectIn(virFirewall *fw,
                        virFirewallLayer layer,
                        const char *iface,
                        int action)
{
    virFirewallAddRule(fw, layer,
                       "--table", "filter",
                       action == VIR_NETFILTER_INSERT ? "--insert" : "--delete",
                       "LIBVIRT_FWI",
                       "--out-interface", iface,
                       "--jump", "REJECT",
                       NULL);
}

/**
 * iptablesAddForwardRejectIn:
 * @ctx: pointer to the IP table context
 * @iface: the input interface name
 *
 * Add rules to the IP table context to forbid all traffic from that
 * interface. It forbids forwarding from that interface to the bridge.
 *
 * Returns 0 in case of success or an error code otherwise
 */
void
iptablesAddForwardRejectIn(virFirewall *fw,
                           virFirewallLayer layer,
                           const char *iface)
{
    iptablesForwardRejectIn(fw, layer, iface, VIR_NETFILTER_INSERT);
}

/**
 * iptablesRemoveForwardRejectIn:
 * @ctx: pointer to the IP table context
 * @iface: the input interface name
 *
 * Remove rules from the IP table context forbidding all traffic from that
 * interface. It allows forwarding from that interface to the bridge.
 *
 * Returns 0 in case of success or an error code otherwise
 */
void
iptablesRemoveForwardRejectIn(virFirewall *fw,
                              virFirewallLayer layer,
                              const char *iface)
{
    iptablesForwardRejectIn(fw, layer, iface, VIR_NETFILTER_DELETE);
}


/* Masquerade all traffic coming from the network associated
 * with the bridge
 */
static int
iptablesForwardMasquerade(virFirewall *fw,
                          virSocketAddr *netaddr,
                          unsigned int prefix,
                          const char *physdev,
                          virSocketAddrRange *addr,
                          virPortRange *port,
                          const char *protocol,
                          int action)
{
    g_autofree char *networkstr = NULL;
    g_autofree char *addrStartStr = NULL;
    g_autofree char *addrEndStr = NULL;
    g_autofree char *portRangeStr = NULL;
    g_autofree char *natRangeStr = NULL;
    virFirewallRule *rule;
    int af = VIR_SOCKET_ADDR_FAMILY(netaddr);
    virFirewallLayer layer = af == AF_INET ?
        VIR_FIREWALL_LAYER_IPV4 : VIR_FIREWALL_LAYER_IPV6;

    if (!(networkstr = virSocketAddrFormatWithPrefix(netaddr, prefix, true)))
        return -1;

    if (VIR_SOCKET_ADDR_IS_FAMILY(&addr->start, af)) {
        if (!(addrStartStr = virSocketAddrFormat(&addr->start)))
            return -1;
        if (VIR_SOCKET_ADDR_IS_FAMILY(&addr->end, af)) {
            if (!(addrEndStr = virSocketAddrFormat(&addr->end)))
                return -1;
        }
    }

    if (protocol && protocol[0]) {
        rule = virFirewallAddRule(fw, layer,
                                  "--table", "nat",
                                  action == VIR_NETFILTER_INSERT ? "--insert" : "--delete",
                                  "LIBVIRT_PRT",
                                  "--source", networkstr,
                                  "-p", protocol,
                                  "!", "--destination", networkstr,
                                  NULL);
    } else {
        rule = virFirewallAddRule(fw, layer,
                                  "--table", "nat",
                                  action == VIR_NETFILTER_INSERT ? "--insert" : "--delete",
                                  "LIBVIRT_PRT",
                                  "--source", networkstr,
                                  "!", "--destination", networkstr,
                                  NULL);
    }

    if (physdev && physdev[0])
        virFirewallRuleAddArgList(fw, rule, "--out-interface", physdev, NULL);

    if (protocol && protocol[0]) {
        if (port->start == 0 && port->end == 0) {
            port->start = 1024;
            port->end = 65535;
        }

        if (port->start < port->end && port->end < 65536) {
            portRangeStr = g_strdup_printf(":%u-%u", port->start, port->end);
        } else {
            virReportError(VIR_ERR_INTERNAL_ERROR,
                           _("Invalid port range '%1$u-%2$u'."),
                           port->start, port->end);
            return -1;
        }
    }

    /* Use --jump SNAT if public addr is specified */
    if (addrStartStr && addrStartStr[0]) {
        if (addrEndStr && addrEndStr[0]) {
            natRangeStr = g_strdup_printf("%s-%s%s", addrStartStr, addrEndStr,
                                          portRangeStr ? portRangeStr : "");
        } else {
            natRangeStr = g_strdup_printf("%s%s", addrStartStr,
                                          portRangeStr ? portRangeStr : "");
        }

        virFirewallRuleAddArgList(fw, rule,
                                  "--jump", "SNAT",
                                  "--to-source", natRangeStr, NULL);
    } else {
        virFirewallRuleAddArgList(fw, rule,
                                  "--jump", "MASQUERADE", NULL);

        if (portRangeStr && portRangeStr[0])
            virFirewallRuleAddArgList(fw, rule,
                                      "--to-ports", &portRangeStr[1], NULL);
    }

    return 0;
}

/**
 * iptablesAddForwardMasquerade:
 * @ctx: pointer to the IP table context
 * @network: the source network name
 * @physdev: the physical input device or NULL
 * @protocol: the network protocol or NULL
 *
 * Add rules to the IP table context to allow masquerading
 * network @network on @physdev. This allow the bridge to
 * masquerade for that network (on @physdev).
 *
 * Returns 0 in case of success or an error code otherwise
 */
int
iptablesAddForwardMasquerade(virFirewall *fw,
                             virSocketAddr *netaddr,
                             unsigned int prefix,
                             const char *physdev,
                             virSocketAddrRange *addr,
                             virPortRange *port,
                             const char *protocol)
{
    return iptablesForwardMasquerade(fw, netaddr, prefix,
                                     physdev, addr, port, protocol,
                                     VIR_NETFILTER_INSERT);
}

/**
 * iptablesRemoveForwardMasquerade:
 * @ctx: pointer to the IP table context
 * @network: the source network name
 * @physdev: the physical input device or NULL
 * @protocol: the network protocol or NULL
 *
 * Remove rules from the IP table context to stop masquerading
 * network @network on @physdev. This stops the bridge from
 * masquerading for that network (on @physdev).
 *
 * Returns 0 in case of success or an error code otherwise
 */
int
iptablesRemoveForwardMasquerade(virFirewall *fw,
                                virSocketAddr *netaddr,
                                unsigned int prefix,
                                const char *physdev,
                                virSocketAddrRange *addr,
                                virPortRange *port,
                                const char *protocol)
{
    return iptablesForwardMasquerade(fw, netaddr, prefix,
                                     physdev, addr, port, protocol,
                                     VIR_NETFILTER_DELETE);
}


/* Don't masquerade traffic coming from the network associated with the bridge
 * if said traffic targets @destaddr.
 */
static int
iptablesForwardDontMasquerade(virFirewall *fw,
                              virSocketAddr *netaddr,
                              unsigned int prefix,
                              const char *physdev,
                              const char *destaddr,
                              int action)
{
    g_autofree char *networkstr = NULL;
    virFirewallLayer layer = VIR_SOCKET_ADDR_FAMILY(netaddr) == AF_INET ?
        VIR_FIREWALL_LAYER_IPV4 : VIR_FIREWALL_LAYER_IPV6;

    if (!(networkstr = virSocketAddrFormatWithPrefix(netaddr, prefix, true)))
        return -1;

    if (physdev && physdev[0])
        virFirewallAddRule(fw, layer,
                           "--table", "nat",
                           action == VIR_NETFILTER_INSERT ? "--insert" : "--delete",
                           "LIBVIRT_PRT",
                           "--out-interface", physdev,
                           "--source", networkstr,
                           "--destination", destaddr,
                           "--jump", "RETURN",
                           NULL);
    else
        virFirewallAddRule(fw, layer,
                           "--table", "nat",
                           action == VIR_NETFILTER_INSERT ? "--insert" : "--delete",
                           "LIBVIRT_PRT",
                           "--source", networkstr,
                           "--destination", destaddr,
                           "--jump", "RETURN",
                           NULL);

    return 0;
}

/**
 * iptablesAddDontMasquerade:
 * @netaddr: the source network name
 * @prefix: prefix (# of 1 bits) of netmask to apply to @netaddr
 * @physdev: the physical output device or NULL
 * @destaddr: the destination network not to masquerade for
 *
 * Add rules to the IP table context to avoid masquerading from
 * @netaddr/@prefix to @destaddr on @physdev. @destaddr must be in a format
 * directly consumable by iptables, it must not depend on user input or
 * configuration.
 *
 * Returns 0 in case of success or an error code otherwise.
 */
int
iptablesAddDontMasquerade(virFirewall *fw,
                          virSocketAddr *netaddr,
                          unsigned int prefix,
                          const char *physdev,
                          const char *destaddr)
{
    return iptablesForwardDontMasquerade(fw, netaddr, prefix,
                                         physdev, destaddr, VIR_NETFILTER_INSERT);
}

/**
 * iptablesRemoveDontMasquerade:
 * @netaddr: the source network name
 * @prefix: prefix (# of 1 bits) of netmask to apply to @netaddr
 * @physdev: the physical output device or NULL
 * @destaddr: the destination network not to masquerade for
 *
 * Remove rules from the IP table context that prevent masquerading from
 * @netaddr/@prefix to @destaddr on @physdev. @destaddr must be in a format
 * directly consumable by iptables, it must not depend on user input or
 * configuration.
 *
 * Returns 0 in case of success or an error code otherwise.
 */
int
iptablesRemoveDontMasquerade(virFirewall *fw,
                             virSocketAddr *netaddr,
                             unsigned int prefix,
                             const char *physdev,
                             const char *destaddr)
{
    return iptablesForwardDontMasquerade(fw, netaddr, prefix,
                                         physdev, destaddr,
                                         VIR_NETFILTER_DELETE);
}


static void
iptablesOutputFixUdpChecksum(virFirewall *fw,
                             const char *iface,
                             int port,
                             int action)
{
    g_autofree char *portstr = g_strdup_printf("%d", port);

    virFirewallAddRule(fw, VIR_FIREWALL_LAYER_IPV4,
                       "--table", "mangle",
                       action == VIR_NETFILTER_INSERT ? "--insert" : "--delete",
                       "LIBVIRT_PRT",
                       "--out-interface", iface,
                       "--protocol", "udp",
                       "--destination-port", portstr,
                       "--jump", "CHECKSUM", "--checksum-fill",
                       NULL);
}

/**
 * iptablesAddOutputFixUdpChecksum:
 * @ctx: pointer to the IP table context
 * @iface: the interface name
 * @port: the UDP port to match
 *
 * Add a rule to the mangle table's POSTROUTING chain that fixes up the
 * checksum of packets with the given destination @port.
 * the given @iface interface for TCP packets.
 *
 */
void
iptablesAddOutputFixUdpChecksum(virFirewall *fw,
                                const char *iface,
                                int port)
{
    iptablesOutputFixUdpChecksum(fw, iface, port, VIR_NETFILTER_INSERT);
}

/**
 * iptablesRemoveOutputFixUdpChecksum:
 * @ctx: pointer to the IP table context
 * @iface: the interface name
 * @port: the UDP port of the rule to remove
 *
 * Removes the checksum fixup rule that was previous added with
 * iptablesAddOutputFixUdpChecksum.
 */
void
iptablesRemoveOutputFixUdpChecksum(virFirewall *fw,
                                   const char *iface,
                                   int port)
{
    iptablesOutputFixUdpChecksum(fw, iface, port, VIR_NETFILTER_DELETE);
}<|MERGE_RESOLUTION|>--- conflicted
+++ resolved
@@ -68,15 +68,6 @@
     const char *const *tmp;
     size_t i;
 
-<<<<<<< HEAD
-    /*创建chain,link*/
-    if (!(chains = virHashCreate(50, NULL)))
-        goto cleanup;
-    if (!(links = virHashCreate(50, NULL)))
-        goto cleanup;
-
-=======
->>>>>>> 92315661
     tmp = lines;
     while (tmp && *tmp) {
         if (STRPREFIX(*tmp, "-N ")) { /* eg "-N LIBVIRT_INP" */
