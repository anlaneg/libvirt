--- conflicted
+++ resolved
@@ -148,22 +148,13 @@
 const char *
 virUUIDFormat(const unsigned char *uuid, char *uuidstr)
 {
-<<<<<<< HEAD
-	//显示字符串格式的uuid
-    snprintf(uuidstr, VIR_UUID_STRING_BUFLEN,
-             "%02x%02x%02x%02x-%02x%02x-%02x%02x-%02x%02x-%02x%02x%02x%02x%02x%02x",
-             uuid[0], uuid[1], uuid[2], uuid[3],
-             uuid[4], uuid[5], uuid[6], uuid[7],
-             uuid[8], uuid[9], uuid[10], uuid[11],
-             uuid[12], uuid[13], uuid[14], uuid[15]);
-=======
+    //显示字符串格式的uuid
     g_snprintf(uuidstr, VIR_UUID_STRING_BUFLEN,
                "%02x%02x%02x%02x-%02x%02x-%02x%02x-%02x%02x-%02x%02x%02x%02x%02x%02x",
                uuid[0], uuid[1], uuid[2], uuid[3],
                uuid[4], uuid[5], uuid[6], uuid[7],
                uuid[8], uuid[9], uuid[10], uuid[11],
                uuid[12], uuid[13], uuid[14], uuid[15]);
->>>>>>> 4268e187
     uuidstr[VIR_UUID_STRING_BUFLEN-1] = '\0';
     return uuidstr;
 }
