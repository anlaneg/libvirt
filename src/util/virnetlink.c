--- conflicted
+++ resolved
@@ -570,15 +570,9 @@
  * the condition.
  */
 int
-<<<<<<< HEAD
 virNetlinkNewLink(const char *ifname/*要创建的link名称*/,
                   const char *type/*要创建的link类型*/,
-                  virNetlinkNewLinkDataPtr extra_args,
-=======
-virNetlinkNewLink(const char *ifname,
-                  const char *type,
                   virNetlinkNewLinkData *extra_args,
->>>>>>> 92315661
                   int *error)
 {
     struct nlattr *linkinfo = NULL;
