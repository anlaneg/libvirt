/*
 * datatypes.h: management of structs for public data types
 *
 * Copyright (C) 2006-2019 Red Hat, Inc.
 *
 * This library is free software; you can redistribute it and/or
 * modify it under the terms of the GNU Lesser General Public
 * License as published by the Free Software Foundation; either
 * version 2.1 of the License, or (at your option) any later version.
 *
 * This library is distributed in the hope that it will be useful,
 * but WITHOUT ANY WARRANTY; without even the implied warranty of
 * MERCHANTABILITY or FITNESS FOR A PARTICULAR PURPOSE.  See the GNU
 * Lesser General Public License for more details.
 *
 * You should have received a copy of the GNU Lesser General Public
 * License along with this library.  If not, see
 * <http://www.gnu.org/licenses/>.
 *
 */

#pragma once

#include "internal.h"

#include "driver.h"
#include "virthread.h"
#include "virobject.h"
#include "viruuid.h"

extern virClass *virConnectClass;
extern virClass *virDomainClass;
extern virClass *virDomainCheckpointClass;
extern virClass *virDomainSnapshotClass;
extern virClass *virInterfaceClass;
extern virClass *virNetworkClass;
extern virClass *virNetworkPortClass;
extern virClass *virNodeDeviceClass;
extern virClass *virNWFilterClass;
extern virClass *virNWFilterBindingClass;
extern virClass *virSecretClass;
extern virClass *virStreamClass;
extern virClass *virStorageVolClass;
extern virClass *virStoragePoolClass;

extern virClass *virAdmConnectClass;
extern virClass *virAdmServerClass;
extern virClass *virAdmClientClass;

#define virCheckConnectReturn(obj, retval) \
    do { \
        if (!virObjectIsClass(obj, virConnectClass)) { \
            virReportErrorHelper(VIR_FROM_THIS, VIR_ERR_INVALID_CONN, \
                                 __FILE__, __FUNCTION__, __LINE__, \
                                 __FUNCTION__); \
            virDispatchError(NULL); \
            return retval; \
        } \
    } while (0)
#define virCheckConnectGoto(obj, label) \
    do { \
        if (!virObjectIsClass(obj, virConnectClass)) { \
            virReportErrorHelper(VIR_FROM_THIS, VIR_ERR_INVALID_CONN, \
                                 __FILE__, __FUNCTION__, __LINE__, \
                                 __FUNCTION__); \
            goto label; \
        } \
    } while (0)

#define virCheckDomainReturn(obj, retval) \
    do { \
        virDomainPtr _dom = (obj); \
        if (!virObjectIsClass(_dom, virDomainClass) || \
            !virObjectIsClass(_dom->conn, virConnectClass)) { \
            virReportErrorHelper(VIR_FROM_DOM, VIR_ERR_INVALID_DOMAIN, \
                                 __FILE__, __FUNCTION__, __LINE__, \
                                 __FUNCTION__); \
            virDispatchError(NULL); \
            return retval; \
        } \
    } while (0)
#define virCheckDomainGoto(obj, label) \
    do { \
        virDomainPtr _dom = (obj); \
        if (!virObjectIsClass(_dom, virDomainClass) || \
            !virObjectIsClass(_dom->conn, virConnectClass)) { \
            virReportErrorHelper(VIR_FROM_DOM, VIR_ERR_INVALID_DOMAIN, \
                                 __FILE__, __FUNCTION__, __LINE__, \
                                 __FUNCTION__); \
            goto label; \
        } \
    } while (0)

#define virCheckNetworkReturn(obj, retval) \
    do { \
        virNetworkPtr _net = (obj); \
        if (!virObjectIsClass(_net, virNetworkClass) || \
            !virObjectIsClass(_net->conn, virConnectClass)) { \
            virReportErrorHelper(VIR_FROM_NETWORK, \
                                 VIR_ERR_INVALID_NETWORK, \
                                 __FILE__, __FUNCTION__, __LINE__, \
                                 __FUNCTION__); \
            virDispatchError(NULL); \
            return retval; \
        } \
    } while (0)
#define virCheckNetworkGoto(obj, label) \
    do { \
        virNetworkPtr _net = (obj); \
        if (!virObjectIsClass(_net, virNetworkClass) || \
            !virObjectIsClass(_net->conn, virConnectClass)) { \
            virReportErrorHelper(VIR_FROM_NETWORK, \
                                 VIR_ERR_INVALID_NETWORK, \
                                 __FILE__, __FUNCTION__, __LINE__, \
                                 __FUNCTION__); \
            goto label; \
        } \
    } while (0)

#define virCheckNetworkPortReturn(obj, retval) \
    do { \
        virNetworkPortPtr _port = (obj); \
        if (!virObjectIsClass(_port, virNetworkPortClass) || \
            !virObjectIsClass(_port->net, virNetworkClass)) { \
            virReportErrorHelper(VIR_FROM_NETWORK, \
                                 VIR_ERR_INVALID_NETWORK_PORT, \
                                 __FILE__, __FUNCTION__, __LINE__, \
                                 __FUNCTION__); \
            virDispatchError(NULL); \
            return retval; \
        } \
    } while (0)

#define virCheckNetworkPortGoto(obj, label) \
    do { \
        virNetworkPortPtr _port = (obj); \
        if (!virObjectIsClass(_port, virNetworkPortClass) || \
            !virObjectIsClass(_port->net, virNetworkClass)) { \
            virReportErrorHelper(VIR_FROM_NETWORK, \
                                 VIR_ERR_INVALID_NETWORK_PORT, \
                                 __FILE__, __FUNCTION__, __LINE__, \
                                 __FUNCTION__); \
            goto label; \
        } \
    } while (0)

#define virCheckInterfaceReturn(obj, retval) \
    do { \
        virInterfacePtr _iface = (obj); \
        if (!virObjectIsClass(_iface, virInterfaceClass) || \
            !virObjectIsClass(_iface->conn, virConnectClass)) { \
            virReportErrorHelper(VIR_FROM_INTERFACE, \
                                 VIR_ERR_INVALID_INTERFACE, \
                                 __FILE__, __FUNCTION__, __LINE__, \
                                 __FUNCTION__); \
            virDispatchError(NULL); \
            return retval; \
        } \
    } while (0)

#define virCheckStoragePoolReturn(obj, retval) \
    do { \
        virStoragePoolPtr _pool = (obj); \
        if (!virObjectIsClass(_pool, virStoragePoolClass) || \
            !virObjectIsClass(_pool->conn, virConnectClass)) { \
            virReportErrorHelper(VIR_FROM_STORAGE, \
                                 VIR_ERR_INVALID_STORAGE_POOL, \
                                 __FILE__, __FUNCTION__, __LINE__, \
                                 __FUNCTION__); \
            virDispatchError(NULL); \
            return retval; \
        } \
    } while (0)

#define virCheckStoragePoolGoto(obj, label) \
    do { \
        virStoragePoolPtr _pool= (obj); \
        if (!virObjectIsClass(_pool, virStoragePoolClass) || \
            !virObjectIsClass(_pool->conn, virConnectClass)) { \
            virReportErrorHelper(VIR_FROM_STORAGE, \
                                 VIR_ERR_INVALID_STORAGE_POOL, \
                                 __FILE__, __FUNCTION__, __LINE__, \
                                 __FUNCTION__); \
            goto label; \
        } \
    } while (0)

#define virCheckStorageVolReturn(obj, retval) \
    do { \
        virStorageVolPtr _vol = (obj); \
        if (!virObjectIsClass(_vol, virStorageVolClass) || \
            !virObjectIsClass(_vol->conn, virConnectClass)) { \
            virReportErrorHelper(VIR_FROM_STORAGE, \
                                 VIR_ERR_INVALID_STORAGE_VOL, \
                                 __FILE__, __FUNCTION__, __LINE__, \
                                 __FUNCTION__); \
            virDispatchError(NULL); \
            return retval; \
        } \
    } while (0)
#define virCheckStorageVolGoto(obj, label) \
    do { \
        virStorageVolPtr _vol = (obj); \
        if (!virObjectIsClass(_vol, virStorageVolClass) || \
            !virObjectIsClass(_vol->conn, virConnectClass)) { \
            virReportErrorHelper(VIR_FROM_STORAGE, \
                                 VIR_ERR_INVALID_STORAGE_VOL, \
                                 __FILE__, __FUNCTION__, __LINE__, \
                                 __FUNCTION__); \
            goto label; \
        } \
    } while (0)

#define virCheckNodeDeviceReturn(obj, retval) \
    do { \
        virNodeDevicePtr _node = (obj); \
        if (!virObjectIsClass(_node, virNodeDeviceClass) || \
            !virObjectIsClass(_node->conn, virConnectClass)) { \
            virReportErrorHelper(VIR_FROM_NODEDEV, \
                                 VIR_ERR_INVALID_NODE_DEVICE, \
                                 __FILE__, __FUNCTION__, __LINE__, \
                                 __FUNCTION__); \
            virDispatchError(NULL); \
            return retval; \
        } \
    } while (0)

#define virCheckNodeDeviceGoto(obj, label) \
    do { \
        virNodeDevicePtr _dev= (obj); \
        if (!virObjectIsClass(_dev, virNodeDeviceClass) || \
            !virObjectIsClass(_dev->conn, virConnectClass)) { \
            virReportErrorHelper(VIR_FROM_NODEDEV, \
                                 VIR_ERR_INVALID_NODE_DEVICE, \
                                 __FILE__, __FUNCTION__, __LINE__, \
                                 __FUNCTION__); \
            goto label; \
        } \
    } while (0)

#define virCheckSecretReturn(obj, retval) \
    do { \
        virSecretPtr _secret = (obj); \
        if (!virObjectIsClass(_secret, virSecretClass) || \
            !virObjectIsClass(_secret->conn, virConnectClass)) { \
            virReportErrorHelper(VIR_FROM_SECRET, \
                                 VIR_ERR_INVALID_SECRET, \
                                 __FILE__, __FUNCTION__, __LINE__, \
                                 __FUNCTION__); \
            virDispatchError(NULL); \
            return retval; \
        } \
    } while (0)

#define virCheckSecretGoto(obj, label) \
    do { \
        virSecretPtr _secret = (obj); \
        if (!virObjectIsClass(_secret, virSecretClass) || \
            !virObjectIsClass(_secret->conn, virConnectClass)) { \
            virReportErrorHelper(VIR_FROM_SECRET, \
                                 VIR_ERR_INVALID_SECRET, \
                                 __FILE__, __FUNCTION__, __LINE__, \
                                 __FUNCTION__); \
            virDispatchError(NULL); \
            goto label; \
        } \
    } while (0)

#define virCheckStreamReturn(obj, retval) \
    do { \
        virStreamPtr _st = (obj); \
        if (!virObjectIsClass(_st, virStreamClass) || \
            !virObjectIsClass(_st->conn, virConnectClass)) { \
            virReportErrorHelper(VIR_FROM_STREAMS, \
                                 VIR_ERR_INVALID_STREAM, \
                                 __FILE__, __FUNCTION__, __LINE__, \
                                 __FUNCTION__); \
            virDispatchError(NULL); \
            return retval; \
        } \
    } while (0)
#define virCheckStreamGoto(obj, label) \
    do { \
        virStreamPtr _st = (obj); \
        if (!virObjectIsClass(_st, virStreamClass) || \
            !virObjectIsClass(_st->conn, virConnectClass)) { \
            virReportErrorHelper(VIR_FROM_STREAMS, \
                                 VIR_ERR_INVALID_STREAM, \
                                 __FILE__, __FUNCTION__, __LINE__, \
                                 __FUNCTION__); \
            goto label; \
        } \
    } while (0)

#define virCheckNWFilterReturn(obj, retval) \
    do { \
        virNWFilterPtr _nw = (obj); \
        if (!virObjectIsClass(_nw, virNWFilterClass) || \
            !virObjectIsClass(_nw->conn, virConnectClass)) { \
            virReportErrorHelper(VIR_FROM_NWFILTER, \
                                 VIR_ERR_INVALID_NWFILTER, \
                                 __FILE__, __FUNCTION__, __LINE__, \
                                 __FUNCTION__); \
            virDispatchError(NULL); \
            return retval; \
        } \
    } while (0)

#define virCheckNWFilterBindingReturn(obj, retval) \
    do { \
        virNWFilterBindingPtr _nw = (obj); \
        if (!virObjectIsClass(_nw, virNWFilterBindingClass) || \
            !virObjectIsClass(_nw->conn, virConnectClass)) { \
            virReportErrorHelper(VIR_FROM_NWFILTER, \
                                 VIR_ERR_INVALID_NWFILTER_BINDING, \
                                 __FILE__, __FUNCTION__, __LINE__, \
                                 __FUNCTION__); \
            virDispatchError(NULL); \
            return retval; \
        } \
    } while (0)

#define virCheckDomainCheckpointReturn(obj, retval) \
    do { \
        virDomainCheckpointPtr _check = (obj); \
        if (!virObjectIsClass(_check, virDomainCheckpointClass) || \
            !virObjectIsClass(_check->domain, virDomainClass) || \
            !virObjectIsClass(_check->domain->conn, virConnectClass)) { \
            virReportErrorHelper(VIR_FROM_DOMAIN_CHECKPOINT, \
                                 VIR_ERR_INVALID_DOMAIN_CHECKPOINT, \
                                 __FILE__, __FUNCTION__, __LINE__, \
                                 __FUNCTION__); \
            virDispatchError(NULL); \
            return retval; \
        } \
    } while (0)

#define virCheckDomainSnapshotReturn(obj, retval) \
    do { \
        virDomainSnapshotPtr _snap = (obj); \
        if (!virObjectIsClass(_snap, virDomainSnapshotClass) || \
            !virObjectIsClass(_snap->domain, virDomainClass) || \
            !virObjectIsClass(_snap->domain->conn, virConnectClass)) { \
            virReportErrorHelper(VIR_FROM_DOMAIN_SNAPSHOT, \
                                 VIR_ERR_INVALID_DOMAIN_SNAPSHOT, \
                                 __FILE__, __FUNCTION__, __LINE__, \
                                 __FUNCTION__); \
            virDispatchError(NULL); \
            return retval; \
        } \
    } while (0)


/* Helper macros to implement VIR_DOMAIN_DEBUG using just C99.  This
 * assumes you pass fewer than 15 arguments to VIR_DOMAIN_DEBUG, but
 * can easily be expanded if needed.
 *
 * Note that gcc provides extensions of "define a(b...) b" or
 * "define a(b,...) b,##__VA_ARGS__" as a means of eliding a comma
 * when no var-args are present, but we don't want to require gcc.
 */
#define VIR_ARG15(_1, _2, _3, _4, _5, _6, _7, _8, _9, _10, \
                  _11, _12, _13, _14, _15, ...) _15
#define VIR_HAS_COMMA(...) VIR_ARG15(__VA_ARGS__, \
                                     1, 1, 1, 1, 1, 1, 1, 1, 1, 1, 1, 1, 1, 0)

/* Form the name VIR_DOMAIN_DEBUG_[01], then call that macro,
 * according to how many arguments are present.  Two-phase due to
 * macro expansion rules.  */
#define VIR_DOMAIN_DEBUG_EXPAND(a, b, ...) \
    VIR_DOMAIN_DEBUG_PASTE(a, b, __VA_ARGS__)
#define VIR_DOMAIN_DEBUG_PASTE(a, b, ...) \
    a##b(__VA_ARGS__)

/* Internal use only, when VIR_DOMAIN_DEBUG has one argument.  */
#define VIR_DOMAIN_DEBUG_0(dom) \
    VIR_DOMAIN_DEBUG_2(dom, "%s", "")

/* Internal use only, when VIR_DOMAIN_DEBUG has three or more arguments.  */
#define VIR_DOMAIN_DEBUG_1(dom, fmt, ...) \
    VIR_DOMAIN_DEBUG_2(dom, ", " fmt, __VA_ARGS__)

/* Internal use only, with final format.  */
#define VIR_DOMAIN_DEBUG_2(dom, fmt, ...) \
    do { \
        char _uuidstr[VIR_UUID_STRING_BUFLEN]; \
        const char *_domname = NULL; \
 \
        if (!virObjectIsClass(dom, virDomainClass)) { \
            memset(_uuidstr, 0, sizeof(_uuidstr)); \
        } else { \
            virUUIDFormat((dom)->uuid, _uuidstr); \
            _domname = (dom)->name; \
        } \
 \
        VIR_DEBUG("dom=%p, (VM: name=%s, uuid=%s)" fmt, \
                  dom, NULLSTR(_domname), _uuidstr, __VA_ARGS__); \
    } while (0)

#define virCheckAdmConnectReturn(obj, retval) \
    do { \
        if (!virObjectIsClass(obj, virAdmConnectClass)) { \
            virReportErrorHelper(VIR_FROM_THIS, VIR_ERR_INVALID_CONN, \
                                 __FILE__, __FUNCTION__, __LINE__, \
                                 __FUNCTION__); \
            virDispatchError(NULL); \
            return retval; \
        } \
    } while (0)
#define virCheckAdmConnectGoto(obj, label) \
    do { \
        if (!virObjectIsClass(obj, virAdmConnectClass)) { \
            virReportErrorHelper(VIR_FROM_THIS, VIR_ERR_INVALID_CONN, \
                                 __FILE__, __FUNCTION__, __LINE__, \
                                 __FUNCTION__); \
            goto label; \
        } \
    } while (0)

#define virCheckAdmServerReturn(obj, retval) \
    do { \
        virAdmServerPtr _srv = (obj); \
        if (!virObjectIsClass(_srv, virAdmServerClass) || \
            !virObjectIsClass(_srv->conn, virAdmConnectClass)) { \
            virReportErrorHelper(VIR_FROM_THIS, VIR_ERR_INVALID_CONN, \
                                 __FILE__, __FUNCTION__, __LINE__, \
                                 __FUNCTION__); \
            virDispatchError(NULL); \
            return retval; \
        } \
    } while (0)
#define virCheckAdmServerGoto(obj, label) \
    do { \
        virAdmServerPtr _srv = (obj); \
        if (!virObjectIsClass(_srv, virAdmServerClass) || \
            !virObjectIsClass(_srv->conn, virAdmConnectClass)) { \
            virReportErrorHelper(VIR_FROM_THIS, VIR_ERR_INVALID_CONN, \
                                 __FILE__, __FUNCTION__, __LINE__, \
                                 __FUNCTION__); \
            goto label; \
        } \
    } while (0);

#define virCheckAdmClientReturn(obj, retval) \
    do { \
        virAdmClientPtr _clt = (obj); \
        if (!virObjectIsClass(_clt, virAdmClientClass) || \
            !virObjectIsClass(_clt->srv, virAdmServerClass) || \
            !virObjectIsClass(_clt->srv->conn, virAdmConnectClass)) { \
            virReportErrorHelper(VIR_FROM_THIS, VIR_ERR_INVALID_CONN, \
                                 __FILE__, __FUNCTION__, __LINE__, \
                                 __FUNCTION__); \
            virDispatchError(NULL); \
            return retval; \
        } \
    } while (0)
#define virCheckAdmClientGoto(obj, label) \
    do { \
        virAdmClientPtr _clt = (obj); \
        if (!virObjectIsClass(_clt, virAdmClientClass) || \
            !virObjectIsClass(_clt->srv, virAdmServerClass) || \
            !virObjectIsClass(_clt->srv->conn, virAdmConnectClass)) { \
            virReportErrorHelper(VIR_FROM_THIS, VIR_ERR_INVALID_CONN, \
                                 __FILE__, __FUNCTION__, __LINE__, \
                                 __FUNCTION__); \
            goto label; \
        } \
    } while (0);

/**
 * VIR_DOMAIN_DEBUG:
 * @dom: domain
 * @fmt: optional format for additional information
 * @...: optional arguments corresponding to @fmt.
 */
#define VIR_DOMAIN_DEBUG(...) \
    VIR_DOMAIN_DEBUG_EXPAND(VIR_DOMAIN_DEBUG_, \
                            VIR_HAS_COMMA(__VA_ARGS__), \
                            __VA_ARGS__)


typedef struct _virConnectCloseCallbackData virConnectCloseCallbackData;
typedef struct _virAdmConnectCloseCallbackData virAdmConnectCloseCallbackData;

/**
 * Internal structures holding data related to connection close callbacks.
 */
struct _virConnectCloseCallbackData {
    virObjectLockable parent;

    virConnectPtr conn;
    virConnectCloseFunc callback;
    void *opaque;
    virFreeCallback freeCallback;
};

struct _virAdmConnectCloseCallbackData {
    virObjectLockable parent;

    virAdmConnectPtr conn;
    virAdmConnectCloseFunc callback;
    void *opaque;
    virFreeCallback freeCallback;
};

/**
 * _virConnect:
 *
 * Internal structure associated to a connection
 */
struct _virConnect {
    virObjectLockable parent;

    /* All the variables from here, until declared otherwise in one of
     * the following comments, are setup at time of connection open
     * and never changed since. Thus no need to lock when accessing
     * them.
     */
    unsigned int flags;     /* a set of connection flags */
    virURI *uri;          /* connection URI */

    /* The underlying hypervisor driver and network driver. */
<<<<<<< HEAD
    //hypervisor对应的Driver
    virHypervisorDriverPtr driver;
    //network对应的driver
    virNetworkDriverPtr networkDriver;
    //interface对应的driver
    virInterfaceDriverPtr interfaceDriver;
    virStorageDriverPtr storageDriver;
    virNodeDeviceDriverPtr nodeDeviceDriver;
    virSecretDriverPtr secretDriver;
    virNWFilterDriverPtr nwfilterDriver;

    /* Private data pointer which can be used by domain driver as
     * it pleases.
=======
    virHypervisorDriver *driver;
    virNetworkDriver *networkDriver;
    virInterfaceDriver *interfaceDriver;
    virStorageDriver *storageDriver;
    virNodeDeviceDriver *nodeDeviceDriver;
    virSecretDriver *secretDriver;
    virNWFilterDriver *nwfilterDriver;

    /* Private data pointer which can be used by domain driver as it pleases.
>>>>>>> 92315661
     * NB: 'private' is a reserved word in C++.
     */
    void *privateData;

    /*
     * Object lock must be acquired before accessing/changing any of
     * members following this point, or changing the ref count of any
     * virDomain/virNetwork object associated with this connection.
     */

    /* Per-connection error. */
    virError err;           /* the last error */
    virErrorFunc handler;   /* associated handler */
    void *userData;         /* the user data */
};

G_DEFINE_AUTOPTR_CLEANUP_FUNC(virConnect, virObjectUnref);


/**
 * _virAdmConnect:
 *
 * Internal structure associated to an admin connection
 */
struct _virAdmConnect {
    virObjectLockable parent;
    virURI *uri;

    void *privateData;
    virFreeCallback privateDataFreeFunc;

    /* Per-connection close callback */
    virAdmConnectCloseCallbackData *closeCallback;
};

/**
 * _virAdmServer:
 *
 * Internal structure associated to a daemon server
 */
struct _virAdmServer {
    virObject parent;
    virAdmConnectPtr conn;          /* pointer back to the admin connection */
    char *name;                     /* the server external name */
};

/**
 * _virAdmClient:
 *
 * Internal structure associated to a client connected to daemon
 */
struct _virAdmClient {
    virObject parent;
    virAdmServerPtr srv;            /* pointer to the server client is
                                     * connected to, which also holds a
                                     * reference back to the admin connection
                                     */
    unsigned long long id;          /* client's ID */
    long long timestamp;            /* connection timestamp */
    unsigned int transport;         /* connection type as virClientTransport */
};

/**
* _virDomain:
*
* Internal structure associated to a domain
*/
struct _virDomain {
    virObject parent;
    /*与后端的连接*/
    virConnectPtr conn;                  /* pointer back to the connection */
    char *name;                          /* the domain external name */
    int id;                              /* the domain ID */
    unsigned char uuid[VIR_UUID_BUFLEN]; /* the domain unique identifier */
};

/**
* _virNetwork:
*
* Internal structure associated to a network
*/
struct _virNetwork {
    virObject parent;
    virConnectPtr conn;                  /* pointer back to the connection */
    char *name;                          /* the network external name */
    unsigned char uuid[VIR_UUID_BUFLEN]; /* the network unique identifier */
};

G_DEFINE_AUTOPTR_CLEANUP_FUNC(virNetwork, virObjectUnref);


/**
* _virNetworkPort:
*
* Internal structure associated to a network port
*/
struct _virNetworkPort {
    virObject parent;
    virNetworkPtr net;                   /* pointer back to the connection */
    unsigned char uuid[VIR_UUID_BUFLEN]; /* the network unique identifier */
};

G_DEFINE_AUTOPTR_CLEANUP_FUNC(virNetworkPort, virObjectUnref);

/* virNetworkDHCPLease is defined in the public API - libvirt-network.h */
G_DEFINE_AUTOPTR_CLEANUP_FUNC(virNetworkDHCPLease, virNetworkDHCPLeaseFree);

/**
* _virInterface:
*
* Internal structure associated to a physical host interface
*/
struct _virInterface {
    virObject parent;
    virConnectPtr conn;                  /* pointer back to the connection */
    char *name;                          /* the network external name */
    char *mac;                           /* the interface MAC address */
};

/**
* _virStoragePool:
*
* Internal structure associated to a storage pool
*/
struct _virStoragePool {
    virObject parent;
    virConnectPtr conn;                  /* pointer back to the connection */
    char *name;                          /* the storage pool external name */
    unsigned char uuid[VIR_UUID_BUFLEN]; /* the storage pool unique identifier */

    /* Private data pointer which can be used by driver as they wish.
     * Cleanup function pointer can be hooked to provide custom cleanup
     * operation.
     */
    void *privateData;
    virFreeCallback privateDataFreeFunc;
};

G_DEFINE_AUTOPTR_CLEANUP_FUNC(virStoragePool, virObjectUnref);


/**
* _virStorageVol:
*
* Internal structure associated to a storage volume
*/
struct _virStorageVol {
    virObject parent;
    virConnectPtr conn;                  /* pointer back to the connection */
    char *pool;                          /* Pool name of owner */
    char *name;                          /* the storage vol external name */
    char *key;                           /* unique key for storage vol */

    /* Private data pointer which can be used by driver as they wish.
     * Cleanup function pointer can be hooked to provide custom cleanup
     * operation.
     */
    void *privateData;
    virFreeCallback privateDataFreeFunc;
};

G_DEFINE_AUTOPTR_CLEANUP_FUNC(virStorageVol, virObjectUnref);


/**
 * _virNodeDevice:
 *
 * Internal structure associated with a node device
 */
struct _virNodeDevice {
    virObject parent;
    virConnectPtr conn;                 /* pointer back to the connection */
    char *name;                         /* device name (unique on node) */
    char *parentName;                   /* parent device name */
};

G_DEFINE_AUTOPTR_CLEANUP_FUNC(virNodeDevice, virObjectUnref);

/**
 * _virSecret:
 *
 * Internal structure associated with a secret
 */
struct _virSecret {
    virObject parent;
    virConnectPtr conn;                  /* pointer back to the connection */
    unsigned char uuid[VIR_UUID_BUFLEN]; /* the secret unique identifier */
    int usageType;                       /* the type of usage */
    char *usageID;                       /* the usage's unique identifier */
};

G_DEFINE_AUTOPTR_CLEANUP_FUNC(virSecret, virObjectUnref);

typedef int (*virStreamAbortFunc)(virStreamPtr, void *opaque);
typedef int (*virStreamFinishFunc)(virStreamPtr, void *opaque);

/**
 * _virStream:
 *
 * Internal structure associated with an input stream
 */
struct _virStream {
    virObject parent;
    virConnectPtr conn;
    unsigned int flags;

    virStreamDriver *driver;
    void *privateData;
    virFreeCallback ff;
};


/**
 * _virDomainCheckpoint
 *
 * Internal structure associated with a domain checkpoint
 */
struct _virDomainCheckpoint {
    virObject parent;
    char *name;
    virDomainPtr domain;
};


/**
 * _virDomainSnapshot
 *
 * Internal structure associated with a domain snapshot
 */
struct _virDomainSnapshot {
    virObject parent;
    char *name;
    virDomainPtr domain;
};

/**
* _virNWFilter:
*
* Internal structure associated to a network filter
*/
struct _virNWFilter {
    virObject parent;
    virConnectPtr conn;                  /* pointer back to the connection */
    char *name;                          /* the network filter external name */
    unsigned char uuid[VIR_UUID_BUFLEN]; /* the network filter unique identifier */
};


/**
* _virNWFilterBinding:
*
* Internal structure associated to a network filter port binding
*/
struct _virNWFilterBinding {
    virObject parent;
    virConnectPtr conn;                  /* pointer back to the connection */
    char *portdev;                       /* the network filter port device name */
    char *filtername;                    /* the network filter name */
};


/*
 * Helper APIs for allocating new object instances
 */

virConnectPtr virGetConnect(void);
virDomainPtr virGetDomain(virConnectPtr conn,
                          const char *name,
                          const unsigned char *uuid,
                          int id);
virNetworkPtr virGetNetwork(virConnectPtr conn,
                            const char *name,
                            const unsigned char *uuid);
virNetworkPortPtr virGetNetworkPort(virNetworkPtr net,
                                    const unsigned char *uuid);
virInterfacePtr virGetInterface(virConnectPtr conn,
                                const char *name,
                                const char *mac);
virStoragePoolPtr virGetStoragePool(virConnectPtr conn,
                                    const char *name,
                                    const unsigned char *uuid,
                                    void *privateData,
                                    virFreeCallback freeFunc);
virStorageVolPtr virGetStorageVol(virConnectPtr conn,
                                  const char *pool,
                                  const char *name,
                                  const char *key,
                                  void *privateData,
                                  virFreeCallback freeFunc);
virNodeDevicePtr virGetNodeDevice(virConnectPtr conn,
                                  const char *name);
virSecretPtr virGetSecret(virConnectPtr conn,
                          const unsigned char *uuid,
                          int usageType,
                          const char *usageID);
virStreamPtr virGetStream(virConnectPtr conn);
virNWFilterPtr virGetNWFilter(virConnectPtr conn,
                              const char *name,
                              const unsigned char *uuid);
virNWFilterBindingPtr virGetNWFilterBinding(virConnectPtr conn,
                                            const char *portdev,
                                            const char *filtername);
virDomainCheckpointPtr virGetDomainCheckpoint(virDomainPtr domain,
                                              const char *name);
virDomainSnapshotPtr virGetDomainSnapshot(virDomainPtr domain,
                                          const char *name);

virAdmConnectPtr virAdmConnectNew(void);

virAdmServerPtr virAdmGetServer(virAdmConnectPtr conn,
                                const char *name);

virAdmClientPtr virAdmGetClient(virAdmServerPtr srv,
                                unsigned long long id,
                                unsigned long long timestamp,
                                unsigned int transport);

/* Thread local to watch if an ObjectUnref causes a Dispoe */
void virConnectWatchDispose(void);
bool virConnectWasDisposed(void);
void virAdmConnectWatchDispose(void);
bool virAdmConnectWasDisposed(void);

virConnectCloseCallbackData *virNewConnectCloseCallbackData(void);
void virConnectCloseCallbackDataRegister(virConnectCloseCallbackData *close,
                                         virConnectPtr conn,
                                         virConnectCloseFunc cb,
                                         void *opaque,
                                         virFreeCallback freecb);
void virConnectCloseCallbackDataUnregister(virConnectCloseCallbackData *close,
                                           virConnectCloseFunc cb);
void virConnectCloseCallbackDataCall(virConnectCloseCallbackData *close,
                                     int reason);
virConnectCloseFunc
virConnectCloseCallbackDataGetCallback(virConnectCloseCallbackData *close);
void virAdmConnectCloseCallbackDataReset(virAdmConnectCloseCallbackData *cbdata);
int virAdmConnectCloseCallbackDataRegister(virAdmConnectCloseCallbackData *cbdata,
                                           virAdmConnectPtr conn,
                                           virAdmConnectCloseFunc cb,
                                           void *opaque,
                                           virFreeCallback freecb);
int virAdmConnectCloseCallbackDataUnregister(virAdmConnectCloseCallbackData *cbdata,
                                             virAdmConnectCloseFunc cb);<|MERGE_RESOLUTION|>--- conflicted
+++ resolved
@@ -520,23 +520,11 @@
     virURI *uri;          /* connection URI */
 
     /* The underlying hypervisor driver and network driver. */
-<<<<<<< HEAD
     //hypervisor对应的Driver
-    virHypervisorDriverPtr driver;
+    virHypervisorDriver *driver;
     //network对应的driver
-    virNetworkDriverPtr networkDriver;
+    virNetworkDriver *networkDriver;
     //interface对应的driver
-    virInterfaceDriverPtr interfaceDriver;
-    virStorageDriverPtr storageDriver;
-    virNodeDeviceDriverPtr nodeDeviceDriver;
-    virSecretDriverPtr secretDriver;
-    virNWFilterDriverPtr nwfilterDriver;
-
-    /* Private data pointer which can be used by domain driver as
-     * it pleases.
-=======
-    virHypervisorDriver *driver;
-    virNetworkDriver *networkDriver;
     virInterfaceDriver *interfaceDriver;
     virStorageDriver *storageDriver;
     virNodeDeviceDriver *nodeDeviceDriver;
@@ -544,7 +532,6 @@
     virNWFilterDriver *nwfilterDriver;
 
     /* Private data pointer which can be used by domain driver as it pleases.
->>>>>>> 92315661
      * NB: 'private' is a reserved word in C++.
      */
     void *privateData;
