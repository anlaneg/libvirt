--- conflicted
+++ resolved
@@ -68,12 +68,8 @@
 VIR_ONCE_GLOBAL_INIT(virNetServerService);
 
 
-<<<<<<< HEAD
 /*sock新连接接入处理*/
-static void virNetServerServiceAccept(virNetSocketPtr sock,
-=======
 static void virNetServerServiceAccept(virNetSocket *sock,
->>>>>>> 92315661
                                       int events G_GNUC_UNUSED,
                                       void *opaque)
 {
@@ -112,11 +108,6 @@
 }
 
 
-<<<<<<< HEAD
-static virNetServerServicePtr
-virNetServerServiceNewSocket(virNetSocketPtr *socks/*要监听的socket*/,
-                             size_t nsocks,/*socket数目*/
-=======
 static void
 virNetServerServiceTimerFunc(int timer,
                              void *opaque)
@@ -133,9 +124,8 @@
 
 
 static virNetServerService *
-virNetServerServiceNewSocket(virNetSocket **socks,
-                             size_t nsocks,
->>>>>>> 92315661
+virNetServerServiceNewSocket(virNetSocket **socks,/*要监听的socket*/
+                             size_t nsocks,/*socket数目*/
                              int auth,
                              virNetTLSContext *tls,
                              bool readonly,
@@ -162,9 +152,6 @@
     svc->nrequests_client_max = nrequests_client_max;
     svc->tls = virObjectRef(tls);
 
-<<<<<<< HEAD
-    /*serivce 多个socket监听及事件回调注册*/
-=======
     virObjectRef(svc);
     svc->timer = virEventAddTimeout(-1, virNetServerServiceTimerFunc,
                                     svc, virObjectUnref);
@@ -173,7 +160,7 @@
         goto error;
     }
 
->>>>>>> 92315661
+    /*serivce 多个socket监听及事件回调注册*/
     for (i = 0; i < svc->nsocks; i++) {
         if (virNetSocketListen(svc->socks[i], max_queued_clients) < 0)
             goto error;
@@ -240,11 +227,7 @@
 }
 
 
-<<<<<<< HEAD
-virNetServerServicePtr virNetServerServiceNewUNIX(const char *path,/*unix socket路径*/
-=======
-virNetServerService *virNetServerServiceNewUNIX(const char *path,
->>>>>>> 92315661
+virNetServerService *virNetServerServiceNewUNIX(const char *path,/*unix socket路径*/
                                                   mode_t mask,
                                                   gid_t grp,
                                                   int auth,
@@ -459,12 +442,8 @@
     return svc->tls;
 }
 
-<<<<<<< HEAD
 /*设置serivce 分发函数*/
-void virNetServerServiceSetDispatcher(virNetServerServicePtr svc,
-=======
 void virNetServerServiceSetDispatcher(virNetServerService *svc,
->>>>>>> 92315661
                                       virNetServerServiceDispatchFunc func,
                                       void *opaque)
 {
