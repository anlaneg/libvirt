--- conflicted
+++ resolved
@@ -39,12 +39,8 @@
 
     unsigned program;
     unsigned version;
-<<<<<<< HEAD
     /*各程序的消息对应的处理回调*/
-    virNetServerProgramProcPtr procs;
-=======
     virNetServerProgramProc *procs;
->>>>>>> 92315661
     size_t nprocs;
 };
 
@@ -63,12 +59,8 @@
 VIR_ONCE_GLOBAL_INIT(virNetServerProgram);
 
 
-<<<<<<< HEAD
 /*新建server program,指明其对应的处理过程*/
-virNetServerProgramPtr virNetServerProgramNew(unsigned program,
-=======
 virNetServerProgram *virNetServerProgramNew(unsigned program,
->>>>>>> 92315661
                                               unsigned version,
                                               virNetServerProgramProc *procs,
                                               size_t nprocs)
@@ -104,14 +96,9 @@
 }
 
 
-<<<<<<< HEAD
 /*查看msg是否为指定prog进行处理*/
-int virNetServerProgramMatches(virNetServerProgramPtr prog,
-                               virNetMessagePtr msg)
-=======
 int virNetServerProgramMatches(virNetServerProgram *prog,
                                virNetMessage *msg)
->>>>>>> 92315661
 {
     if (prog->program == msg->header.prog &&
         prog->version == msg->header.vers)
@@ -120,12 +107,8 @@
 }
 
 
-<<<<<<< HEAD
 /*按过程id找到对应的过程指针*/
-static virNetServerProgramProcPtr virNetServerProgramGetProc(virNetServerProgramPtr prog,
-=======
 static virNetServerProgramProc *virNetServerProgramGetProc(virNetServerProgram *prog,
->>>>>>> 92315661
                                                              int procedure)
 {
     virNetServerProgramProc *proc;
