/*
 * virnetserverclient.c: generic network RPC server client
 *
 * Copyright (C) 2006-2014 Red Hat, Inc.
 * Copyright (C) 2006 Daniel P. Berrange
 *
 * This library is free software; you can redistribute it and/or
 * modify it under the terms of the GNU Lesser General Public
 * License as published by the Free Software Foundation; either
 * version 2.1 of the License, or (at your option) any later version.
 *
 * This library is distributed in the hope that it will be useful,
 * but WITHOUT ANY WARRANTY; without even the implied warranty of
 * MERCHANTABILITY or FITNESS FOR A PARTICULAR PURPOSE.  See the GNU
 * Lesser General Public License for more details.
 *
 * You should have received a copy of the GNU Lesser General Public
 * License along with this library.  If not, see
 * <http://www.gnu.org/licenses/>.
 */

#include <config.h>

#include "internal.h"
#if WITH_SASL
# include <sasl/sasl.h>
#endif

#include "virnetserver.h"
#include "virnetserverclient.h"

#include "virlog.h"
#include "virerror.h"
#include "viralloc.h"
#include "virthread.h"
#include "virkeepalive.h"
#include "virprobe.h"
#include "virutil.h"

#define VIR_FROM_THIS VIR_FROM_RPC

VIR_LOG_INIT("rpc.netserverclient");

/* Allow for filtering of incoming messages to a custom
 * dispatch processing queue, instead of the workers.
 * This allows for certain types of messages to be handled
 * strictly "in order"
 */

typedef struct _virNetServerClientFilter virNetServerClientFilter;
struct _virNetServerClientFilter {
    int id;
    virNetServerClientFilterFunc func;
    void *opaque;

    virNetServerClientFilter *next;
};


struct _virNetServerClient
{
    virObjectLockable parent;

    unsigned long long id;
    bool wantClose;
    bool delayedClose;
    virNetSocket *sock;
    int auth;
    bool auth_pending;
    bool readonly;
    virNetTLSContext *tlsCtxt;
    virNetTLSSession *tls;
#if WITH_SASL
    virNetSASLSession *sasl;
#endif
    int sockTimer; /* Timer to be fired upon cached data,
                    * so we jump out from poll() immediately */


    virIdentity *identity;

    /* Connection timestamp, i.e. when a client connected to the daemon (UTC).
     * For old clients restored by post-exec-restart, which did not have this
     * attribute, value of 0 (epoch time) is used to indicate we have no
     * information about their connection time.
     */
    long long conn_time;

    /* Count of messages in the 'tx' queue,
     * and the server worker pool queue
     * ie RPC calls in progress. Does not count
     * async events which are not used for
     * throttling calculations */
    size_t nrequests;
    size_t nrequests_max;
    /* True if we've warned about nrequests hittin
     * the server limit already */
    bool nrequests_warning;
    /* Zero or one messages being received. Zero if
     * nrequests >= max_clients and throttling */
    virNetMessage *rx;
    /* Zero or many messages waiting for transmit
     * back to client, including async events */
    virNetMessage *tx;

    /* Filters to capture messages that would otherwise
     * end up on the 'dx' queue */
    virNetServerClientFilter *filters;
    int nextFilterID;

    virNetServerClientDispatchFunc dispatchFunc;
    void *dispatchOpaque;

    void *privateData;
    virFreeCallback privateDataFreeFunc;
    virNetServerClientPrivPreExecRestart privateDataPreExecRestart;
    virNetServerClientCloseFunc privateDataCloseFunc;

    virKeepAlive *keepalive;
};


static virClass *virNetServerClientClass;
static void virNetServerClientDispose(void *obj);

static int virNetServerClientOnceInit(void)
{
    if (!VIR_CLASS_NEW(virNetServerClient, virClassForObjectLockable()))
        return -1;

    return 0;
}

VIR_ONCE_GLOBAL_INIT(virNetServerClient);


static void virNetServerClientDispatchEvent(virNetSocket *sock, int events, void *opaque);
static void virNetServerClientUpdateEvent(virNetServerClient *client);
static virNetMessage *virNetServerClientDispatchRead(virNetServerClient *client);
static int virNetServerClientSendMessageLocked(virNetServerClient *client,
                                               virNetMessage *msg);

/*
 * @client: a locked client object
 */
static int
virNetServerClientCalculateHandleMode(virNetServerClient *client)
{
    int mode = 0;


    VIR_DEBUG("tls=%p hs=%d, rx=%p tx=%p",
              client->tls,
              client->tls ? virNetTLSSessionGetHandshakeStatus(client->tls) : -1,
              client->rx,
              client->tx);
    if (!client->sock || client->wantClose)
        return 0;

    if (client->tls) {
        switch (virNetTLSSessionGetHandshakeStatus(client->tls)) {
        case VIR_NET_TLS_HANDSHAKE_RECVING:
            mode |= VIR_EVENT_HANDLE_READABLE;
            break;
        case VIR_NET_TLS_HANDSHAKE_SENDING:
            mode |= VIR_EVENT_HANDLE_WRITABLE;
            break;
        default:
        case VIR_NET_TLS_HANDSHAKE_COMPLETE:
            if (client->rx)
                mode |= VIR_EVENT_HANDLE_READABLE;
            if (client->tx)
                mode |= VIR_EVENT_HANDLE_WRITABLE;
        }
    } else {
        /* If there is a message on the rx queue, and
         * we're not in middle of a delayedClose, then
         * we're wanting more input */
        if (client->rx && !client->delayedClose)
            mode |= VIR_EVENT_HANDLE_READABLE;

        /* If there are one or more messages to send back to client,
           then monitor for writability on socket */
        if (client->tx)
            mode |= VIR_EVENT_HANDLE_WRITABLE;
    }
    VIR_DEBUG("mode=0%o", mode);
    return mode;
}

/*
 * @server: a locked or unlocked server object
 * @client: a locked client object
 */
static int virNetServerClientRegisterEvent(virNetServerClient *client)
{
    int mode = virNetServerClientCalculateHandleMode(client);

    if (!client->sock)
        return -1;

    virObjectRef(client);
    VIR_DEBUG("Registering client event callback %d", mode);
    if (virNetSocketAddIOCallback(client->sock,
                                  mode,
                                  virNetServerClientDispatchEvent,
                                  client,
                                  virObjectUnref) < 0) {
        virObjectUnref(client);
        return -1;
    }

    return 0;
}

/*
 * @client: a locked client object
 */
static void virNetServerClientUpdateEvent(virNetServerClient *client)
{
    int mode;

    if (!client->sock)
        return;

    mode = virNetServerClientCalculateHandleMode(client);

    virNetSocketUpdateIOCallback(client->sock, mode);

    if (client->rx && virNetSocketHasCachedData(client->sock))
        virEventUpdateTimeout(client->sockTimer, 0);
}


int virNetServerClientAddFilter(virNetServerClient *client,
                                virNetServerClientFilterFunc func,
                                void *opaque)
{
    VIR_LOCK_GUARD lock = virObjectLockGuard(client);
    virNetServerClientFilter *filter;
    virNetServerClientFilter **place;

    filter = g_new0(virNetServerClientFilter, 1);

    filter->id = client->nextFilterID++;
    filter->func = func;
    filter->opaque = opaque;

    place = &client->filters;
    while (*place)
        place = &(*place)->next;
    *place = filter;

    return filter->id;
}

void virNetServerClientRemoveFilter(virNetServerClient *client,
                                    int filterID)
{
    VIR_LOCK_GUARD lock = virObjectLockGuard(client);
    virNetServerClientFilter *tmp;
    virNetServerClientFilter *prev;

    prev = NULL;
    tmp = client->filters;
    while (tmp) {
        if (tmp->id == filterID) {
            if (prev)
                prev->next = tmp->next;
            else
                client->filters = tmp->next;

            VIR_FREE(tmp);
            break;
        }
        prev = tmp;
        tmp = tmp->next;
    }
}


/* Check the client's access. */
static int
virNetServerClientCheckAccess(virNetServerClient *client)
{
    virNetMessage *confirm;

    /* Verify client certificate. */
    if (virNetTLSContextCheckCertificate(client->tlsCtxt, client->tls) < 0)
        return -1;

    if (client->tx) {
        VIR_DEBUG("client had unexpected data pending tx after access check");
        return -1;
    }

    if (!(confirm = virNetMessageNew(false)))
        return -1;

    /* Checks have succeeded.  Write a '\1' byte back to the client to
     * indicate this (otherwise the socket is abruptly closed).
     * (NB. The '\1' byte is sent in an encrypted record).
     */
    confirm->bufferLength = 1;
    confirm->buffer = g_new0(char, confirm->bufferLength);
    confirm->bufferOffset = 0;
    confirm->buffer[0] = '\1';

    client->tx = confirm;

    return 0;
}


static void virNetServerClientDispatchMessage(virNetServerClient *client,
                                              virNetMessage *msg)
{
<<<<<<< HEAD
    virObjectLock(client);
    if (!client->dispatchFunc) {
        /*client没有消息分发函数，直接丢弃*/
        virNetMessageFree(msg);
        client->wantClose = true;
        virObjectUnlock(client);
    } else {
        virObjectUnlock(client);
        /* Accessing 'client' is safe, because virNetServerClientSetDispatcher
         * only permits setting 'dispatchFunc' once, so if non-NULL, it will
         * never change again
         */
        client->dispatchFunc(client, msg, client->dispatchOpaque);
=======
    VIR_WITH_OBJECT_LOCK_GUARD(client) {
        if (!client->dispatchFunc) {
            virNetMessageFree(msg);
            client->wantClose = true;
            return;
        }
>>>>>>> 92315661
    }

    /* Accessing 'client' is safe, because virNetServerClientSetDispatcher
     * only permits setting 'dispatchFunc' once, so if non-NULL, it will
     * never change again
     */
    client->dispatchFunc(client, msg, client->dispatchOpaque);
}


static void virNetServerClientSockTimerFunc(int timer,
                                            void *opaque)
{
    virNetServerClient *client = opaque;
    virNetMessage *msg = NULL;

    VIR_WITH_OBJECT_LOCK_GUARD(client) {
        virEventUpdateTimeout(timer, -1);
        /* Although client->rx != NULL when this timer is enabled, it might have
         * changed since the client was unlocked in the meantime. */
        if (client->rx)
            msg = virNetServerClientDispatchRead(client);
    }

    if (msg)
        virNetServerClientDispatchMessage(client, msg);
}


/**
 * virNetServerClientAuthMethodImpliesAuthenticated:
 * @auth: authentication method to check
 *
 * Check if the passed authentication method implies that a client is
 * automatically authenticated.
 *
 * Returns true if @auth implies that a client is automatically
 * authenticated, otherwise false.
 */
static bool
virNetServerClientAuthMethodImpliesAuthenticated(int auth)
{
    return auth == VIR_NET_SERVER_SERVICE_AUTH_NONE;
}


static virNetServerClient *
virNetServerClientNewInternal(unsigned long long id,
                              virNetSocket *sock,
                              int auth,
                              bool auth_pending,
                              virNetTLSContext *tls,
                              bool readonly,
                              size_t nrequests_max,
                              long long timestamp)
{
    virNetServerClient *client;

    if (virNetServerClientInitialize() < 0)
        return NULL;

    if (!(client = virObjectLockableNew(virNetServerClientClass)))
        return NULL;

    client->id = id;
    client->sock = virObjectRef(sock);
    client->auth = auth;
    client->auth_pending = auth_pending;
    client->readonly = readonly;
    client->tlsCtxt = virObjectRef(tls);
    client->nrequests_max = nrequests_max;
    client->conn_time = timestamp;

    client->sockTimer = virEventAddTimeout(-1, virNetServerClientSockTimerFunc,
                                           client, NULL);
    if (client->sockTimer < 0)
        goto error;

    /* Prepare one for packet receive */
    if (!(client->rx = virNetMessageNew(true)))
        goto error;
    client->rx->bufferLength = VIR_NET_MESSAGE_LEN_MAX;
    client->rx->buffer = g_new0(char, client->rx->bufferLength);
    client->nrequests = 1;

    PROBE(RPC_SERVER_CLIENT_NEW,
          "client=%p sock=%p",
          client, client->sock);

    return client;

 error:
    virObjectUnref(client);
    return NULL;
}


virNetServerClient *virNetServerClientNew(unsigned long long id,
                                          virNetSocket *sock,
                                          int auth,
                                          bool readonly,
                                          size_t nrequests_max,
                                          virNetTLSContext *tls,
                                          virNetServerClientPrivNew privNew,
                                          virNetServerClientPrivPreExecRestart privPreExecRestart,
                                          virFreeCallback privFree,
                                          void *privOpaque)
{
    virNetServerClient *client;
    time_t now;
    bool auth_pending = !virNetServerClientAuthMethodImpliesAuthenticated(auth);

    VIR_DEBUG("sock=%p auth=%d tls=%p", sock, auth, tls);

    if ((now = time(NULL)) == (time_t)-1) {
        virReportSystemError(errno, "%s", _("failed to get current time"));
        return NULL;
    }

    if (!(client = virNetServerClientNewInternal(id, sock, auth, auth_pending,
                                                 tls, readonly, nrequests_max,
                                                 now)))
        return NULL;

    if (!(client->privateData = privNew(client, privOpaque))) {
        virObjectUnref(client);
        return NULL;
    }
    client->privateDataFreeFunc = privFree;
    client->privateDataPreExecRestart = privPreExecRestart;

    return client;
}


virNetServerClient *virNetServerClientNewPostExecRestart(virNetServer *srv,
                                                         virJSONValue *object,
                                                         virNetServerClientPrivNewPostExecRestart privNew,
                                                         virNetServerClientPrivPreExecRestart privPreExecRestart,
                                                         virFreeCallback privFree,
                                                         void *privOpaque)
{
    virJSONValue *child;
    virNetServerClient *client = NULL;
    virNetSocket *sock;
    int auth;
    bool readonly, auth_pending;
    unsigned int nrequests_max;
    unsigned long long id;
    long long timestamp;

    if (virJSONValueObjectGetNumberInt(object, "auth", &auth) < 0) {
        virReportError(VIR_ERR_INTERNAL_ERROR, "%s",
                       _("Missing auth field in JSON state document"));
        return NULL;
    }

    if (!virJSONValueObjectHasKey(object, "auth_pending")) {
        auth_pending = !virNetServerClientAuthMethodImpliesAuthenticated(auth);
    } else {
        if (virJSONValueObjectGetBoolean(object, "auth_pending", &auth_pending) < 0) {
            virReportError(VIR_ERR_INTERNAL_ERROR, "%s",
                           _("Malformed auth_pending field in JSON state document"));
            return NULL;
        }

        /* If the used authentication method implies that the new
         * client is automatically authenticated, the authentication
         * cannot be pending */
        if (auth_pending && virNetServerClientAuthMethodImpliesAuthenticated(auth)) {
            virReportError(VIR_ERR_INTERNAL_ERROR, "%s",
                           _("Invalid auth_pending and auth combination in JSON state document"));
            return NULL;
        }
    }

    if (virJSONValueObjectGetBoolean(object, "readonly", &readonly) < 0) {
        virReportError(VIR_ERR_INTERNAL_ERROR, "%s",
                       _("Missing readonly field in JSON state document"));
        return NULL;
    }
    if (virJSONValueObjectGetNumberUint(object, "nrequests_max",
                                        &nrequests_max) < 0) {
        virReportError(VIR_ERR_INTERNAL_ERROR, "%s",
                       _("Missing nrequests_client_max field in JSON state document"));
        return NULL;
    }

    if (!(child = virJSONValueObjectGet(object, "sock"))) {
        virReportError(VIR_ERR_INTERNAL_ERROR, "%s",
                       _("Missing sock field in JSON state document"));
        return NULL;
    }

    if (!virJSONValueObjectHasKey(object, "id")) {
        /* no ID found in, a new one must be generated */
        id = virNetServerNextClientID(srv);
    } else {
        if (virJSONValueObjectGetNumberUlong(object, "id", &id) < 0) {
            virReportError(VIR_ERR_INTERNAL_ERROR, "%s",
                           _("Malformed id field in JSON state document"));
            return NULL;
        }
    }

    if (!virJSONValueObjectHasKey(object, "conn_time")) {
        timestamp = 0;
    } else {
        if (virJSONValueObjectGetNumberLong(object, "conn_time", &timestamp) < 0) {
            virReportError(VIR_ERR_INTERNAL_ERROR, "%s",
                           _("Malformed conn_time field in JSON state document"));
            return NULL;
        }
    }

    if (!(sock = virNetSocketNewPostExecRestart(child))) {
        virObjectUnref(sock);
        return NULL;
    }

    if (!(client = virNetServerClientNewInternal(id,
                                                 sock,
                                                 auth,
                                                 auth_pending,
                                                 NULL,
                                                 readonly,
                                                 nrequests_max,
                                                 timestamp))) {
        virObjectUnref(sock);
        return NULL;
    }
    virObjectUnref(sock);

    if (!(child = virJSONValueObjectGet(object, "privateData"))) {
        virReportError(VIR_ERR_INTERNAL_ERROR, "%s",
                       _("Missing privateData field in JSON state document"));
        goto error;
    }

    if (!(client->privateData = privNew(client, child, privOpaque)))
        goto error;

    client->privateDataFreeFunc = privFree;
    client->privateDataPreExecRestart = privPreExecRestart;


    return client;

 error:
    virObjectUnref(client);
    return NULL;
}


virJSONValue *virNetServerClientPreExecRestart(virNetServerClient *client)
{
    g_autoptr(virJSONValue) object = virJSONValueNewObject();
    g_autoptr(virJSONValue) sock = NULL;
    g_autoptr(virJSONValue) priv = NULL;
    VIR_LOCK_GUARD lock = virObjectLockGuard(client);

    if (virJSONValueObjectAppendNumberUlong(object, "id", client->id) < 0)
        return NULL;
    if (virJSONValueObjectAppendNumberInt(object, "auth", client->auth) < 0)
        return NULL;
    if (virJSONValueObjectAppendBoolean(object, "auth_pending", client->auth_pending) < 0)
        return NULL;
    if (virJSONValueObjectAppendBoolean(object, "readonly", client->readonly) < 0)
        return NULL;
    if (virJSONValueObjectAppendNumberUint(object, "nrequests_max", client->nrequests_max) < 0)
        return NULL;

    if (client->conn_time &&
        virJSONValueObjectAppendNumberLong(object, "conn_time",
                                           client->conn_time) < 0)
        return NULL;

    if (!(sock = virNetSocketPreExecRestart(client->sock)))
        return NULL;

    if (virJSONValueObjectAppend(object, "sock", &sock) < 0)
        return NULL;

    if (!(priv = client->privateDataPreExecRestart(client, client->privateData)))
        return NULL;

    if (virJSONValueObjectAppend(object, "privateData", &priv) < 0)
        return NULL;

    return g_steal_pointer(&object);
}


int virNetServerClientGetAuth(virNetServerClient *client)
{
    VIR_LOCK_GUARD lock = virObjectLockGuard(client);

    return client->auth;
}


void
virNetServerClientSetAuthLocked(virNetServerClient *client,
                                int auth)
{
    client->auth = auth;
}


bool virNetServerClientGetReadonly(virNetServerClient *client)
{
    VIR_LOCK_GUARD lock = virObjectLockGuard(client);

    return client->readonly;
}


void
virNetServerClientSetReadonly(virNetServerClient *client,
                              bool readonly)
{
    VIR_LOCK_GUARD lock = virObjectLockGuard(client);

    client->readonly = readonly;
}


unsigned long long virNetServerClientGetID(virNetServerClient *client)
{
    return client->id;
}

long long virNetServerClientGetTimestamp(virNetServerClient *client)
{
    return client->conn_time;
}

bool virNetServerClientHasTLSSession(virNetServerClient *client)
{
    VIR_LOCK_GUARD lock = virObjectLockGuard(client);

    return !!client->tls;
}


virNetTLSSession *virNetServerClientGetTLSSession(virNetServerClient *client)
{
    VIR_LOCK_GUARD lock = virObjectLockGuard(client);

    return client->tls;
}

int virNetServerClientGetTLSKeySize(virNetServerClient *client)
{
    VIR_LOCK_GUARD lock = virObjectLockGuard(client);

    if (!client->tls)
        return 0;

    return virNetTLSSessionGetKeySize(client->tls);
}

int virNetServerClientGetFD(virNetServerClient *client)
{
    VIR_LOCK_GUARD lock = virObjectLockGuard(client);

    if (!client->sock)
        return -1;

    return virNetSocketGetFD(client->sock);
}


bool virNetServerClientIsLocal(virNetServerClient *client)
{
    VIR_LOCK_GUARD lock = virObjectLockGuard(client);

    if (!client->sock)
        return false;

    return virNetSocketIsLocal(client->sock);
}


int virNetServerClientGetUNIXIdentity(virNetServerClient *client,
                                      uid_t *uid, gid_t *gid, pid_t *pid,
                                      unsigned long long *timestamp)
{
    VIR_LOCK_GUARD lock = virObjectLockGuard(client);

    if (!client->sock)
        return -1;

    return virNetSocketGetUNIXIdentity(client->sock, uid, gid, pid, timestamp);
}


static virIdentity *
virNetServerClientCreateIdentity(virNetServerClient *client)
{
    g_autofree char *username = NULL;
    g_autofree char *groupname = NULL;
    g_autofree char *seccontext = NULL;
    g_autoptr(virIdentity) ret = virIdentityNew();

    if (client->sock && virNetSocketIsLocal(client->sock)) {
        gid_t gid;
        uid_t uid;
        pid_t pid;
        unsigned long long timestamp;
        if (virNetSocketGetUNIXIdentity(client->sock,
                                        &uid, &gid, &pid,
                                        &timestamp) < 0)
            return NULL;

        if (!(username = virGetUserName(uid)))
            return NULL;
        if (virIdentitySetUserName(ret, username) < 0)
            return NULL;
        if (virIdentitySetUNIXUserID(ret, uid) < 0)
            return NULL;

        if (!(groupname = virGetGroupName(gid)))
            return NULL;
        if (virIdentitySetGroupName(ret, groupname) < 0)
            return NULL;
        if (virIdentitySetUNIXGroupID(ret, gid) < 0)
            return NULL;

        if (virIdentitySetProcessID(ret, pid) < 0)
            return NULL;
        if (virIdentitySetProcessTime(ret, timestamp) < 0)
            return NULL;
    }

#if WITH_SASL
    if (client->sasl) {
        const char *identity = virNetSASLSessionGetIdentity(client->sasl);
        if (virIdentitySetSASLUserName(ret, identity) < 0)
            return NULL;
    }
#endif

    if (client->tls) {
        const char *identity = virNetTLSSessionGetX509DName(client->tls);
        if (virIdentitySetX509DName(ret, identity) < 0)
            return NULL;
    }

    if (client->sock &&
        virNetSocketGetSELinuxContext(client->sock, &seccontext) < 0)
        return NULL;
    if (seccontext &&
        virIdentitySetSELinuxContext(ret, seccontext) < 0)
        return NULL;

    return g_steal_pointer(&ret);
}


virIdentity *virNetServerClientGetIdentity(virNetServerClient *client)
{
    VIR_LOCK_GUARD lock = virObjectLockGuard(client);

    if (!client->identity)
        client->identity = virNetServerClientCreateIdentity(client);

    if (!client->identity)
        return NULL;

    return g_object_ref(client->identity);
}


void virNetServerClientSetIdentity(virNetServerClient *client,
                                   virIdentity *identity)
{
    VIR_LOCK_GUARD lock = virObjectLockGuard(client);

    g_clear_object(&client->identity);
    client->identity = identity;
    if (client->identity)
        g_object_ref(client->identity);
}


int virNetServerClientGetSELinuxContext(virNetServerClient *client,
                                        char **context)
{
    VIR_LOCK_GUARD lock = virObjectLockGuard(client);

    *context = NULL;

    if (!client->sock)
        return 0;

    return virNetSocketGetSELinuxContext(client->sock, context);
}


bool virNetServerClientIsSecure(virNetServerClient *client)
{
    VIR_LOCK_GUARD lock = virObjectLockGuard(client);

    if (client->tls)
        return true;

#if WITH_SASL
    if (client->sasl)
        return true;
#endif

    if (client->sock && virNetSocketIsLocal(client->sock))
        return true;

    return false;
}


#if WITH_SASL
void virNetServerClientSetSASLSession(virNetServerClient *client,
                                      virNetSASLSession *sasl)
{
    VIR_LOCK_GUARD lock = virObjectLockGuard(client);

    /* We don't set the sasl session on the socket here
     * because we need to send out the auth confirmation
     * in the clear. Only once we complete the next 'tx'
     * operation do we switch to SASL mode
     */
    client->sasl = virObjectRef(sasl);
}


virNetSASLSession *virNetServerClientGetSASLSession(virNetServerClient *client)
{
    VIR_LOCK_GUARD lock = virObjectLockGuard(client);

    return client->sasl;
}

bool virNetServerClientHasSASLSession(virNetServerClient *client)
{
    VIR_LOCK_GUARD lock = virObjectLockGuard(client);

    return !!client->sasl;
}
#endif


void *virNetServerClientGetPrivateData(virNetServerClient *client)
{
    VIR_LOCK_GUARD lock = virObjectLockGuard(client);

    return client->privateData;
}


void virNetServerClientSetCloseHook(virNetServerClient *client,
                                    virNetServerClientCloseFunc cf)
{
    VIR_LOCK_GUARD lock = virObjectLockGuard(client);

    client->privateDataCloseFunc = cf;
}


<<<<<<< HEAD
/**/
void virNetServerClientSetDispatcher(virNetServerClientPtr client,
=======
void virNetServerClientSetDispatcher(virNetServerClient *client,
>>>>>>> 92315661
                                     virNetServerClientDispatchFunc func,
                                     void *opaque)
{
    VIR_LOCK_GUARD lock = virObjectLockGuard(client);

    /* Only set dispatcher if not already set, to avoid race
     * with dispatch code that runs without locks held
     */
    if (!client->dispatchFunc) {
        /*设置client的消息分发函数*/
        client->dispatchFunc = func;
        client->dispatchOpaque = opaque;
    }
}


const char *virNetServerClientLocalAddrStringSASL(virNetServerClient *client)
{
    if (!client->sock)
        return NULL;
    return virNetSocketLocalAddrStringSASL(client->sock);
}


const char *virNetServerClientRemoteAddrStringSASL(virNetServerClient *client)
{
    if (!client->sock)
        return NULL;
    return virNetSocketRemoteAddrStringSASL(client->sock);
}

const char *virNetServerClientRemoteAddrStringURI(virNetServerClient *client)
{
    if (!client->sock)
        return NULL;
    return virNetSocketRemoteAddrStringURI(client->sock);
}

void virNetServerClientDispose(void *obj)
{
    virNetServerClient *client = obj;

    PROBE(RPC_SERVER_CLIENT_DISPOSE,
          "client=%p", client);

    if (client->rx)
        virNetMessageFree(client->rx);
    if (client->privateData)
        client->privateDataFreeFunc(client->privateData);

    g_clear_object(&client->identity);

#if WITH_SASL
    virObjectUnref(client->sasl);
#endif
    if (client->sockTimer > 0)
        virEventRemoveTimeout(client->sockTimer);
    virObjectUnref(client->tls);
    virObjectUnref(client->tlsCtxt);
    virObjectUnref(client->sock);
}


/*
 *
 * We don't free stuff here, merely disconnect the client's
 * network socket & resources.
 *
 * Full free of the client is done later in a safe point
 * where it can be guaranteed it is no longer in use
 */
void
virNetServerClientCloseLocked(virNetServerClient *client)
{
    virNetServerClientCloseFunc cf;
    virKeepAlive *ka;

    VIR_DEBUG("client=%p", client);
    if (!client->sock)
        return;

    if (client->keepalive) {
        virKeepAliveStop(client->keepalive);
        ka = g_steal_pointer(&client->keepalive);
        virObjectRef(client);
        virObjectUnlock(client);
        virObjectUnref(ka);
        virObjectLock(client);
        virObjectUnref(client);
    }

    if (client->privateDataCloseFunc) {
        cf = client->privateDataCloseFunc;
        virObjectRef(client);
        virObjectUnlock(client);
        (cf)(client);
        virObjectLock(client);
        virObjectUnref(client);
    }

    /* Do now, even though we don't close the socket
     * until end, to ensure we don't get invoked
     * again due to tls shutdown */
    if (client->sock)
        virNetSocketRemoveIOCallback(client->sock);

    if (client->tls) {
        g_clear_pointer(&client->tls, virObjectUnref);
    }
    client->wantClose = true;

    while (client->rx) {
        virNetMessage *msg
            = virNetMessageQueueServe(&client->rx);
        virNetMessageFree(msg);
    }
    while (client->tx) {
        virNetMessage *msg
            = virNetMessageQueueServe(&client->tx);
        virNetMessageFree(msg);
    }

    if (client->sock) {
        g_clear_pointer(&client->sock, virObjectUnref);
    }
}


void
virNetServerClientClose(virNetServerClient *client)
{
    VIR_LOCK_GUARD lock = virObjectLockGuard(client);

    virNetServerClientCloseLocked(client);
}


bool
virNetServerClientIsClosedLocked(virNetServerClient *client)
{
    return client->sock == NULL;
}


void virNetServerClientDelayedClose(virNetServerClient *client)
{
    VIR_LOCK_GUARD lock = virObjectLockGuard(client);

    client->delayedClose = true;
}

void virNetServerClientImmediateClose(virNetServerClient *client)
{
    VIR_LOCK_GUARD lock = virObjectLockGuard(client);

    client->wantClose = true;
}


bool
virNetServerClientWantCloseLocked(virNetServerClient *client)
{
    return client->wantClose;
}


int virNetServerClientInit(virNetServerClient *client)
{
    VIR_LOCK_GUARD lock = virObjectLockGuard(client);
    int ret = -1;

    if (!client->tlsCtxt) {
        /* Plain socket, so prepare to read first message */
        if (virNetServerClientRegisterEvent(client) < 0)
            goto error;
        return 0;
    }

    if (!(client->tls = virNetTLSSessionNew(client->tlsCtxt, NULL)))
        goto error;

    virNetSocketSetTLSSession(client->sock, client->tls);

    /* Begin the TLS handshake. */
    VIR_WITH_OBJECT_LOCK_GUARD(client->tlsCtxt) {
        ret = virNetTLSSessionHandshake(client->tls);
    }

    if (ret == 0) {
        /* Unlikely, but ...  Next step is to check the certificate. */
        if (virNetServerClientCheckAccess(client) < 0)
            goto error;

        /* Handshake & cert check OK,  so prepare to read first message */
        if (virNetServerClientRegisterEvent(client) < 0)
            goto error;
    } else if (ret > 0) {
        /* Most likely, need to do more handshake data */
        if (virNetServerClientRegisterEvent(client) < 0)
            goto error;
    } else {
        goto error;
    }

    return 0;

 error:
    client->wantClose = true;
    return -1;
}



/*
 * Read data into buffer using wire decoding (plain or TLS)
 *
 * Returns:
 *   -1 on error or EOF
 *    0 on EAGAIN
 *    n number of bytes
 */
static ssize_t virNetServerClientRead(virNetServerClient *client)
{
    ssize_t ret;

    if (client->rx->bufferLength <= client->rx->bufferOffset) {
        virReportError(VIR_ERR_RPC,
                       _("unexpected zero/negative length request %1$lld"),
                       (long long int)(client->rx->bufferLength - client->rx->bufferOffset));
        client->wantClose = true;
        return -1;
    }

    ret = virNetSocketRead(client->sock,
                           client->rx->buffer + client->rx->bufferOffset,
                           client->rx->bufferLength - client->rx->bufferOffset);

    if (ret <= 0)
        return ret;

    client->rx->bufferOffset += ret;
    return ret;
}


/*
 * Read data until we get a complete message to process.
 * If a complete message is available, it will be returned
 * from this method, for dispatch by the caller.
 *
 * Returns a complete message for dispatch, or NULL if none is
 * yet available, or an error occurred. On error, the wantClose
 * flag will be set.
 */
static virNetMessage *virNetServerClientDispatchRead(virNetServerClient *client)
{
 readmore:
    if (client->rx->nfds == 0) {
        if (virNetServerClientRead(client) < 0) {
            client->wantClose = true;
            return NULL; /* Error */
        }
    }

    if (client->rx->bufferOffset < client->rx->bufferLength)
        return NULL; /* Still not read enough */

    /* Either done with length word header */
    if (client->rx->bufferLength == VIR_NET_MESSAGE_LEN_MAX) {
        if (virNetMessageDecodeLength(client->rx) < 0) {
            client->wantClose = true;
            return NULL;
        }

        virNetServerClientUpdateEvent(client);

        /* Try and read payload immediately instead of going back
           into poll() because chances are the data is already
           waiting for us */
        goto readmore;
    } else {
        /* Grab the completed message */
        virNetMessage *msg = client->rx;
        virNetMessage *response = NULL;
        virNetServerClientFilter *filter;
        size_t i;

        /* Decode the header so we can use it for routing decisions */
        if (virNetMessageDecodeHeader(msg) < 0) {
            virNetMessageQueueServe(&client->rx);
            virNetMessageFree(msg);
            client->wantClose = true;
            return NULL;
        }

        /* Now figure out if we need to read more data to get some
         * file descriptors */
        if (msg->header.type == VIR_NET_CALL_WITH_FDS) {
            if (virNetMessageDecodeNumFDs(msg) < 0) {
                virNetMessageQueueServe(&client->rx);
                virNetMessageFree(msg);
                client->wantClose = true;
                return NULL; /* Error */
            }

            /* Try getting the file descriptors (may fail if blocking) */
            for (i = msg->donefds; i < msg->nfds; i++) {
                int rv;
                if ((rv = virNetSocketRecvFD(client->sock, &(msg->fds[i]))) < 0) {
                    virNetMessageQueueServe(&client->rx);
                    virNetMessageFree(msg);
                    client->wantClose = true;
                    return NULL;
                }
                if (rv == 0) /* Blocking */
                    break;
                msg->donefds++;
            }

            /* Need to poll() until FDs arrive */
            if (msg->donefds < msg->nfds) {
                /* Because DecodeHeader/NumFDs reset bufferOffset, we
                 * put it back to what it was, so everything works
                 * again next time we run this method
                 */
                client->rx->bufferOffset = client->rx->bufferLength;
                return NULL;
            }
        }

        /* Definitely finished reading, so remove from queue */
        virNetMessageQueueServe(&client->rx);
        PROBE(RPC_SERVER_CLIENT_MSG_RX,
              "client=%p len=%zu prog=%u vers=%u proc=%u type=%u status=%u serial=%u",
              client, msg->bufferLength,
              msg->header.prog, msg->header.vers, msg->header.proc,
              msg->header.type, msg->header.status, msg->header.serial);

        if (virKeepAliveCheckMessage(client->keepalive, msg, &response)) {
            g_clear_pointer(&msg, virNetMessageFree);
            client->nrequests--;

            if (response &&
                virNetServerClientSendMessageLocked(client, response) < 0)
                virNetMessageFree(response);
        }

        /* Maybe send off for queue against a filter */
        if (msg) {
            filter = client->filters;
            while (filter) {
                int ret = filter->func(client, msg, filter->opaque);
                if (ret < 0) {
                    g_clear_pointer(&msg, virNetMessageFree);
                    client->wantClose = true;
                    break;
                }
                if (ret > 0) {
                    msg = NULL;
                    break;
                }

                filter = filter->next;
            }
        }

        /* Possibly need to create another receive buffer */
        if (client->nrequests < client->nrequests_max) {
            client->rx = virNetMessageNew(true);
            client->rx->bufferLength = VIR_NET_MESSAGE_LEN_MAX;
            client->rx->buffer = g_new0(char, client->rx->bufferLength);
            client->nrequests++;
        } else if (!client->nrequests_warning &&
                   client->nrequests_max > 1) {
            client->nrequests_warning = true;
            VIR_WARN("Client hit max requests limit %zd. This may result "
                     "in keep-alive timeouts. Consider tuning the "
                     "max_client_requests server parameter", client->nrequests);
        }
        virNetServerClientUpdateEvent(client);

        return msg;
    }
}


/*
 * Send client->tx using no encoding
 *
 * Returns:
 *   -1 on error or EOF
 *    0 on EAGAIN
 *    n number of bytes
 */
static ssize_t virNetServerClientWrite(virNetServerClient *client)
{
    ssize_t ret;

    if (client->tx->bufferLength < client->tx->bufferOffset) {
        virReportError(VIR_ERR_RPC,
                       _("unexpected zero/negative length request %1$lld"),
                       (long long int)(client->tx->bufferLength - client->tx->bufferOffset));
        client->wantClose = true;
        return -1;
    }

    if (client->tx->bufferLength == client->tx->bufferOffset)
        return 1;

    ret = virNetSocketWrite(client->sock,
                            client->tx->buffer + client->tx->bufferOffset,
                            client->tx->bufferLength - client->tx->bufferOffset);
    if (ret <= 0)
        return ret; /* -1 error, 0 = egain */

    client->tx->bufferOffset += ret;
    return ret;
}


/*
 * Process all queued client->tx messages until
 * we would block on I/O
 */
static void
virNetServerClientDispatchWrite(virNetServerClient *client)
{
    while (client->tx) {
        if (client->tx->bufferOffset < client->tx->bufferLength) {
            ssize_t ret;
            ret = virNetServerClientWrite(client);
            if (ret < 0) {
                client->wantClose = true;
                return;
            }
            if (ret == 0)
                return; /* Would block on write EAGAIN */
        }

        if (client->tx->bufferOffset == client->tx->bufferLength) {
            virNetMessage *msg;
            size_t i;

            for (i = client->tx->donefds; i < client->tx->nfds; i++) {
                int rv;
                if ((rv = virNetSocketSendFD(client->sock, client->tx->fds[i])) < 0) {
                    client->wantClose = true;
                    return;
                }
                if (rv == 0) /* Blocking */
                    return;
                client->tx->donefds++;
            }

#if WITH_SASL
            /* Completed this 'tx' operation, so now read for all
             * future rx/tx to be under a SASL SSF layer
             */
            if (client->sasl) {
                virNetSocketSetSASLSession(client->sock, client->sasl);
                g_clear_pointer(&client->sasl, virObjectUnref);
            }
#endif

            /* Get finished msg from head of tx queue */
            msg = virNetMessageQueueServe(&client->tx);

            if (msg->tracked) {
                client->nrequests--;
                /* See if the recv queue is currently throttled */
                if (!client->rx &&
                    client->nrequests < client->nrequests_max) {
                    /* Ready to recv more messages */
                    virNetMessageClear(msg);
                    msg->bufferLength = VIR_NET_MESSAGE_LEN_MAX;
                    msg->buffer = g_new0(char, msg->bufferLength);
                    client->rx = g_steal_pointer(&msg);
                    client->nrequests++;
                }
            }

            virNetMessageFree(msg);

            virNetServerClientUpdateEvent(client);

            if (client->delayedClose)
                client->wantClose = true;
         }
    }
}


static void
virNetServerClientDispatchHandshake(virNetServerClient *client)
{
    int ret = -1;

    /* Continue the handshake. */
    VIR_WITH_OBJECT_LOCK_GUARD(client->tlsCtxt) {
        ret = virNetTLSSessionHandshake(client->tls);
    }

    if (ret == 0) {
        /* Finished.  Next step is to check the certificate. */
        if (virNetServerClientCheckAccess(client) < 0)
            client->wantClose = true;
        else
            virNetServerClientUpdateEvent(client);
    } else if (ret > 0) {
        /* Carry on waiting for more handshake. Update
           the events just in case handshake data flow
           direction has changed */
        virNetServerClientUpdateEvent(client);
    } else {
        /* Fatal error in handshake */
        client->wantClose = true;
    }
}


static void
virNetServerClientDispatchEvent(virNetSocket *sock, int events, void *opaque)
{
    virNetServerClient *client = opaque;
    virNetMessage *msg = NULL;

    VIR_WITH_OBJECT_LOCK_GUARD(client) {
        if (client->sock != sock) {
            virNetSocketRemoveIOCallback(sock);
            return;
        }

        if (events & (VIR_EVENT_HANDLE_WRITABLE | VIR_EVENT_HANDLE_READABLE)) {
            if (client->tls &&
                virNetTLSSessionGetHandshakeStatus(client->tls) !=
                VIR_NET_TLS_HANDSHAKE_COMPLETE) {
                virNetServerClientDispatchHandshake(client);
            } else {
                if (events & VIR_EVENT_HANDLE_WRITABLE)
                    virNetServerClientDispatchWrite(client);
                if ((events & VIR_EVENT_HANDLE_READABLE) && client->rx)
                    msg = virNetServerClientDispatchRead(client);
            }
        }

        /* NB, will get HANGUP + READABLE at same time upon disconnect */
        if (events & (VIR_EVENT_HANDLE_ERROR | VIR_EVENT_HANDLE_HANGUP))
            client->wantClose = true;
    }

    if (msg)
        /*client消息处理*/
        virNetServerClientDispatchMessage(client, msg);
}


static int
virNetServerClientSendMessageLocked(virNetServerClient *client,
                                    virNetMessage *msg)
{
    int ret = -1;
    VIR_DEBUG("msg=%p proc=%d len=%zu offset=%zu",
              msg, msg->header.proc,
              msg->bufferLength, msg->bufferOffset);

    msg->donefds = 0;
    if (client->sock && !client->wantClose) {
        PROBE(RPC_SERVER_CLIENT_MSG_TX_QUEUE,
              "client=%p len=%zu prog=%u vers=%u proc=%u type=%u status=%u serial=%u",
              client, msg->bufferLength,
              msg->header.prog, msg->header.vers, msg->header.proc,
              msg->header.type, msg->header.status, msg->header.serial);
        virNetMessageQueuePush(&client->tx, msg);

        virNetServerClientUpdateEvent(client);
        ret = 0;
    }

    return ret;
}

int virNetServerClientSendMessage(virNetServerClient *client,
                                  virNetMessage *msg)
{
    VIR_LOCK_GUARD lock = virObjectLockGuard(client);

    return virNetServerClientSendMessageLocked(client, msg);
}


bool
virNetServerClientIsAuthenticated(virNetServerClient *client)
{
    VIR_LOCK_GUARD lock = virObjectLockGuard(client);

    return virNetServerClientAuthMethodImpliesAuthenticated(client->auth);
}


/* The caller must hold the lock for @client */
void
virNetServerClientSetAuthPendingLocked(virNetServerClient *client,
                                       bool auth_pending)
{
    client->auth_pending = auth_pending;
}


/* The caller must hold the lock for @client */
bool
virNetServerClientIsAuthPendingLocked(virNetServerClient *client)
{
    return client->auth_pending;
}


static void
virNetServerClientKeepAliveDeadCB(void *opaque)
{
    virNetServerClientImmediateClose(opaque);
}

static int
virNetServerClientKeepAliveSendCB(void *opaque,
                                  virNetMessage *msg)
{
    return virNetServerClientSendMessage(opaque, msg);
}


int
virNetServerClientInitKeepAlive(virNetServerClient *client,
                                int interval,
                                unsigned int count)
{
    VIR_LOCK_GUARD lock = virObjectLockGuard(client);
    virKeepAlive *ka;

    if (!(ka = virKeepAliveNew(interval, count, client,
                               virNetServerClientKeepAliveSendCB,
                               virNetServerClientKeepAliveDeadCB,
                               virObjectUnref)))
        return -1;

    /* keepalive object has a reference to client */
    virObjectRef(client);

    client->keepalive = ka;
    return 0;
}

int
virNetServerClientStartKeepAlive(virNetServerClient *client)
{
    VIR_LOCK_GUARD lock = virObjectLockGuard(client);

    /* The connection might have been closed before we got here and thus the
     * keepalive object could have been removed too.
     */
    if (!client->keepalive) {
        virReportError(VIR_ERR_INTERNAL_ERROR, "%s", _("connection not open"));
        return -1;
    }

    return virKeepAliveStart(client->keepalive, 0, 0);
}

int
virNetServerClientGetTransport(virNetServerClient *client)
{
    VIR_LOCK_GUARD lock = virObjectLockGuard(client);
    int ret = -1;

    if (client->sock && virNetSocketIsLocal(client->sock))
        ret = VIR_CLIENT_TRANS_UNIX;
    else
        ret = VIR_CLIENT_TRANS_TCP;

    if (client->tls)
        ret = VIR_CLIENT_TRANS_TLS;

    return ret;
}

int
virNetServerClientGetInfo(virNetServerClient *client,
                          bool *readonly, char **sock_addr,
                          virIdentity **identity)
{
    VIR_LOCK_GUARD lock = virObjectLockGuard(client);
    const char *addr;

    *readonly = client->readonly;

    if (!(addr = virNetServerClientRemoteAddrStringURI(client))) {
        virReportError(VIR_ERR_INTERNAL_ERROR, "%s",
                       _("No network socket associated with client"));
        return -1;
    }

    *sock_addr = g_strdup(addr);

    if (!client->identity) {
        virReportError(VIR_ERR_INTERNAL_ERROR, "%s",
                       _("No identity information available for client"));
        return -1;
    }

    *identity = g_object_ref(client->identity);
    return 0;
}


/**
 * virNetServerClientSetQuietEOF:
 *
 * Don't report errors for protocols that close connection by hangup of the
 * socket rather than calling an API to close it.
 */
void
virNetServerClientSetQuietEOF(virNetServerClient *client)
{
    virNetSocketSetQuietEOF(client->sock);
}<|MERGE_RESOLUTION|>--- conflicted
+++ resolved
@@ -315,28 +315,13 @@
 static void virNetServerClientDispatchMessage(virNetServerClient *client,
                                               virNetMessage *msg)
 {
-<<<<<<< HEAD
-    virObjectLock(client);
-    if (!client->dispatchFunc) {
+    VIR_WITH_OBJECT_LOCK_GUARD(client) {
         /*client没有消息分发函数，直接丢弃*/
-        virNetMessageFree(msg);
-        client->wantClose = true;
-        virObjectUnlock(client);
-    } else {
-        virObjectUnlock(client);
-        /* Accessing 'client' is safe, because virNetServerClientSetDispatcher
-         * only permits setting 'dispatchFunc' once, so if non-NULL, it will
-         * never change again
-         */
-        client->dispatchFunc(client, msg, client->dispatchOpaque);
-=======
-    VIR_WITH_OBJECT_LOCK_GUARD(client) {
         if (!client->dispatchFunc) {
             virNetMessageFree(msg);
             client->wantClose = true;
             return;
         }
->>>>>>> 92315661
     }
 
     /* Accessing 'client' is safe, because virNetServerClientSetDispatcher
@@ -904,12 +889,7 @@
 }
 
 
-<<<<<<< HEAD
-/**/
-void virNetServerClientSetDispatcher(virNetServerClientPtr client,
-=======
 void virNetServerClientSetDispatcher(virNetServerClient *client,
->>>>>>> 92315661
                                      virNetServerClientDispatchFunc func,
                                      void *opaque)
 {
