--- conflicted
+++ resolved
@@ -34,13 +34,8 @@
 
 VIR_LOG_INIT("rpc.netmessage");
 
-<<<<<<< HEAD
-
 /*申请virNetMessage*/
-virNetMessagePtr virNetMessageNew(bool tracked)
-=======
 virNetMessage *virNetMessageNew(bool tracked)
->>>>>>> 92315661
 {
     virNetMessage *msg;
 
