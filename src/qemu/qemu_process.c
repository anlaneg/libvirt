/*
 * qemu_process.c: QEMU process management
 *
 * Copyright (C) 2006-2016 Red Hat, Inc.
 *
 * This library is free software; you can redistribute it and/or
 * modify it under the terms of the GNU Lesser General Public
 * License as published by the Free Software Foundation; either
 * version 2.1 of the License, or (at your option) any later version.
 *
 * This library is distributed in the hope that it will be useful,
 * but WITHOUT ANY WARRANTY; without even the implied warranty of
 * MERCHANTABILITY or FITNESS FOR A PARTICULAR PURPOSE.  See the GNU
 * Lesser General Public License for more details.
 *
 * You should have received a copy of the GNU Lesser General Public
 * License along with this library.  If not, see
 * <http://www.gnu.org/licenses/>.
 *
 */

#include <config.h>

#include <fcntl.h>
#include <unistd.h>
#include <signal.h>
#include <sys/stat.h>
#if defined(__linux__)
# include <linux/capability.h>
#elif defined(__FreeBSD__)
# include <sys/param.h>
# include <sys/cpuset.h>
#endif

#include <sys/utsname.h>

#if WITH_CAPNG
# include <cap-ng.h>
#endif

#include "qemu_process.h"
#define LIBVIRT_QEMU_PROCESSPRIV_H_ALLOW
#include "qemu_processpriv.h"
#include "qemu_alias.h"
#include "qemu_block.h"
#include "qemu_domain.h"
#include "qemu_domain_address.h"
#include "qemu_cgroup.h"
#include "qemu_capabilities.h"
#include "qemu_monitor.h"
#include "qemu_command.h"
#include "qemu_hostdev.h"
#include "qemu_hotplug.h"
#include "qemu_migration.h"
#include "qemu_migration_params.h"
#include "qemu_interface.h"
#include "qemu_security.h"
#include "qemu_extdevice.h"
#include "qemu_firmware.h"
#include "qemu_backup.h"
#include "qemu_dbus.h"

#include "cpu/cpu.h"
#include "cpu/cpu_x86.h"
#include "datatypes.h"
#include "virlog.h"
#include "virerror.h"
#include "viralloc.h"
#include "virhook.h"
#include "virfile.h"
#include "virpidfile.h"
#include "virhostcpu.h"
#include "domain_audit.h"
#include "domain_nwfilter.h"
#include "locking/domain_lock.h"
#include "viruuid.h"
#include "virprocess.h"
#include "virtime.h"
#include "virnetdevtap.h"
#include "virnetdevopenvswitch.h"
#include "virnetdevmidonet.h"
#include "virbitmap.h"
#include "virnuma.h"
#include "virstring.h"
#include "virhostdev.h"
#include "virsecret.h"
#include "configmake.h"
#include "nwfilter_conf.h"
#include "netdev_bandwidth_conf.h"
#include "virresctrl.h"
#include "virvsock.h"
#include "viridentity.h"
#include "virthreadjob.h"
#include "virutil.h"

#define VIR_FROM_THIS VIR_FROM_QEMU

VIR_LOG_INIT("qemu.qemu_process");

/**
 * qemuProcessRemoveDomainStatus
 *
 * remove all state files of a domain from statedir
 */
static void
qemuProcessRemoveDomainStatus(virQEMUDriverPtr driver,
                              virDomainObjPtr vm)
{
    g_autofree char *file = NULL;
    qemuDomainObjPrivatePtr priv = vm->privateData;
    g_autoptr(virQEMUDriverConfig) cfg = virQEMUDriverGetConfig(driver);

    file = g_strdup_printf("%s/%s.xml", cfg->stateDir, vm->def->name);

    if (unlink(file) < 0 && errno != ENOENT && errno != ENOTDIR)
        VIR_WARN("Failed to remove domain XML for %s: %s",
                 vm->def->name, g_strerror(errno));

    if (priv->pidfile &&
        unlink(priv->pidfile) < 0 &&
        errno != ENOENT)
        VIR_WARN("Failed to remove PID file for %s: %s",
                 vm->def->name, g_strerror(errno));
}


/*
 * This is a callback registered with a qemuAgentPtr instance,
 * and to be invoked when the agent console hits an end of file
 * condition, or error, thus indicating VM shutdown should be
 * performed
 */
static void
qemuProcessHandleAgentEOF(qemuAgentPtr agent,
                          virDomainObjPtr vm)
{
    qemuDomainObjPrivatePtr priv;

    VIR_DEBUG("Received EOF from agent on %p '%s'", vm, vm->def->name);

    virObjectLock(vm);

    priv = vm->privateData;

    if (!priv->agent) {
        VIR_DEBUG("Agent freed already");
        goto unlock;
    }

    if (priv->beingDestroyed) {
        VIR_DEBUG("Domain is being destroyed, agent EOF is expected");
        goto unlock;
    }

    qemuAgentClose(agent);
    priv->agent = NULL;
    priv->agentError = false;

    virObjectUnlock(vm);
    return;

 unlock:
    virObjectUnlock(vm);
    return;
}


/*
 * This is invoked when there is some kind of error
 * parsing data to/from the agent. The VM can continue
 * to run, but no further agent commands will be
 * allowed
 */
static void
qemuProcessHandleAgentError(qemuAgentPtr agent G_GNUC_UNUSED,
                            virDomainObjPtr vm)
{
    qemuDomainObjPrivatePtr priv;

    VIR_DEBUG("Received error from agent on %p '%s'", vm, vm->def->name);

    virObjectLock(vm);

    priv = vm->privateData;

    priv->agentError = true;

    virObjectUnlock(vm);
}

static void qemuProcessHandleAgentDestroy(qemuAgentPtr agent,
                                          virDomainObjPtr vm)
{
    VIR_DEBUG("Received destroy agent=%p vm=%p", agent, vm);

    virObjectUnref(vm);
}


static qemuAgentCallbacks agentCallbacks = {
    .destroy = qemuProcessHandleAgentDestroy,
    .eofNotify = qemuProcessHandleAgentEOF,
    .errorNotify = qemuProcessHandleAgentError,
};


int
qemuConnectAgent(virQEMUDriverPtr driver, virDomainObjPtr vm)
{
    qemuDomainObjPrivatePtr priv = vm->privateData;
    qemuAgentPtr agent = NULL;
    virDomainChrDefPtr config = qemuFindAgentConfig(vm->def);

    if (!config)
        return 0;

    if (priv->agent)
        return 0;

    if (virQEMUCapsGet(priv->qemuCaps, QEMU_CAPS_VSERPORT_CHANGE) &&
        config->state != VIR_DOMAIN_CHR_DEVICE_STATE_CONNECTED) {
        VIR_DEBUG("Deferring connecting to guest agent");
        return 0;
    }

    if (qemuSecuritySetDaemonSocketLabel(driver->securityManager, vm->def) < 0) {
        VIR_ERROR(_("Failed to set security context for agent for %s"),
                  vm->def->name);
        goto cleanup;
    }

    /* Hold an extra reference because we can't allow 'vm' to be
     * deleted while the agent is active */
    virObjectRef(vm);

    virObjectUnlock(vm);

    agent = qemuAgentOpen(vm,
                          config->source,
                          virEventThreadGetContext(priv->eventThread),
                          &agentCallbacks,
                          virQEMUCapsGet(priv->qemuCaps, QEMU_CAPS_VSERPORT_CHANGE));

    virObjectLock(vm);

    if (agent == NULL)
        virObjectUnref(vm);

    if (!virDomainObjIsActive(vm)) {
        qemuAgentClose(agent);
        virReportError(VIR_ERR_INTERNAL_ERROR, "%s",
                       _("guest crashed while connecting to the guest agent"));
        return -1;
    }

    if (qemuSecurityClearSocketLabel(driver->securityManager, vm->def) < 0) {
        VIR_ERROR(_("Failed to clear security context for agent for %s"),
                  vm->def->name);
        qemuAgentClose(agent);
        goto cleanup;
    }

    priv->agent = agent;
    if (!priv->agent)
        VIR_INFO("Failed to connect agent for %s", vm->def->name);

 cleanup:
    if (!priv->agent) {
        VIR_WARN("Cannot connect to QEMU guest agent for %s", vm->def->name);
        priv->agentError = true;
        virResetLastError();
    }

    return 0;
}


/*
 * This is a callback registered with a qemuMonitorPtr instance,
 * and to be invoked when the monitor console hits an end of file
 * condition, or error, thus indicating VM shutdown should be
 * performed
 */
static void
qemuProcessHandleMonitorEOF(qemuMonitorPtr mon,
                            virDomainObjPtr vm,
                            void *opaque)
{
    virQEMUDriverPtr driver = opaque;
    qemuDomainObjPrivatePtr priv;
    struct qemuProcessEvent *processEvent;

    virObjectLock(vm);

    VIR_DEBUG("Received EOF on %p '%s'", vm, vm->def->name);

    priv = vm->privateData;
    if (priv->beingDestroyed) {
        VIR_DEBUG("Domain is being destroyed, EOF is expected");
        goto cleanup;
    }

    if (VIR_ALLOC(processEvent) < 0)
        goto cleanup;

    processEvent->eventType = QEMU_PROCESS_EVENT_MONITOR_EOF;
    processEvent->vm = virObjectRef(vm);

    if (virThreadPoolSendJob(driver->workerPool, 0, processEvent) < 0) {
        virObjectUnref(vm);
        qemuProcessEventFree(processEvent);
        goto cleanup;
    }

    /* We don't want this EOF handler to be called over and over while the
     * thread is waiting for a job.
     */
    qemuMonitorUnregister(mon);

    /* We don't want any cleanup from EOF handler (or any other
     * thread) to enter qemu namespace. */
    qemuDomainDestroyNamespace(driver, vm);

 cleanup:
    /* Now we got EOF we're not expecting more I/O, so we
     * can finally kill the event thread */
    qemuDomainObjStopWorker(vm);
    virObjectUnlock(vm);
}


/*
 * This is invoked when there is some kind of error
 * parsing data to/from the monitor. The VM can continue
 * to run, but no further monitor commands will be
 * allowed
 */
static void
qemuProcessHandleMonitorError(qemuMonitorPtr mon G_GNUC_UNUSED,
                              virDomainObjPtr vm,
                              void *opaque)
{
    virQEMUDriverPtr driver = opaque;
    virObjectEventPtr event = NULL;

    VIR_DEBUG("Received error on %p '%s'", vm, vm->def->name);

    virObjectLock(vm);

    ((qemuDomainObjPrivatePtr) vm->privateData)->monError = true;
    event = virDomainEventControlErrorNewFromObj(vm);
    virObjectEventStateQueue(driver->domainEventState, event);

    virObjectUnlock(vm);
}


/**
 * qemuProcessFindDomainDiskByAliasOrQOM:
 * @vm: domain object to search for the disk
 * @alias: -drive or -device alias of the disk
 * @qomid: QOM tree device name
 *
 * Looks up a disk in the domain definition of @vm which either matches the
 * -drive or -device alias used for the backend and frontend respectively or the
 * QOM name. If @alias is empty it's treated as NULL as it's a mandatory field
 * in some cases.
 *
 * Returns a disk from @vm or NULL if it could not be found.
 */
virDomainDiskDefPtr
qemuProcessFindDomainDiskByAliasOrQOM(virDomainObjPtr vm,
                                      const char *alias,
                                      const char *qomid)
{
    size_t i;

    if (alias && *alias == '\0')
        alias = NULL;

    if (alias)
        alias = qemuAliasDiskDriveSkipPrefix(alias);

    for (i = 0; i < vm->def->ndisks; i++) {
        virDomainDiskDefPtr disk = vm->def->disks[i];
        qemuDomainDiskPrivatePtr diskPriv = QEMU_DOMAIN_DISK_PRIVATE(disk);

        if ((disk->info.alias && STREQ_NULLABLE(disk->info.alias, alias)) ||
            (diskPriv->qomName && STREQ_NULLABLE(diskPriv->qomName, qomid)))
            return disk;
    }

    virReportError(VIR_ERR_INTERNAL_ERROR,
                   _("no disk found with alias '%s' or id '%s'"),
                   NULLSTR(alias), NULLSTR(qomid));
    return NULL;
}


static int
qemuProcessHandleReset(qemuMonitorPtr mon G_GNUC_UNUSED,
                       virDomainObjPtr vm,
                       void *opaque)
{
    virQEMUDriverPtr driver = opaque;
    virObjectEventPtr event;
    qemuDomainObjPrivatePtr priv;
    g_autoptr(virQEMUDriverConfig) cfg = virQEMUDriverGetConfig(driver);
    int ret = -1;

    virObjectLock(vm);

    event = virDomainEventRebootNewFromObj(vm);
    priv = vm->privateData;
    if (priv->agent)
        qemuAgentNotifyEvent(priv->agent, QEMU_AGENT_EVENT_RESET);

    if (virDomainObjSave(vm, driver->xmlopt, cfg->stateDir) < 0)
        VIR_WARN("Failed to save status on vm %s", vm->def->name);

    if (vm->def->onReboot == VIR_DOMAIN_LIFECYCLE_ACTION_DESTROY ||
        vm->def->onReboot == VIR_DOMAIN_LIFECYCLE_ACTION_PRESERVE) {

        if (qemuDomainObjBeginJob(driver, vm, QEMU_JOB_MODIFY) < 0)
            goto cleanup;

        if (!virDomainObjIsActive(vm)) {
            VIR_DEBUG("Ignoring RESET event from inactive domain %s",
                      vm->def->name);
            goto endjob;
        }

        qemuProcessStop(driver, vm, VIR_DOMAIN_SHUTOFF_DESTROYED,
                        QEMU_ASYNC_JOB_NONE, 0);
        virDomainAuditStop(vm, "destroyed");
        qemuDomainRemoveInactive(driver, vm);
     endjob:
        qemuDomainObjEndJob(driver, vm);
    }

    ret = 0;
 cleanup:
    virObjectUnlock(vm);
    virObjectEventStateQueue(driver->domainEventState, event);
    return ret;
}


/*
 * Since we have the '-no-shutdown' flag set, the
 * QEMU process will currently have guest OS shutdown
 * and the CPUS stopped. To fake the reboot, we thus
 * want todo a reset of the virtual hardware, followed
 * by restart of the CPUs. This should result in the
 * guest OS booting up again
 */
static void
qemuProcessFakeReboot(void *opaque)
{
    virDomainObjPtr vm = opaque;
    qemuDomainObjPrivatePtr priv = vm->privateData;
    virQEMUDriverPtr driver = priv->driver;
    g_autoptr(virQEMUDriverConfig) cfg = virQEMUDriverGetConfig(driver);
    virDomainRunningReason reason = VIR_DOMAIN_RUNNING_BOOTED;
    int ret = -1, rc;

    VIR_DEBUG("vm=%p", vm);
    virObjectLock(vm);
    if (qemuDomainObjBeginJob(driver, vm, QEMU_JOB_MODIFY) < 0)
        goto cleanup;

    if (!virDomainObjIsActive(vm)) {
        virReportError(VIR_ERR_INTERNAL_ERROR, "%s",
                       _("guest unexpectedly quit"));
        goto endjob;
    }

    qemuDomainObjEnterMonitor(driver, vm);
    rc = qemuMonitorSystemReset(priv->mon);

    if (qemuDomainObjExitMonitor(driver, vm) < 0)
        goto endjob;

    if (rc < 0)
        goto endjob;

    if (virDomainObjGetState(vm, NULL) == VIR_DOMAIN_CRASHED)
        reason = VIR_DOMAIN_RUNNING_CRASHED;

    if (qemuProcessStartCPUs(driver, vm,
                             reason,
                             QEMU_ASYNC_JOB_NONE) < 0) {
        if (virGetLastErrorCode() == VIR_ERR_OK)
            virReportError(VIR_ERR_INTERNAL_ERROR,
                           "%s", _("resume operation failed"));
        goto endjob;
    }

    if (virDomainObjSave(vm, driver->xmlopt, cfg->stateDir) < 0) {
        VIR_WARN("Unable to save status on vm %s after state change",
                 vm->def->name);
    }

    ret = 0;

 endjob:
    qemuDomainObjEndJob(driver, vm);

 cleanup:
    priv->pausedShutdown = false;
    if (ret == -1)
        ignore_value(qemuProcessKill(vm, VIR_QEMU_PROCESS_KILL_FORCE));
    virDomainObjEndAPI(&vm);
}


void
qemuProcessShutdownOrReboot(virQEMUDriverPtr driver,
                            virDomainObjPtr vm)
{
    qemuDomainObjPrivatePtr priv = vm->privateData;

    if (priv->fakeReboot) {
        g_autofree char *name = g_strdup_printf("reboot-%s", vm->def->name);
        qemuDomainSetFakeReboot(driver, vm, false);
        virObjectRef(vm);
        virThread th;
        if (virThreadCreateFull(&th,
                                false,
                                qemuProcessFakeReboot,
                                name,
                                false,
                                vm) < 0) {
            VIR_ERROR(_("Failed to create reboot thread, killing domain"));
            ignore_value(qemuProcessKill(vm, VIR_QEMU_PROCESS_KILL_NOWAIT));
            priv->pausedShutdown = false;
            virObjectUnref(vm);
        }
    } else {
        ignore_value(qemuProcessKill(vm, VIR_QEMU_PROCESS_KILL_NOWAIT));
    }
}


static int
qemuProcessHandleEvent(qemuMonitorPtr mon G_GNUC_UNUSED,
                       virDomainObjPtr vm,
                       const char *eventName,
                       long long seconds,
                       unsigned int micros,
                       const char *details,
                       void *opaque)
{
    virQEMUDriverPtr driver = opaque;
    virObjectEventPtr event = NULL;

    VIR_DEBUG("vm=%p", vm);

    virObjectLock(vm);
    event = virDomainQemuMonitorEventNew(vm->def->id, vm->def->name,
                                         vm->def->uuid, eventName,
                                         seconds, micros, details);

    virObjectUnlock(vm);
    virObjectEventStateQueue(driver->domainEventState, event);

    return 0;
}


static int
qemuProcessHandleShutdown(qemuMonitorPtr mon G_GNUC_UNUSED,
                          virDomainObjPtr vm,
                          virTristateBool guest_initiated,
                          void *opaque)
{
    virQEMUDriverPtr driver = opaque;
    qemuDomainObjPrivatePtr priv;
    virObjectEventPtr event = NULL;
    g_autoptr(virQEMUDriverConfig) cfg = virQEMUDriverGetConfig(driver);
    int detail = 0;

    VIR_DEBUG("vm=%p", vm);

    virObjectLock(vm);

    priv = vm->privateData;
    if (virDomainObjGetState(vm, NULL) == VIR_DOMAIN_SHUTDOWN) {
        VIR_DEBUG("Ignoring repeated SHUTDOWN event from domain %s",
                  vm->def->name);
        goto unlock;
    } else if (!virDomainObjIsActive(vm)) {
        VIR_DEBUG("Ignoring SHUTDOWN event from inactive domain %s",
                  vm->def->name);
        goto unlock;
    }

    /* In case of fake reboot qemu shutdown state is transient so don't
     * change domain state nor send events. */
    if (!priv->fakeReboot) {
        VIR_DEBUG("Transitioned guest %s to shutdown state",
                  vm->def->name);
        virDomainObjSetState(vm,
                             VIR_DOMAIN_SHUTDOWN,
                             VIR_DOMAIN_SHUTDOWN_UNKNOWN);

        switch (guest_initiated) {
        case VIR_TRISTATE_BOOL_YES:
            detail = VIR_DOMAIN_EVENT_SHUTDOWN_GUEST;
            break;

        case VIR_TRISTATE_BOOL_NO:
            detail = VIR_DOMAIN_EVENT_SHUTDOWN_HOST;
            break;

        case VIR_TRISTATE_BOOL_ABSENT:
        case VIR_TRISTATE_BOOL_LAST:
        default:
            detail = VIR_DOMAIN_EVENT_SHUTDOWN_FINISHED;
            break;
        }

        event = virDomainEventLifecycleNewFromObj(vm,
                                                  VIR_DOMAIN_EVENT_SHUTDOWN,
                                                  detail);

        if (virDomainObjSave(vm, driver->xmlopt, cfg->stateDir) < 0) {
            VIR_WARN("Unable to save status on vm %s after state change",
                     vm->def->name);
        }
    } else {
        priv->pausedShutdown = true;
    }

    if (priv->agent)
        qemuAgentNotifyEvent(priv->agent, QEMU_AGENT_EVENT_SHUTDOWN);

    qemuProcessShutdownOrReboot(driver, vm);

 unlock:
    virObjectUnlock(vm);
    virObjectEventStateQueue(driver->domainEventState, event);

    return 0;
}


static int
qemuProcessHandleStop(qemuMonitorPtr mon G_GNUC_UNUSED,
                      virDomainObjPtr vm,
                      void *opaque)
{
    virQEMUDriverPtr driver = opaque;
    virObjectEventPtr event = NULL;
    virDomainPausedReason reason;
    virDomainEventSuspendedDetailType detail;
    g_autoptr(virQEMUDriverConfig) cfg = virQEMUDriverGetConfig(driver);
    qemuDomainObjPrivatePtr priv = vm->privateData;

    virObjectLock(vm);

    reason = priv->pausedReason;
    priv->pausedReason = VIR_DOMAIN_PAUSED_UNKNOWN;

    /* In case of fake reboot qemu paused state is transient so don't
     * reveal it in domain state nor sent events */
    if (virDomainObjGetState(vm, NULL) == VIR_DOMAIN_RUNNING &&
        !priv->pausedShutdown) {
        if (priv->job.asyncJob == QEMU_ASYNC_JOB_MIGRATION_OUT) {
            if (priv->job.current->status == QEMU_DOMAIN_JOB_STATUS_POSTCOPY)
                reason = VIR_DOMAIN_PAUSED_POSTCOPY;
            else
                reason = VIR_DOMAIN_PAUSED_MIGRATION;
        }

        detail = qemuDomainPausedReasonToSuspendedEvent(reason);
        VIR_DEBUG("Transitioned guest %s to paused state, "
                  "reason %s, event detail %d",
                  vm->def->name, virDomainPausedReasonTypeToString(reason),
                  detail);

        if (priv->job.current)
            ignore_value(virTimeMillisNow(&priv->job.current->stopped));

        if (priv->signalStop)
            virDomainObjBroadcast(vm);

        virDomainObjSetState(vm, VIR_DOMAIN_PAUSED, reason);
        event = virDomainEventLifecycleNewFromObj(vm,
                                                  VIR_DOMAIN_EVENT_SUSPENDED,
                                                  detail);

        VIR_FREE(priv->lockState);
        if (virDomainLockProcessPause(driver->lockManager, vm, &priv->lockState) < 0)
            VIR_WARN("Unable to release lease on %s", vm->def->name);
        VIR_DEBUG("Preserving lock state '%s'", NULLSTR(priv->lockState));

        if (virDomainObjSave(vm, driver->xmlopt, cfg->stateDir) < 0) {
            VIR_WARN("Unable to save status on vm %s after state change",
                     vm->def->name);
        }
    }

    virObjectUnlock(vm);
    virObjectEventStateQueue(driver->domainEventState, event);

    return 0;
}


static int
qemuProcessHandleResume(qemuMonitorPtr mon G_GNUC_UNUSED,
                        virDomainObjPtr vm,
                        void *opaque)
{
    virQEMUDriverPtr driver = opaque;
    virObjectEventPtr event = NULL;
    g_autoptr(virQEMUDriverConfig) cfg = virQEMUDriverGetConfig(driver);
    qemuDomainObjPrivatePtr priv;
    virDomainRunningReason reason = VIR_DOMAIN_RUNNING_UNPAUSED;
    virDomainEventResumedDetailType eventDetail;

    virObjectLock(vm);

    priv = vm->privateData;
    if (priv->runningReason != VIR_DOMAIN_RUNNING_UNKNOWN) {
        reason = priv->runningReason;
        priv->runningReason = VIR_DOMAIN_RUNNING_UNKNOWN;
    }

    if (virDomainObjGetState(vm, NULL) != VIR_DOMAIN_RUNNING) {
        eventDetail = qemuDomainRunningReasonToResumeEvent(reason);
        VIR_DEBUG("Transitioned guest %s into running state, reason '%s', "
                  "event detail %d",
                  vm->def->name, virDomainRunningReasonTypeToString(reason),
                  eventDetail);

        virDomainObjSetState(vm, VIR_DOMAIN_RUNNING, reason);
        event = virDomainEventLifecycleNewFromObj(vm,
                                                  VIR_DOMAIN_EVENT_RESUMED,
                                                  eventDetail);

        if (virDomainObjSave(vm, driver->xmlopt, cfg->stateDir) < 0) {
            VIR_WARN("Unable to save status on vm %s after state change",
                     vm->def->name);
        }
    }

    virObjectUnlock(vm);
    virObjectEventStateQueue(driver->domainEventState, event);
    return 0;
}

static int
qemuProcessHandleRTCChange(qemuMonitorPtr mon G_GNUC_UNUSED,
                           virDomainObjPtr vm,
                           long long offset,
                           void *opaque)
{
    virQEMUDriverPtr driver = opaque;
    virObjectEventPtr event = NULL;
    g_autoptr(virQEMUDriverConfig) cfg = virQEMUDriverGetConfig(driver);

    virObjectLock(vm);

    if (vm->def->clock.offset == VIR_DOMAIN_CLOCK_OFFSET_VARIABLE) {
        /* when a basedate is manually given on the qemu commandline
         * rather than simply "-rtc base=utc", the offset sent by qemu
         * in this event is *not* the new offset from UTC, but is
         * instead the new offset from the *original basedate* +
         * uptime. For example, if the original offset was 3600 and
         * the guest clock has been advanced by 10 seconds, qemu will
         * send "10" in the event - this means that the new offset
         * from UTC is 3610, *not* 10. If the guest clock is advanced
         * by another 10 seconds, qemu will now send "20" - i.e. each
         * event is the sum of the most recent change and all previous
         * changes since the domain was started. Fortunately, we have
         * saved the initial offset in "adjustment0", so to arrive at
         * the proper new "adjustment", we just add the most recent
         * offset to adjustment0.
         */
        offset += vm->def->clock.data.variable.adjustment0;
        vm->def->clock.data.variable.adjustment = offset;

        if (virDomainObjSave(vm, driver->xmlopt, cfg->stateDir) < 0)
           VIR_WARN("unable to save domain status with RTC change");
    }

    event = virDomainEventRTCChangeNewFromObj(vm, offset);

    virObjectUnlock(vm);

    virObjectEventStateQueue(driver->domainEventState, event);
    return 0;
}


static int
qemuProcessHandleWatchdog(qemuMonitorPtr mon G_GNUC_UNUSED,
                          virDomainObjPtr vm,
                          int action,
                          void *opaque)
{
    virQEMUDriverPtr driver = opaque;
    virObjectEventPtr watchdogEvent = NULL;
    virObjectEventPtr lifecycleEvent = NULL;
    g_autoptr(virQEMUDriverConfig) cfg = virQEMUDriverGetConfig(driver);

    virObjectLock(vm);
    watchdogEvent = virDomainEventWatchdogNewFromObj(vm, action);

    if (action == VIR_DOMAIN_EVENT_WATCHDOG_PAUSE &&
        virDomainObjGetState(vm, NULL) == VIR_DOMAIN_RUNNING) {
        qemuDomainObjPrivatePtr priv = vm->privateData;
        VIR_DEBUG("Transitioned guest %s to paused state due to watchdog", vm->def->name);

        virDomainObjSetState(vm, VIR_DOMAIN_PAUSED, VIR_DOMAIN_PAUSED_WATCHDOG);
        lifecycleEvent = virDomainEventLifecycleNewFromObj(vm,
                                                  VIR_DOMAIN_EVENT_SUSPENDED,
                                                  VIR_DOMAIN_EVENT_SUSPENDED_WATCHDOG);

        VIR_FREE(priv->lockState);
        if (virDomainLockProcessPause(driver->lockManager, vm, &priv->lockState) < 0)
            VIR_WARN("Unable to release lease on %s", vm->def->name);
        VIR_DEBUG("Preserving lock state '%s'", NULLSTR(priv->lockState));

        if (virDomainObjSave(vm, driver->xmlopt, cfg->stateDir) < 0) {
            VIR_WARN("Unable to save status on vm %s after watchdog event",
                     vm->def->name);
        }
    }

    if (vm->def->watchdog->action == VIR_DOMAIN_WATCHDOG_ACTION_DUMP) {
        struct qemuProcessEvent *processEvent;
        if (VIR_ALLOC(processEvent) == 0) {
            processEvent->eventType = QEMU_PROCESS_EVENT_WATCHDOG;
            processEvent->action = VIR_DOMAIN_WATCHDOG_ACTION_DUMP;
            /* Hold an extra reference because we can't allow 'vm' to be
             * deleted before handling watchdog event is finished.
             */
            processEvent->vm = virObjectRef(vm);
            if (virThreadPoolSendJob(driver->workerPool, 0, processEvent) < 0) {
                virObjectUnref(vm);
                qemuProcessEventFree(processEvent);
            }
        }
    }

    virObjectUnlock(vm);
    virObjectEventStateQueue(driver->domainEventState, watchdogEvent);
    virObjectEventStateQueue(driver->domainEventState, lifecycleEvent);

    return 0;
}


static int
qemuProcessHandleIOError(qemuMonitorPtr mon G_GNUC_UNUSED,
                         virDomainObjPtr vm,
                         const char *diskAlias,
                         const char *nodename,
                         int action,
                         const char *reason,
                         void *opaque)
{
    virQEMUDriverPtr driver = opaque;
    virObjectEventPtr ioErrorEvent = NULL;
    virObjectEventPtr ioErrorEvent2 = NULL;
    virObjectEventPtr lifecycleEvent = NULL;
    const char *srcPath;
    const char *devAlias;
    virDomainDiskDefPtr disk;
    g_autoptr(virQEMUDriverConfig) cfg = virQEMUDriverGetConfig(driver);

    virObjectLock(vm);

    if (*diskAlias == '\0')
        diskAlias = NULL;

    if (diskAlias)
        disk = qemuProcessFindDomainDiskByAliasOrQOM(vm, diskAlias, NULL);
    else if (nodename)
        disk = qemuDomainDiskLookupByNodename(vm->def, nodename, NULL, NULL);
    else
        disk = NULL;

    if (disk) {
        srcPath = virDomainDiskGetSource(disk);
        devAlias = disk->info.alias;
    } else {
        srcPath = "";
        devAlias = "";
    }

    ioErrorEvent = virDomainEventIOErrorNewFromObj(vm, srcPath, devAlias, action);
    ioErrorEvent2 = virDomainEventIOErrorReasonNewFromObj(vm, srcPath, devAlias, action, reason);

    if (action == VIR_DOMAIN_EVENT_IO_ERROR_PAUSE &&
        virDomainObjGetState(vm, NULL) == VIR_DOMAIN_RUNNING) {
        qemuDomainObjPrivatePtr priv = vm->privateData;
        VIR_DEBUG("Transitioned guest %s to paused state due to IO error", vm->def->name);

        if (priv->signalIOError)
            virDomainObjBroadcast(vm);

        virDomainObjSetState(vm, VIR_DOMAIN_PAUSED, VIR_DOMAIN_PAUSED_IOERROR);
        lifecycleEvent = virDomainEventLifecycleNewFromObj(vm,
                                                  VIR_DOMAIN_EVENT_SUSPENDED,
                                                  VIR_DOMAIN_EVENT_SUSPENDED_IOERROR);

        VIR_FREE(priv->lockState);
        if (virDomainLockProcessPause(driver->lockManager, vm, &priv->lockState) < 0)
            VIR_WARN("Unable to release lease on %s", vm->def->name);
        VIR_DEBUG("Preserving lock state '%s'", NULLSTR(priv->lockState));

        if (virDomainObjSave(vm, driver->xmlopt, cfg->stateDir) < 0)
            VIR_WARN("Unable to save status on vm %s after IO error", vm->def->name);
    }
    virObjectUnlock(vm);

    virObjectEventStateQueue(driver->domainEventState, ioErrorEvent);
    virObjectEventStateQueue(driver->domainEventState, ioErrorEvent2);
    virObjectEventStateQueue(driver->domainEventState, lifecycleEvent);
    return 0;
}

static int
qemuProcessHandleBlockJob(qemuMonitorPtr mon G_GNUC_UNUSED,
                          virDomainObjPtr vm,
                          const char *diskAlias,
                          int type,
                          int status,
                          const char *error,
                          void *opaque)
{
    qemuDomainObjPrivatePtr priv;
    virQEMUDriverPtr driver = opaque;
    struct qemuProcessEvent *processEvent = NULL;
    virDomainDiskDefPtr disk;
    g_autoptr(qemuBlockJobData) job = NULL;
    char *data = NULL;

    virObjectLock(vm);

    priv = vm->privateData;

    /* with QEMU_CAPS_BLOCKDEV we handle block job events via JOB_STATUS_CHANGE */
    if (virQEMUCapsGet(priv->qemuCaps, QEMU_CAPS_BLOCKDEV))
        goto cleanup;

    VIR_DEBUG("Block job for device %s (domain: %p,%s) type %d status %d",
              diskAlias, vm, vm->def->name, type, status);

    if (!(disk = qemuProcessFindDomainDiskByAliasOrQOM(vm, diskAlias, NULL)))
        goto cleanup;

    job = qemuBlockJobDiskGetJob(disk);

    if (job && job->synchronous) {
        /* We have a SYNC API waiting for this event, dispatch it back */
        job->newstate = status;
        VIR_FREE(job->errmsg);
        job->errmsg = g_strdup(error);
        virDomainObjBroadcast(vm);
    } else {
        /* there is no waiting SYNC API, dispatch the update to a thread */
        if (VIR_ALLOC(processEvent) < 0)
            goto cleanup;

        processEvent->eventType = QEMU_PROCESS_EVENT_BLOCK_JOB;
        data = g_strdup(diskAlias);
        processEvent->data = data;
        processEvent->vm = virObjectRef(vm);
        processEvent->action = type;
        processEvent->status = status;

        if (virThreadPoolSendJob(driver->workerPool, 0, processEvent) < 0) {
            virObjectUnref(vm);
            goto cleanup;
        }

        processEvent = NULL;
    }

 cleanup:
    qemuProcessEventFree(processEvent);
    virObjectUnlock(vm);
    return 0;
}


static int
qemuProcessHandleJobStatusChange(qemuMonitorPtr mon G_GNUC_UNUSED,
                                 virDomainObjPtr vm,
                                 const char *jobname,
                                 int status,
                                 void *opaque)
{
    virQEMUDriverPtr driver = opaque;
    qemuDomainObjPrivatePtr priv;
    struct qemuProcessEvent *processEvent = NULL;
    qemuBlockJobDataPtr job = NULL;
    int jobnewstate;

    virObjectLock(vm);
    priv = vm->privateData;

    VIR_DEBUG("job '%s'(domain: %p,%s) state changed to '%s'(%d)",
              jobname, vm, vm->def->name,
              qemuMonitorJobStatusTypeToString(status), status);

    if (!virQEMUCapsGet(priv->qemuCaps, QEMU_CAPS_BLOCKDEV)) {
        VIR_DEBUG("job '%s' handled by old blockjob handler", jobname);
        goto cleanup;
    }

    if ((jobnewstate = qemuBlockjobConvertMonitorStatus(status)) == QEMU_BLOCKJOB_STATE_LAST)
        goto cleanup;

    if (!(job = virHashLookup(priv->blockjobs, jobname))) {
        VIR_DEBUG("job '%s' not registered", jobname);
        goto cleanup;
    }

    job->newstate = jobnewstate;

    if (job->synchronous) {
        VIR_DEBUG("job '%s' handled synchronously", jobname);
        virDomainObjBroadcast(vm);
    } else {
        VIR_DEBUG("job '%s' handled by event thread", jobname);
        if (VIR_ALLOC(processEvent) < 0)
            goto cleanup;

        processEvent->eventType = QEMU_PROCESS_EVENT_JOB_STATUS_CHANGE;
        processEvent->vm = virObjectRef(vm);
        processEvent->data = virObjectRef(job);

        if (virThreadPoolSendJob(driver->workerPool, 0, processEvent) < 0) {
            virObjectUnref(vm);
            goto cleanup;
        }

        processEvent = NULL;
    }

 cleanup:
    qemuProcessEventFree(processEvent);
    virObjectUnlock(vm);
    return 0;
}


static int
qemuProcessHandleGraphics(qemuMonitorPtr mon G_GNUC_UNUSED,
                          virDomainObjPtr vm,
                          int phase,
                          int localFamily,
                          const char *localNode,
                          const char *localService,
                          int remoteFamily,
                          const char *remoteNode,
                          const char *remoteService,
                          const char *authScheme,
                          const char *x509dname,
                          const char *saslUsername,
                          void *opaque)
{
    virQEMUDriverPtr driver = opaque;
    virObjectEventPtr event;
    virDomainEventGraphicsAddressPtr localAddr = NULL;
    virDomainEventGraphicsAddressPtr remoteAddr = NULL;
    virDomainEventGraphicsSubjectPtr subject = NULL;
    size_t i;

    if (VIR_ALLOC(localAddr) < 0)
        goto error;
    localAddr->family = localFamily;
    localAddr->service = g_strdup(localService);
    localAddr->node = g_strdup(localNode);

    if (VIR_ALLOC(remoteAddr) < 0)
        goto error;
    remoteAddr->family = remoteFamily;
    remoteAddr->service = g_strdup(remoteService);
    remoteAddr->node = g_strdup(remoteNode);

    if (VIR_ALLOC(subject) < 0)
        goto error;
    if (x509dname) {
        if (VIR_REALLOC_N(subject->identities, subject->nidentity+1) < 0)
            goto error;
        subject->nidentity++;
        subject->identities[subject->nidentity - 1].type = g_strdup("x509dname");
        subject->identities[subject->nidentity - 1].name = g_strdup(x509dname);
    }
    if (saslUsername) {
        if (VIR_REALLOC_N(subject->identities, subject->nidentity+1) < 0)
            goto error;
        subject->nidentity++;
        subject->identities[subject->nidentity - 1].type = g_strdup("saslUsername");
        subject->identities[subject->nidentity - 1].name = g_strdup(saslUsername);
    }

    virObjectLock(vm);
    event = virDomainEventGraphicsNewFromObj(vm, phase, localAddr, remoteAddr, authScheme, subject);
    virObjectUnlock(vm);

    virObjectEventStateQueue(driver->domainEventState, event);

    return 0;

 error:
    if (localAddr) {
        VIR_FREE(localAddr->service);
        VIR_FREE(localAddr->node);
        VIR_FREE(localAddr);
    }
    if (remoteAddr) {
        VIR_FREE(remoteAddr->service);
        VIR_FREE(remoteAddr->node);
        VIR_FREE(remoteAddr);
    }
    if (subject) {
        for (i = 0; i < subject->nidentity; i++) {
            VIR_FREE(subject->identities[i].type);
            VIR_FREE(subject->identities[i].name);
        }
        VIR_FREE(subject->identities);
        VIR_FREE(subject);
    }

    return -1;
}

static int
qemuProcessHandleTrayChange(qemuMonitorPtr mon G_GNUC_UNUSED,
                            virDomainObjPtr vm,
                            const char *devAlias,
                            const char *devid,
                            int reason,
                            void *opaque)
{
    virQEMUDriverPtr driver = opaque;
    virObjectEventPtr event = NULL;
    virDomainDiskDefPtr disk;
    g_autoptr(virQEMUDriverConfig) cfg = virQEMUDriverGetConfig(driver);

    virObjectLock(vm);
    disk = qemuProcessFindDomainDiskByAliasOrQOM(vm, devAlias, devid);

    if (disk) {
        event = virDomainEventTrayChangeNewFromObj(vm, disk->info.alias, reason);
        /* Update disk tray status */
        if (reason == VIR_DOMAIN_EVENT_TRAY_CHANGE_OPEN)
            disk->tray_status = VIR_DOMAIN_DISK_TRAY_OPEN;
        else if (reason == VIR_DOMAIN_EVENT_TRAY_CHANGE_CLOSE)
            disk->tray_status = VIR_DOMAIN_DISK_TRAY_CLOSED;

        if (virDomainObjSave(vm, driver->xmlopt, cfg->stateDir) < 0) {
            VIR_WARN("Unable to save status on vm %s after tray moved event",
                     vm->def->name);
        }

        virDomainObjBroadcast(vm);
    }

    virObjectUnlock(vm);
    virObjectEventStateQueue(driver->domainEventState, event);
    return 0;
}

static int
qemuProcessHandlePMWakeup(qemuMonitorPtr mon G_GNUC_UNUSED,
                          virDomainObjPtr vm,
                          void *opaque)
{
    virQEMUDriverPtr driver = opaque;
    virObjectEventPtr event = NULL;
    virObjectEventPtr lifecycleEvent = NULL;
    g_autoptr(virQEMUDriverConfig) cfg = virQEMUDriverGetConfig(driver);

    virObjectLock(vm);
    event = virDomainEventPMWakeupNewFromObj(vm);

    /* Don't set domain status back to running if it wasn't paused
     * from guest side, otherwise it can just cause confusion.
     */
    if (virDomainObjGetState(vm, NULL) == VIR_DOMAIN_PMSUSPENDED) {
        VIR_DEBUG("Transitioned guest %s from pmsuspended to running "
                  "state due to QMP wakeup event", vm->def->name);

        virDomainObjSetState(vm, VIR_DOMAIN_RUNNING,
                             VIR_DOMAIN_RUNNING_WAKEUP);
        lifecycleEvent = virDomainEventLifecycleNewFromObj(vm,
                                                  VIR_DOMAIN_EVENT_STARTED,
                                                  VIR_DOMAIN_EVENT_STARTED_WAKEUP);

        if (virDomainObjSave(vm, driver->xmlopt, cfg->stateDir) < 0) {
            VIR_WARN("Unable to save status on vm %s after wakeup event",
                     vm->def->name);
        }
    }

    virObjectUnlock(vm);
    virObjectEventStateQueue(driver->domainEventState, event);
    virObjectEventStateQueue(driver->domainEventState, lifecycleEvent);
    return 0;
}

static int
qemuProcessHandlePMSuspend(qemuMonitorPtr mon G_GNUC_UNUSED,
                           virDomainObjPtr vm,
                           void *opaque)
{
    virQEMUDriverPtr driver = opaque;
    virObjectEventPtr event = NULL;
    virObjectEventPtr lifecycleEvent = NULL;
    g_autoptr(virQEMUDriverConfig) cfg = virQEMUDriverGetConfig(driver);

    virObjectLock(vm);
    event = virDomainEventPMSuspendNewFromObj(vm);

    if (virDomainObjGetState(vm, NULL) == VIR_DOMAIN_RUNNING) {
        qemuDomainObjPrivatePtr priv = vm->privateData;
        VIR_DEBUG("Transitioned guest %s to pmsuspended state due to "
                  "QMP suspend event", vm->def->name);

        virDomainObjSetState(vm, VIR_DOMAIN_PMSUSPENDED,
                             VIR_DOMAIN_PMSUSPENDED_UNKNOWN);
        lifecycleEvent =
            virDomainEventLifecycleNewFromObj(vm,
                                     VIR_DOMAIN_EVENT_PMSUSPENDED,
                                     VIR_DOMAIN_EVENT_PMSUSPENDED_MEMORY);

        if (virDomainObjSave(vm, driver->xmlopt, cfg->stateDir) < 0) {
            VIR_WARN("Unable to save status on vm %s after suspend event",
                     vm->def->name);
        }

        if (priv->agent)
            qemuAgentNotifyEvent(priv->agent, QEMU_AGENT_EVENT_SUSPEND);
    }

    virObjectUnlock(vm);

    virObjectEventStateQueue(driver->domainEventState, event);
    virObjectEventStateQueue(driver->domainEventState, lifecycleEvent);
    return 0;
}

static int
qemuProcessHandleBalloonChange(qemuMonitorPtr mon G_GNUC_UNUSED,
                               virDomainObjPtr vm,
                               unsigned long long actual,
                               void *opaque)
{
    virQEMUDriverPtr driver = opaque;
    virObjectEventPtr event = NULL;
    g_autoptr(virQEMUDriverConfig) cfg = virQEMUDriverGetConfig(driver);

    virObjectLock(vm);
    event = virDomainEventBalloonChangeNewFromObj(vm, actual);

    VIR_DEBUG("Updating balloon from %lld to %lld kb",
              vm->def->mem.cur_balloon, actual);
    vm->def->mem.cur_balloon = actual;

    if (virDomainObjSave(vm, driver->xmlopt, cfg->stateDir) < 0)
        VIR_WARN("unable to save domain status with balloon change");

    virObjectUnlock(vm);

    virObjectEventStateQueue(driver->domainEventState, event);
    return 0;
}

static int
qemuProcessHandlePMSuspendDisk(qemuMonitorPtr mon G_GNUC_UNUSED,
                               virDomainObjPtr vm,
                               void *opaque)
{
    virQEMUDriverPtr driver = opaque;
    virObjectEventPtr event = NULL;
    virObjectEventPtr lifecycleEvent = NULL;
    g_autoptr(virQEMUDriverConfig) cfg = virQEMUDriverGetConfig(driver);

    virObjectLock(vm);
    event = virDomainEventPMSuspendDiskNewFromObj(vm);

    if (virDomainObjGetState(vm, NULL) == VIR_DOMAIN_RUNNING) {
        qemuDomainObjPrivatePtr priv = vm->privateData;
        VIR_DEBUG("Transitioned guest %s to pmsuspended state due to "
                  "QMP suspend_disk event", vm->def->name);

        virDomainObjSetState(vm, VIR_DOMAIN_PMSUSPENDED,
                             VIR_DOMAIN_PMSUSPENDED_UNKNOWN);
        lifecycleEvent =
            virDomainEventLifecycleNewFromObj(vm,
                                     VIR_DOMAIN_EVENT_PMSUSPENDED,
                                     VIR_DOMAIN_EVENT_PMSUSPENDED_DISK);

        if (virDomainObjSave(vm, driver->xmlopt, cfg->stateDir) < 0) {
            VIR_WARN("Unable to save status on vm %s after suspend event",
                     vm->def->name);
        }

        if (priv->agent)
            qemuAgentNotifyEvent(priv->agent, QEMU_AGENT_EVENT_SUSPEND);
    }

    virObjectUnlock(vm);

    virObjectEventStateQueue(driver->domainEventState, event);
    virObjectEventStateQueue(driver->domainEventState, lifecycleEvent);

    return 0;
}


static int
qemuProcessHandleGuestPanic(qemuMonitorPtr mon G_GNUC_UNUSED,
                            virDomainObjPtr vm,
                            qemuMonitorEventPanicInfoPtr info,
                            void *opaque)
{
    virQEMUDriverPtr driver = opaque;
    struct qemuProcessEvent *processEvent;

    virObjectLock(vm);
    if (VIR_ALLOC(processEvent) < 0)
        goto cleanup;

    processEvent->eventType = QEMU_PROCESS_EVENT_GUESTPANIC;
    processEvent->action = vm->def->onCrash;
    processEvent->data = info;
    /* Hold an extra reference because we can't allow 'vm' to be
     * deleted before handling guest panic event is finished.
     */
    processEvent->vm = virObjectRef(vm);

    if (virThreadPoolSendJob(driver->workerPool, 0, processEvent) < 0) {
        virObjectUnref(vm);
        qemuProcessEventFree(processEvent);
    }

 cleanup:
    virObjectUnlock(vm);

    return 0;
}


int
qemuProcessHandleDeviceDeleted(qemuMonitorPtr mon G_GNUC_UNUSED,
                               virDomainObjPtr vm,
                               const char *devAlias,
                               void *opaque)
{
    virQEMUDriverPtr driver = opaque;
    struct qemuProcessEvent *processEvent = NULL;
    char *data;

    virObjectLock(vm);

    VIR_DEBUG("Device %s removed from domain %p %s",
              devAlias, vm, vm->def->name);

    if (qemuDomainSignalDeviceRemoval(vm, devAlias,
                                      QEMU_DOMAIN_UNPLUGGING_DEVICE_STATUS_OK))
        goto cleanup;

    if (VIR_ALLOC(processEvent) < 0)
        goto error;

    processEvent->eventType = QEMU_PROCESS_EVENT_DEVICE_DELETED;
    data = g_strdup(devAlias);
    processEvent->data = data;
    processEvent->vm = virObjectRef(vm);

    if (virThreadPoolSendJob(driver->workerPool, 0, processEvent) < 0) {
        virObjectUnref(vm);
        goto error;
    }

 cleanup:
    virObjectUnlock(vm);
    return 0;
 error:
    qemuProcessEventFree(processEvent);
    goto cleanup;
}


/**
 *
 * Meaning of fields reported by the event according to the ACPI standard:
 * @source:
 *  0x00 - 0xff: Notification values, as passed at the request time
 *  0x100: Operating System Shutdown Processing
 *  0x103: Ejection processing
 *  0x200: Insertion processing
 *  other values are reserved
 *
 * @status:
 *   general values
 *     0x00: success
 *     0x01: non-specific failure
 *     0x02: unrecognized notify code
 *     0x03 - 0x7f: reserved
 *     other values are specific to the notification type (see below)
 *
 *   for the 0x100 source the following additional codes are standardized:
 *     0x80: OS Shutdown request denied
 *     0x81: OS Shutdown in progress
 *     0x82: OS Shutdown completed
 *     0x83: OS Graceful shutdown not supported
 *     other higher values are reserved
 *
 *  for the 0x003 (Ejection request) and 0x103 (Ejection processing) source
 *  the following additional codes are standardized:
 *     0x80: Device ejection not supported by OSPM
 *     0x81: Device in use by application
 *     0x82: Device Busy
 *     0x83: Ejection dependency is busy or not supported for ejection by OSPM
 *     0x84: Ejection is in progress (pending)
 *     other higher values are reserved
 *
 *  for the 0x200 source the following additional codes are standardized:
 *     0x80: Device insertion in progress (pending)
 *     0x81: Device driver load failure
 *     0x82: Device insertion not supported by OSPM
 *     0x83-0x8F: Reserved
 *     0x90-0x9F: Insertion failure - Resources Unavailable as described by the
 *                                    following bit encodings:
 *                                    Bit [3]: Bus or Segment Numbers
 *                                    Bit [2]: Interrupts
 *                                    Bit [1]: I/O
 *                                    Bit [0]: Memory
 *     other higher values are reserved
 *
 * Other fields and semantics are specific to the qemu handling of the event.
 *  - @alias may be NULL for successful unplug operations
 *  - @slotType describes the device type a bit more closely, currently the
 *    only known value is 'DIMM'
 *  - @slot describes the specific device
 *
 *  Note that qemu does not emit the event for all the documented sources or
 *  devices.
 */
static int
qemuProcessHandleAcpiOstInfo(qemuMonitorPtr mon G_GNUC_UNUSED,
                             virDomainObjPtr vm,
                             const char *alias,
                             const char *slotType,
                             const char *slot,
                             unsigned int source,
                             unsigned int status,
                             void *opaque)
{
    virQEMUDriverPtr driver = opaque;
    virObjectEventPtr event = NULL;

    virObjectLock(vm);

    VIR_DEBUG("ACPI OST info for device %s domain %p %s. "
              "slotType='%s' slot='%s' source=%u status=%u",
              NULLSTR(alias), vm, vm->def->name, slotType, slot, source, status);

    if (!alias)
        goto cleanup;

    if (STREQ(slotType, "DIMM")) {
        if ((source == 0x003 || source == 0x103) &&
            (status == 0x01 || (status >= 0x80 && status <= 0x83))) {
            qemuDomainSignalDeviceRemoval(vm, alias,
                                          QEMU_DOMAIN_UNPLUGGING_DEVICE_STATUS_GUEST_REJECTED);

            event = virDomainEventDeviceRemovalFailedNewFromObj(vm, alias);
        }
    }

 cleanup:
    virObjectUnlock(vm);
    virObjectEventStateQueue(driver->domainEventState, event);

    return 0;
}


static int
qemuProcessHandleBlockThreshold(qemuMonitorPtr mon G_GNUC_UNUSED,
                                virDomainObjPtr vm,
                                const char *nodename,
                                unsigned long long threshold,
                                unsigned long long excess,
                                void *opaque)
{
    virQEMUDriverPtr driver = opaque;
    virObjectEventPtr event = NULL;
    virDomainDiskDefPtr disk;
    virStorageSourcePtr src;
    unsigned int idx;
    const char *path = NULL;

    virObjectLock(vm);

    VIR_DEBUG("BLOCK_WRITE_THRESHOLD event for block node '%s' in domain %p %s:"
              "threshold '%llu' exceeded by '%llu'",
              nodename, vm, vm->def->name, threshold, excess);

    if ((disk = qemuDomainDiskLookupByNodename(vm->def, nodename, &src, &idx))) {
        g_autofree char *dev = NULL;
        if (virStorageSourceIsLocalStorage(src))
            path = src->path;

        if ((dev = qemuDomainDiskBackingStoreGetName(disk, src, idx)))
            event = virDomainEventBlockThresholdNewFromObj(vm, dev, path,
                                                           threshold, excess);
    }

    virObjectUnlock(vm);
    virObjectEventStateQueue(driver->domainEventState, event);

    return 0;
}


static int
qemuProcessHandleNicRxFilterChanged(qemuMonitorPtr mon G_GNUC_UNUSED,
                                    virDomainObjPtr vm,
                                    const char *devAlias,
                                    void *opaque)
{
    virQEMUDriverPtr driver = opaque;
    struct qemuProcessEvent *processEvent = NULL;
    char *data;

    virObjectLock(vm);

    VIR_DEBUG("Device %s RX Filter changed in domain %p %s",
              devAlias, vm, vm->def->name);

    if (VIR_ALLOC(processEvent) < 0)
        goto error;

    processEvent->eventType = QEMU_PROCESS_EVENT_NIC_RX_FILTER_CHANGED;
    data = g_strdup(devAlias);
    processEvent->data = data;
    processEvent->vm = virObjectRef(vm);

    if (virThreadPoolSendJob(driver->workerPool, 0, processEvent) < 0) {
        virObjectUnref(vm);
        goto error;
    }

 cleanup:
    virObjectUnlock(vm);
    return 0;
 error:
    qemuProcessEventFree(processEvent);
    goto cleanup;
}


static int
qemuProcessHandleSerialChanged(qemuMonitorPtr mon G_GNUC_UNUSED,
                               virDomainObjPtr vm,
                               const char *devAlias,
                               bool connected,
                               void *opaque)
{
    virQEMUDriverPtr driver = opaque;
    struct qemuProcessEvent *processEvent = NULL;
    char *data;

    virObjectLock(vm);

    VIR_DEBUG("Serial port %s state changed to '%d' in domain %p %s",
              devAlias, connected, vm, vm->def->name);

    if (VIR_ALLOC(processEvent) < 0)
        goto error;

    processEvent->eventType = QEMU_PROCESS_EVENT_SERIAL_CHANGED;
    data = g_strdup(devAlias);
    processEvent->data = data;
    processEvent->action = connected;
    processEvent->vm = virObjectRef(vm);

    if (virThreadPoolSendJob(driver->workerPool, 0, processEvent) < 0) {
        virObjectUnref(vm);
        goto error;
    }

 cleanup:
    virObjectUnlock(vm);
    return 0;
 error:
    qemuProcessEventFree(processEvent);
    goto cleanup;
}


static int
qemuProcessHandleSpiceMigrated(qemuMonitorPtr mon G_GNUC_UNUSED,
                               virDomainObjPtr vm,
                               void *opaque G_GNUC_UNUSED)
{
    qemuDomainObjPrivatePtr priv;

    virObjectLock(vm);

    VIR_DEBUG("Spice migration completed for domain %p %s",
              vm, vm->def->name);

    priv = vm->privateData;
    if (priv->job.asyncJob != QEMU_ASYNC_JOB_MIGRATION_OUT) {
        VIR_DEBUG("got SPICE_MIGRATE_COMPLETED event without a migration job");
        goto cleanup;
    }

    priv->job.spiceMigrated = true;
    virDomainObjBroadcast(vm);

 cleanup:
    virObjectUnlock(vm);
    return 0;
}


static int
qemuProcessHandleMigrationStatus(qemuMonitorPtr mon G_GNUC_UNUSED,
                                 virDomainObjPtr vm,
                                 int status,
                                 void *opaque)
{
    qemuDomainObjPrivatePtr priv;
    virQEMUDriverPtr driver = opaque;
    virObjectEventPtr event = NULL;
    g_autoptr(virQEMUDriverConfig) cfg = virQEMUDriverGetConfig(driver);
    int reason;

    virObjectLock(vm);

    VIR_DEBUG("Migration of domain %p %s changed state to %s",
              vm, vm->def->name,
              qemuMonitorMigrationStatusTypeToString(status));

    priv = vm->privateData;
    if (priv->job.asyncJob == QEMU_ASYNC_JOB_NONE) {
        VIR_DEBUG("got MIGRATION event without a migration job");
        goto cleanup;
    }

    priv->job.current->stats.mig.status = status;
    virDomainObjBroadcast(vm);

    if (status == QEMU_MONITOR_MIGRATION_STATUS_POSTCOPY &&
        priv->job.asyncJob == QEMU_ASYNC_JOB_MIGRATION_OUT &&
        virDomainObjGetState(vm, &reason) == VIR_DOMAIN_PAUSED &&
        reason == VIR_DOMAIN_PAUSED_MIGRATION) {
        VIR_DEBUG("Correcting paused state reason for domain %s to %s",
                  vm->def->name,
                  virDomainPausedReasonTypeToString(VIR_DOMAIN_PAUSED_POSTCOPY));

        virDomainObjSetState(vm, VIR_DOMAIN_PAUSED, VIR_DOMAIN_PAUSED_POSTCOPY);
        event = virDomainEventLifecycleNewFromObj(vm,
                                                  VIR_DOMAIN_EVENT_SUSPENDED,
                                                  VIR_DOMAIN_EVENT_SUSPENDED_POSTCOPY);

        if (virDomainObjSave(vm, driver->xmlopt, cfg->stateDir) < 0) {
            VIR_WARN("Unable to save status on vm %s after state change",
                     vm->def->name);
        }
    }

 cleanup:
    virObjectUnlock(vm);
    virObjectEventStateQueue(driver->domainEventState, event);
    return 0;
}


static int
qemuProcessHandleMigrationPass(qemuMonitorPtr mon G_GNUC_UNUSED,
                               virDomainObjPtr vm,
                               int pass,
                               void *opaque)
{
    virQEMUDriverPtr driver = opaque;
    qemuDomainObjPrivatePtr priv;

    virObjectLock(vm);

    VIR_DEBUG("Migrating domain %p %s, iteration %d",
              vm, vm->def->name, pass);

    priv = vm->privateData;
    if (priv->job.asyncJob == QEMU_ASYNC_JOB_NONE) {
        VIR_DEBUG("got MIGRATION_PASS event without a migration job");
        goto cleanup;
    }

    virObjectEventStateQueue(driver->domainEventState,
                         virDomainEventMigrationIterationNewFromObj(vm, pass));

 cleanup:
    virObjectUnlock(vm);
    return 0;
}


static int
qemuProcessHandleDumpCompleted(qemuMonitorPtr mon G_GNUC_UNUSED,
                               virDomainObjPtr vm,
                               int status,
                               qemuMonitorDumpStatsPtr stats,
                               const char *error,
                               void *opaque G_GNUC_UNUSED)
{
    qemuDomainObjPrivatePtr priv;

    virObjectLock(vm);

    VIR_DEBUG("Dump completed for domain %p %s with stats=%p error='%s'",
              vm, vm->def->name, stats, NULLSTR(error));

    priv = vm->privateData;
    if (priv->job.asyncJob == QEMU_ASYNC_JOB_NONE) {
        VIR_DEBUG("got DUMP_COMPLETED event without a dump_completed job");
        goto cleanup;
    }
    priv->job.dumpCompleted = true;
    priv->job.current->stats.dump = *stats;
    priv->job.error = g_strdup(error);

    /* Force error if extracting the DUMP_COMPLETED status failed */
    if (!error && status < 0) {
        priv->job.error = g_strdup(virGetLastErrorMessage());
        priv->job.current->stats.dump.status = QEMU_MONITOR_DUMP_STATUS_FAILED;
    }

    virDomainObjBroadcast(vm);

 cleanup:
    virResetLastError();
    virObjectUnlock(vm);
    return 0;
}


static int
qemuProcessHandlePRManagerStatusChanged(qemuMonitorPtr mon G_GNUC_UNUSED,
                                        virDomainObjPtr vm,
                                        const char *prManager,
                                        bool connected,
                                        void *opaque)
{
    virQEMUDriverPtr driver = opaque;
    qemuDomainObjPrivatePtr priv;
    struct qemuProcessEvent *processEvent = NULL;
    const char *managedAlias = qemuDomainGetManagedPRAlias();
    int ret = -1;

    virObjectLock(vm);

    VIR_DEBUG("pr-manager %s status changed for domain %p %s connected=%d",
              prManager, vm, vm->def->name, connected);

    if (connected) {
        /* Connect events are boring. */
        ret = 0;
        goto cleanup;
    }
    /* Disconnect events are more interesting. */

    if (STRNEQ(prManager, managedAlias)) {
        VIR_DEBUG("pr-manager %s not managed, ignoring event",
                  prManager);
        ret = 0;
        goto cleanup;
    }

    priv = vm->privateData;
    priv->prDaemonRunning = false;

    if (VIR_ALLOC(processEvent) < 0)
        goto cleanup;

    processEvent->eventType = QEMU_PROCESS_EVENT_PR_DISCONNECT;
    processEvent->vm = virObjectRef(vm);

    if (virThreadPoolSendJob(driver->workerPool, 0, processEvent) < 0) {
        qemuProcessEventFree(processEvent);
        virObjectUnref(vm);
        goto cleanup;
    }

    ret = 0;
 cleanup:
    virObjectUnlock(vm);
    return ret;
}


static int
qemuProcessHandleRdmaGidStatusChanged(qemuMonitorPtr mon G_GNUC_UNUSED,
                                      virDomainObjPtr vm,
                                      const char *netdev,
                                      bool gid_status,
                                      unsigned long long subnet_prefix,
                                      unsigned long long interface_id,
                                      void *opaque)
{
    virQEMUDriverPtr driver = opaque;
    struct qemuProcessEvent *processEvent = NULL;
    qemuMonitorRdmaGidStatusPtr info = NULL;
    int ret = -1;

    virObjectLock(vm);

    VIR_DEBUG("netdev=%s,gid_status=%d,subnet_prefix=0x%llx,interface_id=0x%llx",
              netdev, gid_status, subnet_prefix, interface_id);

    if (VIR_ALLOC(info) < 0)
        goto cleanup;

    info->netdev = g_strdup(netdev);

    info->gid_status = gid_status;
    info->subnet_prefix = subnet_prefix;
    info->interface_id = interface_id;

    if (VIR_ALLOC(processEvent) < 0)
        goto cleanup;

    processEvent->eventType = QEMU_PROCESS_EVENT_RDMA_GID_STATUS_CHANGED;
    processEvent->vm = virObjectRef(vm);
    processEvent->data = g_steal_pointer(&info);

    if (virThreadPoolSendJob(driver->workerPool, 0, processEvent) < 0) {
        qemuProcessEventFree(processEvent);
        virObjectUnref(vm);
        goto cleanup;
    }

    ret = 0;
 cleanup:
    qemuMonitorEventRdmaGidStatusFree(info);
    virObjectUnlock(vm);
    return ret;
}


static int
qemuProcessHandleGuestCrashloaded(qemuMonitorPtr mon G_GNUC_UNUSED,
                                  virDomainObjPtr vm,
                                  void *opaque)
{
    virQEMUDriverPtr driver = opaque;
    struct qemuProcessEvent *processEvent;

    virObjectLock(vm);
    if (VIR_ALLOC(processEvent) < 0)
        goto cleanup;

    processEvent->eventType = QEMU_PROCESS_EVENT_GUEST_CRASHLOADED;
    processEvent->vm = virObjectRef(vm);

    if (virThreadPoolSendJob(driver->workerPool, 0, processEvent) < 0) {
        virObjectUnref(vm);
        qemuProcessEventFree(processEvent);
    }

 cleanup:
    virObjectUnlock(vm);

    return 0;
}


static qemuMonitorCallbacks monitorCallbacks = {
    .eofNotify = qemuProcessHandleMonitorEOF,
    .errorNotify = qemuProcessHandleMonitorError,
    .domainEvent = qemuProcessHandleEvent,
    .domainShutdown = qemuProcessHandleShutdown,
    .domainStop = qemuProcessHandleStop,
    .domainResume = qemuProcessHandleResume,
    .domainReset = qemuProcessHandleReset,
    .domainRTCChange = qemuProcessHandleRTCChange,
    .domainWatchdog = qemuProcessHandleWatchdog,
    .domainIOError = qemuProcessHandleIOError,
    .domainGraphics = qemuProcessHandleGraphics,
    .domainBlockJob = qemuProcessHandleBlockJob,
    .jobStatusChange = qemuProcessHandleJobStatusChange,
    .domainTrayChange = qemuProcessHandleTrayChange,
    .domainPMWakeup = qemuProcessHandlePMWakeup,
    .domainPMSuspend = qemuProcessHandlePMSuspend,
    .domainBalloonChange = qemuProcessHandleBalloonChange,
    .domainPMSuspendDisk = qemuProcessHandlePMSuspendDisk,
    .domainGuestPanic = qemuProcessHandleGuestPanic,
    .domainDeviceDeleted = qemuProcessHandleDeviceDeleted,
    .domainNicRxFilterChanged = qemuProcessHandleNicRxFilterChanged,
    .domainSerialChange = qemuProcessHandleSerialChanged,
    .domainSpiceMigrated = qemuProcessHandleSpiceMigrated,
    .domainMigrationStatus = qemuProcessHandleMigrationStatus,
    .domainMigrationPass = qemuProcessHandleMigrationPass,
    .domainAcpiOstInfo = qemuProcessHandleAcpiOstInfo,
    .domainBlockThreshold = qemuProcessHandleBlockThreshold,
    .domainDumpCompleted = qemuProcessHandleDumpCompleted,
    .domainPRManagerStatusChanged = qemuProcessHandlePRManagerStatusChanged,
    .domainRdmaGidStatusChanged = qemuProcessHandleRdmaGidStatusChanged,
    .domainGuestCrashloaded = qemuProcessHandleGuestCrashloaded,
};

static void
qemuProcessMonitorReportLogError(qemuMonitorPtr mon,
                                 const char *msg,
                                 void *opaque);


static void
qemuProcessMonitorLogFree(void *opaque)
{
    qemuDomainLogContextPtr logCtxt = opaque;
    g_clear_object(&logCtxt);
}


static int
qemuProcessInitMonitor(virQEMUDriverPtr driver,
                       virDomainObjPtr vm,
                       qemuDomainAsyncJob asyncJob)
{
    int ret;

    if (qemuDomainObjEnterMonitorAsync(driver, vm, asyncJob) < 0)
        return -1;

    ret = qemuMonitorSetCapabilities(QEMU_DOMAIN_PRIVATE(vm)->mon);

    if (qemuDomainObjExitMonitor(driver, vm) < 0)
        ret = -1;

    return ret;
}


static int
qemuConnectMonitor(virQEMUDriverPtr driver, virDomainObjPtr vm, int asyncJob,
                   bool retry, qemuDomainLogContextPtr logCtxt)
{
    qemuDomainObjPrivatePtr priv = vm->privateData;
    qemuMonitorPtr mon = NULL;
    unsigned long long timeout = 0;

    if (qemuSecuritySetDaemonSocketLabel(driver->securityManager, vm->def) < 0) {
        VIR_ERROR(_("Failed to set security context for monitor for %s"),
                  vm->def->name);
        return -1;
    }

    /* When using hugepages, kernel zeroes them out before
     * handing them over to qemu. This can be very time
     * consuming. Therefore, add a second to timeout for each
     * 1GiB of guest RAM. */
    timeout = vm->def->mem.total_memory / (1024 * 1024);

    ignore_value(virTimeMillisNow(&priv->monStart));

    mon = qemuMonitorOpen(vm,
                          priv->monConfig,
                          retry,
                          timeout,
                          virEventThreadGetContext(priv->eventThread),
                          &monitorCallbacks,
                          driver);

    if (mon && logCtxt) {
        g_object_ref(logCtxt);
        qemuMonitorSetDomainLog(mon,
                                qemuProcessMonitorReportLogError,
                                logCtxt,
                                qemuProcessMonitorLogFree);
    }

    priv->monStart = 0;
    priv->mon = mon;

    if (qemuSecurityClearSocketLabel(driver->securityManager, vm->def) < 0) {
        VIR_ERROR(_("Failed to clear security context for monitor for %s"),
                  vm->def->name);
        return -1;
    }

    if (priv->mon == NULL) {
        VIR_INFO("Failed to connect monitor for %s", vm->def->name);
        return -1;
    }

    if (qemuProcessInitMonitor(driver, vm, asyncJob) < 0)
        return -1;

    if (qemuMigrationCapsCheck(driver, vm, asyncJob) < 0)
        return -1;

    return 0;
}


/**
 * qemuProcessReadLog: Read log file of a qemu VM
 * @logCtxt: the domain log context
 * @msg: pointer to buffer to store the read messages in
 * @max: maximum length of the message returned in @msg
 *
 * Reads log of a qemu VM. Skips messages not produced by qemu or irrelevant
 * messages. If @max is not zero, @msg will contain at most @max characters
 * from the end of the log and @msg will start after a new line if possible.
 *
 * Returns 0 on success or -1 on error
 */
static int
qemuProcessReadLog(qemuDomainLogContextPtr logCtxt,
                   char **msg,
                   size_t max)
{
    char *buf;
    ssize_t got;
    char *eol;
    char *filter_next;
    size_t skip;

    if ((got = qemuDomainLogContextRead(logCtxt, &buf)) < 0)
        return -1;

    /* Filter out debug messages from intermediate libvirt process */
    filter_next = buf;
    while ((eol = strchr(filter_next, '\n'))) {
        *eol = '\0';
        if (virLogProbablyLogMessage(filter_next) ||
            strstr(filter_next, "char device redirected to")) {
            skip = (eol + 1) - filter_next;
            memmove(filter_next, eol + 1, buf + got - eol);
            got -= skip;
        } else {
            filter_next = eol + 1;
            *eol = '\n';
        }
    }
    filter_next = NULL; /* silence false coverity warning */

    if (got > 0 &&
        buf[got - 1] == '\n') {
        buf[got - 1] = '\0';
        got--;
    }

    if (max > 0 && got > max) {
        skip = got - max;

        if (buf[skip - 1] != '\n' &&
            (eol = strchr(buf + skip, '\n')) &&
            !virStringIsEmpty(eol + 1))
            skip = eol + 1 - buf;

        memmove(buf, buf + skip, got - skip + 1);
        got -= skip;
    }

    ignore_value(VIR_REALLOC_N_QUIET(buf, got + 1));
    *msg = buf;
    return 0;
}


static int
qemuProcessReportLogError(qemuDomainLogContextPtr logCtxt,
                          const char *msgprefix)
{
    g_autofree char *logmsg = NULL;
    size_t max;

    max = VIR_ERROR_MAX_LENGTH - 1;
    max -= strlen(msgprefix);
    /* The length of the formatting string minus two '%s' */
    max -= strlen(_("%s: %s")) - 4;

    if (qemuProcessReadLog(logCtxt, &logmsg, max) < 0)
        return -1;

    virResetLastError();
    if (virStringIsEmpty(logmsg))
        virReportError(VIR_ERR_INTERNAL_ERROR, "%s", msgprefix);
    else
        virReportError(VIR_ERR_INTERNAL_ERROR, _("%s: %s"), msgprefix, logmsg);

    return 0;
}


static void
qemuProcessMonitorReportLogError(qemuMonitorPtr mon G_GNUC_UNUSED,
                                 const char *msg,
                                 void *opaque)
{
    qemuDomainLogContextPtr logCtxt = opaque;
    qemuProcessReportLogError(logCtxt, msg);
}


static int
qemuProcessLookupPTYs(virDomainChrDefPtr *devices,
                      int count,
                      virHashTablePtr info)
{
    size_t i;

    for (i = 0; i < count; i++) {
        g_autofree char *id = NULL;
        virDomainChrDefPtr chr = devices[i];
        if (chr->source->type == VIR_DOMAIN_CHR_TYPE_PTY) {
            qemuMonitorChardevInfoPtr entry;

            id = g_strdup_printf("char%s", chr->info.alias);

            entry = virHashLookup(info, id);
            if (!entry || !entry->ptyPath) {
                if (chr->source->data.file.path == NULL) {
                    /* neither the log output nor 'info chardev' had a
                     * pty path for this chardev, report an error
                     */
                    virReportError(VIR_ERR_INTERNAL_ERROR,
                                   _("no assigned pty for device %s"), id);
                    return -1;
                } else {
                    /* 'info chardev' had no pty path for this chardev,
                     * but the log output had, so we're fine
                     */
                    continue;
                }
            }

            g_free(chr->source->data.file.path);
            chr->source->data.file.path = g_strdup(entry->ptyPath);
        }
    }

    return 0;
}

static int
qemuProcessFindCharDevicePTYsMonitor(virDomainObjPtr vm,
                                     virHashTablePtr info)
{
    size_t i = 0;

    if (qemuProcessLookupPTYs(vm->def->serials, vm->def->nserials, info) < 0)
        return -1;

    if (qemuProcessLookupPTYs(vm->def->parallels, vm->def->nparallels,
                              info) < 0)
        return -1;

    if (qemuProcessLookupPTYs(vm->def->channels, vm->def->nchannels, info) < 0)
        return -1;
    /* For historical reasons, console[0] can be just an alias
     * for serial[0]. That's why we need to update it as well. */
    if (vm->def->nconsoles) {
        virDomainChrDefPtr chr = vm->def->consoles[0];

        if (vm->def->nserials &&
            chr->deviceType == VIR_DOMAIN_CHR_DEVICE_TYPE_CONSOLE &&
            chr->targetType == VIR_DOMAIN_CHR_CONSOLE_TARGET_TYPE_SERIAL) {
            /* yes, the first console is just an alias for serials[0] */
            i = 1;
            if (virDomainChrSourceDefCopy(chr->source,
                                          ((vm->def->serials[0])->source)) < 0)
                return -1;
        }
    }

    if (qemuProcessLookupPTYs(vm->def->consoles + i, vm->def->nconsoles - i,
                              info) < 0)
        return -1;

    return 0;
}


static void
qemuProcessRefreshChannelVirtioState(virQEMUDriverPtr driver,
                                     virDomainObjPtr vm,
                                     virHashTablePtr info,
                                     int booted)
{
    size_t i;
    int agentReason = VIR_CONNECT_DOMAIN_EVENT_AGENT_LIFECYCLE_REASON_CHANNEL;
    qemuMonitorChardevInfoPtr entry;
    virObjectEventPtr event = NULL;
    g_autofree char *id = NULL;

    if (booted)
        agentReason = VIR_CONNECT_DOMAIN_EVENT_AGENT_LIFECYCLE_REASON_DOMAIN_STARTED;

    for (i = 0; i < vm->def->nchannels; i++) {
        virDomainChrDefPtr chr = vm->def->channels[i];
        if (chr->targetType == VIR_DOMAIN_CHR_CHANNEL_TARGET_TYPE_VIRTIO) {

            VIR_FREE(id);
            id = g_strdup_printf("char%s", chr->info.alias);

            /* port state not reported */
            if (!(entry = virHashLookup(info, id)) ||
                !entry->state)
                continue;

            if (entry->state != VIR_DOMAIN_CHR_DEVICE_STATE_DEFAULT &&
                STREQ_NULLABLE(chr->target.name, "org.qemu.guest_agent.0") &&
                (event = virDomainEventAgentLifecycleNewFromObj(vm, entry->state,
                                                                agentReason)))
                virObjectEventStateQueue(driver->domainEventState, event);

            chr->state = entry->state;
        }
    }
}


int
qemuRefreshVirtioChannelState(virQEMUDriverPtr driver,
                              virDomainObjPtr vm,
                              qemuDomainAsyncJob asyncJob)
{
    qemuDomainObjPrivatePtr priv = vm->privateData;
    virHashTablePtr info = NULL;
    int ret = -1;

    if (qemuDomainObjEnterMonitorAsync(driver, vm, asyncJob) < 0)
        goto cleanup;

    ret = qemuMonitorGetChardevInfo(priv->mon, &info);
    if (qemuDomainObjExitMonitor(driver, vm) < 0)
        ret = -1;

    if (ret < 0)
        goto cleanup;

    qemuProcessRefreshChannelVirtioState(driver, vm, info, false);
    ret = 0;

 cleanup:
    virHashFree(info);
    return ret;
}


static int
qemuProcessRefreshPRManagerState(virDomainObjPtr vm,
                                 virHashTablePtr info)
{
    qemuDomainObjPrivatePtr priv = vm->privateData;
    qemuMonitorPRManagerInfoPtr prManagerInfo;
    const char *managedAlias = qemuDomainGetManagedPRAlias();

    if (!(prManagerInfo = virHashLookup(info, managedAlias))) {
        virReportError(VIR_ERR_OPERATION_FAILED,
                       _("missing info on pr-manager %s"),
                       managedAlias);
        return -1;
    }

    priv->prDaemonRunning = prManagerInfo->connected;

    if (!priv->prDaemonRunning &&
        qemuProcessStartManagedPRDaemon(vm) < 0)
        return -1;

    return 0;
}


static int
qemuRefreshPRManagerState(virQEMUDriverPtr driver,
                          virDomainObjPtr vm)
{
    qemuDomainObjPrivatePtr priv = vm->privateData;
    virHashTablePtr info = NULL;
    int ret = -1;

    if (!virQEMUCapsGet(priv->qemuCaps, QEMU_CAPS_PR_MANAGER_HELPER) ||
        !qemuDomainDefHasManagedPR(vm))
        return 0;

    qemuDomainObjEnterMonitor(driver, vm);
    ret = qemuMonitorGetPRManagerInfo(priv->mon, &info);
    if (qemuDomainObjExitMonitor(driver, vm) < 0)
        ret = -1;

    if (ret < 0)
        goto cleanup;

    ret = qemuProcessRefreshPRManagerState(vm, info);

 cleanup:
    virHashFree(info);
    return ret;
}


static void
qemuRefreshRTC(virQEMUDriverPtr driver,
               virDomainObjPtr vm)
{
    qemuDomainObjPrivatePtr priv = vm->privateData;
    time_t now, then;
    struct tm thenbits;
    long localOffset;
    int rv;

    if (vm->def->clock.offset != VIR_DOMAIN_CLOCK_OFFSET_VARIABLE)
        return;

    memset(&thenbits, 0, sizeof(thenbits));
    qemuDomainObjEnterMonitor(driver, vm);
    now = time(NULL);
    rv = qemuMonitorGetRTCTime(priv->mon, &thenbits);
    if (qemuDomainObjExitMonitor(driver, vm) < 0)
        rv = -1;

    if (rv < 0)
        return;

    thenbits.tm_isdst = -1;
    if ((then = mktime(&thenbits)) == (time_t)-1) {
        virReportError(VIR_ERR_INTERNAL_ERROR, "%s",
                       _("Unable to convert time"));
        return;
    }

    /* Thing is, @now is in local TZ but @then in UTC. */
    if (virTimeLocalOffsetFromUTC(&localOffset) < 0)
        return;

    vm->def->clock.data.variable.adjustment = then - now + localOffset;
}

int
qemuProcessRefreshBalloonState(virQEMUDriverPtr driver,
                               virDomainObjPtr vm,
                               int asyncJob)
{
    unsigned long long balloon;
    int rc;

    /* if no ballooning is available, the current size equals to the current
     * full memory size */
    if (!virDomainDefHasMemballoon(vm->def)) {
        vm->def->mem.cur_balloon = virDomainDefGetMemoryTotal(vm->def);
        return 0;
    }

    if (qemuDomainObjEnterMonitorAsync(driver, vm, asyncJob) < 0)
        return -1;

    rc = qemuMonitorGetBalloonInfo(qemuDomainGetMonitor(vm), &balloon);
    if (qemuDomainObjExitMonitor(driver, vm) < 0 || rc < 0)
        return -1;

    vm->def->mem.cur_balloon = balloon;

    return 0;
}


static int
qemuProcessWaitForMonitor(virQEMUDriverPtr driver,
                          virDomainObjPtr vm,
                          int asyncJob,
                          qemuDomainLogContextPtr logCtxt)
{
    int ret = -1;
    virHashTablePtr info = NULL;
    qemuDomainObjPrivatePtr priv = vm->privateData;
    bool retry = true;

    if (priv->qemuCaps &&
        virQEMUCapsGet(priv->qemuCaps, QEMU_CAPS_CHARDEV_FD_PASS))
        retry = false;

    VIR_DEBUG("Connect monitor to vm=%p name='%s' retry=%d",
              vm, vm->def->name, retry);

    if (qemuConnectMonitor(driver, vm, asyncJob, retry, logCtxt) < 0)
        goto cleanup;

    /* Try to get the pty path mappings again via the monitor. This is much more
     * reliable if it's available.
     * Note that the monitor itself can be on a pty, so we still need to try the
     * log output method. */
    if (qemuDomainObjEnterMonitorAsync(driver, vm, asyncJob) < 0)
        goto cleanup;
    ret = qemuMonitorGetChardevInfo(priv->mon, &info);
    VIR_DEBUG("qemuMonitorGetChardevInfo returned %i", ret);
    if (qemuDomainObjExitMonitor(driver, vm) < 0)
        ret = -1;

    if (ret == 0) {
        if ((ret = qemuProcessFindCharDevicePTYsMonitor(vm, info)) < 0)
            goto cleanup;

         qemuProcessRefreshChannelVirtioState(driver, vm, info, true);
    }

 cleanup:
    virHashFree(info);

    if (logCtxt && kill(vm->pid, 0) == -1 && errno == ESRCH) {
        qemuProcessReportLogError(logCtxt,
                                  _("process exited while connecting to monitor"));
        ret = -1;
    }

    return ret;
}


static int
qemuProcessDetectIOThreadPIDs(virQEMUDriverPtr driver,
                              virDomainObjPtr vm,
                              int asyncJob)
{
    qemuDomainObjPrivatePtr priv = vm->privateData;
    qemuMonitorIOThreadInfoPtr *iothreads = NULL;
    int niothreads = 0;
    int ret = -1;
    size_t i;

    if (!virQEMUCapsGet(priv->qemuCaps, QEMU_CAPS_OBJECT_IOTHREAD)) {
        ret = 0;
        goto cleanup;
    }

    /* Get the list of IOThreads from qemu */
    if (qemuDomainObjEnterMonitorAsync(driver, vm, asyncJob) < 0)
        goto cleanup;
    niothreads = qemuMonitorGetIOThreads(priv->mon, &iothreads);
    if (qemuDomainObjExitMonitor(driver, vm) < 0)
        goto cleanup;
    if (niothreads < 0)
        goto cleanup;

    if (niothreads != vm->def->niothreadids) {
        virReportError(VIR_ERR_INTERNAL_ERROR,
                       _("got wrong number of IOThread pids from QEMU monitor. "
                         "got %d, wanted %zu"),
                       niothreads, vm->def->niothreadids);
        goto cleanup;
    }

    /* Nothing to do */
    if (niothreads == 0) {
        ret = 0;
        goto cleanup;
    }

    for (i = 0; i < niothreads; i++) {
        virDomainIOThreadIDDefPtr iothrid;

        if (!(iothrid = virDomainIOThreadIDFind(vm->def,
                                                iothreads[i]->iothread_id))) {
            virReportError(VIR_ERR_INTERNAL_ERROR,
                           _("iothread %d not found"),
                           iothreads[i]->iothread_id);
            goto cleanup;
        }
        iothrid->thread_id = iothreads[i]->thread_id;
    }

    ret = 0;

 cleanup:
    if (iothreads) {
        for (i = 0; i < niothreads; i++)
            VIR_FREE(iothreads[i]);
        VIR_FREE(iothreads);
    }
    return ret;
}


static int
qemuProcessGetAllCpuAffinity(virBitmapPtr *cpumapRet)
{
    *cpumapRet = NULL;

    if (!virHostCPUHasBitmap())
        return 0;

    if (!(*cpumapRet = virHostCPUGetOnlineBitmap()))
        return -1;

    return 0;
}


/*
 * To be run between fork/exec of QEMU only
 */
#if defined(HAVE_SCHED_GETAFFINITY) || defined(HAVE_BSD_CPU_AFFINITY)
static int
qemuProcessInitCpuAffinity(virDomainObjPtr vm)
{
    g_autoptr(virBitmap) cpumapToSet = NULL;
    virDomainNumatuneMemMode mem_mode;
    qemuDomainObjPrivatePtr priv = vm->privateData;

    if (!vm->pid) {
        virReportError(VIR_ERR_INTERNAL_ERROR, "%s",
                       _("Cannot setup CPU affinity until process is started"));
        return -1;
    }

    /* Here is the deal, we can't set cpuset.mems before qemu is
     * started as it clashes with KVM allocation. Therefore, we
     * used to let qemu allocate its memory anywhere as we would
     * then move the memory to desired NUMA node via CGroups.
     * However, that might not be always possible because qemu
     * might lock some parts of its memory (e.g. due to VFIO).
     * Even if it possible, memory has to be copied between NUMA
     * nodes which is suboptimal.
     * Solution is to set affinity that matches the best what we
     * would have set in CGroups and then fix it later, once qemu
     * is already running. */
    if (virDomainNumaGetNodeCount(vm->def->numa) <= 1 &&
        virDomainNumatuneGetMode(vm->def->numa, -1, &mem_mode) == 0 &&
        mem_mode == VIR_DOMAIN_NUMATUNE_MEM_STRICT) {
        virBitmapPtr nodeset = NULL;

        if (virDomainNumatuneMaybeGetNodeset(vm->def->numa,
                                             priv->autoNodeset,
                                             &nodeset,
                                             -1) < 0)
            return -1;

        if (virNumaNodesetToCPUset(nodeset, &cpumapToSet) < 0)
            return -1;
    } else if (vm->def->cputune.emulatorpin) {
        if (!(cpumapToSet = virBitmapNewCopy(vm->def->cputune.emulatorpin)))
            return -1;
    } else {
        if (qemuProcessGetAllCpuAffinity(&cpumapToSet) < 0)
            return -1;
    }

    if (cpumapToSet &&
        virProcessSetAffinity(vm->pid, cpumapToSet) < 0) {
        return -1;
    }

    return 0;
}
#else /* !defined(HAVE_SCHED_GETAFFINITY) && !defined(HAVE_BSD_CPU_AFFINITY) */
static int
qemuProcessInitCpuAffinity(virDomainObjPtr vm G_GNUC_UNUSED)
{
    return 0;
}
#endif /* !defined(HAVE_SCHED_GETAFFINITY) && !defined(HAVE_BSD_CPU_AFFINITY) */

/* set link states to down on interfaces at qemu start */
static int
qemuProcessSetLinkStates(virQEMUDriverPtr driver,
                         virDomainObjPtr vm,
                         qemuDomainAsyncJob asyncJob)
{
    qemuDomainObjPrivatePtr priv = vm->privateData;
    virDomainDefPtr def = vm->def;
    size_t i;
    int ret = -1;
    int rv;

    if (qemuDomainObjEnterMonitorAsync(driver, vm, asyncJob) < 0)
        return -1;

    for (i = 0; i < def->nnets; i++) {
        if (def->nets[i]->linkstate == VIR_DOMAIN_NET_INTERFACE_LINK_STATE_DOWN) {
            if (!def->nets[i]->info.alias) {
                virReportError(VIR_ERR_INTERNAL_ERROR, "%s",
                               _("missing alias for network device"));
                goto cleanup;
            }

            VIR_DEBUG("Setting link state: %s", def->nets[i]->info.alias);

            rv = qemuMonitorSetLink(priv->mon,
                                    def->nets[i]->info.alias,
                                    VIR_DOMAIN_NET_INTERFACE_LINK_STATE_DOWN);
            if (rv < 0) {
                virReportError(VIR_ERR_OPERATION_FAILED,
                               _("Couldn't set link state on interface: %s"),
                               def->nets[i]->info.alias);
                goto cleanup;
            }
        }
    }

    ret = 0;

 cleanup:
    if (qemuDomainObjExitMonitor(driver, vm) < 0)
        ret = -1;
    return ret;
}


/**
 * qemuProcessSetupPid:
 *
 * This function sets resource properties (affinity, cgroups,
 * scheduler) for any PID associated with a domain.  It should be used
 * to set up emulator PIDs as well as vCPU and I/O thread pids to
 * ensure they are all handled the same way.
 *
 * Returns 0 on success, -1 on error.
 */
static int
qemuProcessSetupPid(virDomainObjPtr vm,
                    pid_t pid,
                    virCgroupThreadName nameval,
                    int id,
                    virBitmapPtr cpumask,
                    unsigned long long period,
                    long long quota,
                    virDomainThreadSchedParamPtr sched)
{
    qemuDomainObjPrivatePtr priv = vm->privateData;
    virDomainNumatuneMemMode mem_mode;
    virCgroupPtr cgroup = NULL;
    virBitmapPtr use_cpumask = NULL;
    virBitmapPtr afinity_cpumask = NULL;
    g_autoptr(virBitmap) hostcpumap = NULL;
    g_autofree char *mem_mask = NULL;
    int ret = -1;

    if ((period || quota) &&
        !virCgroupHasController(priv->cgroup, VIR_CGROUP_CONTROLLER_CPU)) {
        virReportError(VIR_ERR_CONFIG_UNSUPPORTED, "%s",
                       _("cgroup cpu is required for scheduler tuning"));
        goto cleanup;
    }

    /* Infer which cpumask shall be used. */
    if (cpumask) {
        use_cpumask = cpumask;
    } else if (vm->def->placement_mode == VIR_DOMAIN_CPU_PLACEMENT_MODE_AUTO) {
        use_cpumask = priv->autoCpuset;
    } else if (vm->def->cpumask) {
        use_cpumask = vm->def->cpumask;
    } else {
        /* You may think this is redundant, but we can't assume libvirtd
         * itself is running on all pCPUs, so we need to explicitly set
         * the spawned QEMU instance to all pCPUs if no map is given in
         * its config file */
        if (qemuProcessGetAllCpuAffinity(&hostcpumap) < 0)
            goto cleanup;
        afinity_cpumask = hostcpumap;
    }

    /*
     * If CPU cgroup controller is not initialized here, then we need
     * neither period nor quota settings.  And if CPUSET controller is
     * not initialized either, then there's nothing to do anyway.
     */
    if (virCgroupHasController(priv->cgroup, VIR_CGROUP_CONTROLLER_CPU) ||
        virCgroupHasController(priv->cgroup, VIR_CGROUP_CONTROLLER_CPUSET)) {

        if (virDomainNumatuneGetMode(vm->def->numa, -1, &mem_mode) == 0 &&
            mem_mode == VIR_DOMAIN_NUMATUNE_MEM_STRICT &&
            virDomainNumatuneMaybeFormatNodeset(vm->def->numa,
                                                priv->autoNodeset,
                                                &mem_mask, -1) < 0)
            goto cleanup;

        if (virCgroupNewThread(priv->cgroup, nameval, id, true, &cgroup) < 0)
            goto cleanup;

        if (virCgroupHasController(priv->cgroup, VIR_CGROUP_CONTROLLER_CPUSET)) {
            if (use_cpumask &&
                qemuSetupCgroupCpusetCpus(cgroup, use_cpumask) < 0)
                goto cleanup;

            if (mem_mask && virCgroupSetCpusetMems(cgroup, mem_mask) < 0)
                goto cleanup;

        }

        if ((period || quota) &&
            qemuSetupCgroupVcpuBW(cgroup, period, quota) < 0)
            goto cleanup;

        /* Move the thread to the sub dir */
        if (virCgroupAddThread(cgroup, pid) < 0)
            goto cleanup;

    }

    if (!afinity_cpumask)
        afinity_cpumask = use_cpumask;

    /* Setup legacy affinity. */
    if (afinity_cpumask && virProcessSetAffinity(pid, afinity_cpumask) < 0)
        goto cleanup;

    /* Set scheduler type and priority, but not for the main thread. */
    if (sched &&
        nameval != VIR_CGROUP_THREAD_EMULATOR &&
        virProcessSetScheduler(pid, sched->policy, sched->priority) < 0)
        goto cleanup;

    ret = 0;
 cleanup:
    if (cgroup) {
        if (ret < 0)
            virCgroupRemove(cgroup);
        virCgroupFree(&cgroup);
    }

    return ret;
}


static int
qemuProcessSetupEmulator(virDomainObjPtr vm)
{
    return qemuProcessSetupPid(vm, vm->pid, VIR_CGROUP_THREAD_EMULATOR,
                               0, vm->def->cputune.emulatorpin,
                               vm->def->cputune.emulator_period,
                               vm->def->cputune.emulator_quota,
                               vm->def->cputune.emulatorsched);
}


static int
qemuProcessResctrlCreate(virQEMUDriverPtr driver,
                         virDomainObjPtr vm)
{
    size_t i = 0;
    g_autoptr(virCaps) caps = NULL;
    qemuDomainObjPrivatePtr priv = vm->privateData;

    if (!vm->def->nresctrls)
        return 0;

    /* Force capability refresh since resctrl info can change
     * XXX: move cache info into virresctrl so caps are not needed */
    caps = virQEMUDriverGetCapabilities(driver, true);
    if (!caps)
        return -1;

    for (i = 0; i < vm->def->nresctrls; i++) {
        size_t j = 0;
        if (virResctrlAllocCreate(caps->host.resctrl,
                                  vm->def->resctrls[i]->alloc,
                                  priv->machineName) < 0)
            return -1;

        for (j = 0; j < vm->def->resctrls[i]->nmonitors; j++) {
            virDomainResctrlMonDefPtr mon = NULL;

            mon = vm->def->resctrls[i]->monitors[j];
            if (virResctrlMonitorCreate(mon->instance,
                                        priv->machineName) < 0)
                return -1;
        }
    }

    return 0;
}


static char *
qemuProcessBuildPRHelperPidfilePath(virDomainObjPtr vm)
{
    qemuDomainObjPrivatePtr priv = vm->privateData;
    const char *prdAlias = qemuDomainGetManagedPRAlias();

    return virPidFileBuildPath(priv->libDir, prdAlias);
}


void
qemuProcessKillManagedPRDaemon(virDomainObjPtr vm)
{
    qemuDomainObjPrivatePtr priv = vm->privateData;
    virErrorPtr orig_err;
    g_autofree char *pidfile = NULL;

    if (!(pidfile = qemuProcessBuildPRHelperPidfilePath(vm))) {
        VIR_WARN("Unable to construct pr-helper pidfile path");
        return;
    }

    virErrorPreserveLast(&orig_err);
    if (virPidFileForceCleanupPath(pidfile) < 0) {
        VIR_WARN("Unable to kill pr-helper process");
    } else {
        priv->prDaemonRunning = false;
    }
    virErrorRestore(&orig_err);
}


static int
qemuProcessStartPRDaemonHook(void *opaque)
{
    virDomainObjPtr vm = opaque;
    size_t i, nfds = 0;
    g_autofree int *fds = NULL;
    int ret = -1;

    if (qemuDomainNamespaceEnabled(vm, QEMU_DOMAIN_NS_MOUNT)) {
        if (virProcessGetNamespaces(vm->pid, &nfds, &fds) < 0)
            return ret;

        if (nfds > 0 &&
            virProcessSetNamespaces(nfds, fds) < 0)
            goto cleanup;
    }

    ret = 0;
 cleanup:
    for (i = 0; i < nfds; i++)
        VIR_FORCE_CLOSE(fds[i]);
    return ret;
}


int
qemuProcessStartManagedPRDaemon(virDomainObjPtr vm)
{
    qemuDomainObjPrivatePtr priv = vm->privateData;
    virQEMUDriverPtr driver = priv->driver;
    g_autoptr(virQEMUDriverConfig) cfg = NULL;
    int errfd = -1;
    g_autofree char *pidfile = NULL;
    g_autofree char *socketPath = NULL;
    pid_t cpid = -1;
    g_autoptr(virCommand) cmd = NULL;
    virTimeBackOffVar timebackoff;
    const unsigned long long timeout = 500000; /* ms */
    int ret = -1;

    cfg = virQEMUDriverGetConfig(driver);

    if (!virFileIsExecutable(cfg->prHelperName)) {
        virReportSystemError(errno, _("'%s' is not a suitable pr helper"),
                             cfg->prHelperName);
        goto cleanup;
    }

    if (!(pidfile = qemuProcessBuildPRHelperPidfilePath(vm)))
        goto cleanup;

    if (!(socketPath = qemuDomainGetManagedPRSocketPath(priv)))
        goto cleanup;

    /* Remove stale socket */
    if (unlink(socketPath) < 0 &&
        errno != ENOENT) {
        virReportSystemError(errno,
                             _("Unable to remove stale socket path: %s"),
                             socketPath);
        goto cleanup;
    }

    if (!(cmd = virCommandNewArgList(cfg->prHelperName,
                                     "-k", socketPath,
                                     NULL)))
        goto cleanup;

    virCommandDaemonize(cmd);
    virCommandSetPidFile(cmd, pidfile);
    virCommandSetErrorFD(cmd, &errfd);

    /* Place the process into the same namespace and cgroup as
     * qemu (so that it shares the same view of the system). */
    virCommandSetPreExecHook(cmd, qemuProcessStartPRDaemonHook, vm);

    if (virCommandRun(cmd, NULL) < 0)
        goto cleanup;

    if (virPidFileReadPath(pidfile, &cpid) < 0) {
        virReportError(VIR_ERR_INTERNAL_ERROR,
                       _("pr helper %s didn't show up"),
                       cfg->prHelperName);
        goto cleanup;
    }

    if (virTimeBackOffStart(&timebackoff, 1, timeout) < 0)
        goto cleanup;
    while (virTimeBackOffWait(&timebackoff)) {
        char errbuf[1024] = { 0 };

        if (virFileExists(socketPath))
            break;

        if (virProcessKill(cpid, 0) == 0)
            continue;

        if (saferead(errfd, errbuf, sizeof(errbuf) - 1) < 0) {
            virReportSystemError(errno,
                                 _("pr helper %s died unexpectedly"),
                                 cfg->prHelperName);
        } else {
            virReportError(VIR_ERR_OPERATION_FAILED,
                           _("pr helper died and reported: %s"), errbuf);
        }
        goto cleanup;
    }

    if (!virFileExists(socketPath)) {
        virReportError(VIR_ERR_OPERATION_TIMEOUT, "%s",
                       _("pr helper socked did not show up"));
        goto cleanup;
    }

    if (priv->cgroup &&
        virCgroupAddMachineProcess(priv->cgroup, cpid) < 0)
        goto cleanup;

    if (qemuSecurityDomainSetPathLabel(driver, vm, socketPath, true) < 0)
        goto cleanup;

    priv->prDaemonRunning = true;
    ret = 0;
 cleanup:
    if (ret < 0) {
        virCommandAbort(cmd);
        if (cpid >= 0)
            virProcessKillPainfully(cpid, true);
        if (pidfile)
            unlink(pidfile);
    }
    VIR_FORCE_CLOSE(errfd);
    return ret;
}


static int
qemuProcessInitPasswords(virQEMUDriverPtr driver,
                         virDomainObjPtr vm,
                         int asyncJob)
{
    int ret = 0;
    g_autoptr(virQEMUDriverConfig) cfg = virQEMUDriverGetConfig(driver);
    size_t i;

    for (i = 0; i < vm->def->ngraphics; ++i) {
        virDomainGraphicsDefPtr graphics = vm->def->graphics[i];
        if (graphics->type == VIR_DOMAIN_GRAPHICS_TYPE_VNC) {
            ret = qemuDomainChangeGraphicsPasswords(driver, vm,
                                                    VIR_DOMAIN_GRAPHICS_TYPE_VNC,
                                                    &graphics->data.vnc.auth,
                                                    cfg->vncPassword,
                                                    asyncJob);
        } else if (graphics->type == VIR_DOMAIN_GRAPHICS_TYPE_SPICE) {
            ret = qemuDomainChangeGraphicsPasswords(driver, vm,
                                                    VIR_DOMAIN_GRAPHICS_TYPE_SPICE,
                                                    &graphics->data.spice.auth,
                                                    cfg->spicePassword,
                                                    asyncJob);
        }

        if (ret < 0)
            return ret;
    }

    return ret;
}


static int
qemuProcessPrepareChardevDevice(virDomainDefPtr def G_GNUC_UNUSED,
                                virDomainChrDefPtr dev,
                                void *opaque G_GNUC_UNUSED)
{
    int fd;
    if (dev->source->type != VIR_DOMAIN_CHR_TYPE_FILE)
        return 0;

    if ((fd = open(dev->source->data.file.path,
                   O_CREAT | O_APPEND, S_IRUSR|S_IWUSR)) < 0) {
        virReportSystemError(errno,
                             _("Unable to pre-create chardev file '%s'"),
                             dev->source->data.file.path);
        return -1;
    }

    VIR_FORCE_CLOSE(fd);

    return 0;
}


static int
qemuProcessCleanupChardevDevice(virDomainDefPtr def G_GNUC_UNUSED,
                                virDomainChrDefPtr dev,
                                void *opaque G_GNUC_UNUSED)
{
    if (dev->source->type == VIR_DOMAIN_CHR_TYPE_UNIX &&
        dev->source->data.nix.listen &&
        dev->source->data.nix.path)
        unlink(dev->source->data.nix.path);

    return 0;
}


/**
 * Loads and update video memory size for video devices according to QEMU
 * process as the QEMU will silently update the values that we pass to QEMU
 * through command line.  We need to load these updated values and store them
 * into the status XML.
 *
 * We will fail if for some reason the values cannot be loaded from QEMU because
 * its mandatory to get the correct video memory size to status XML to not break
 * migration.
 */
static int
qemuProcessUpdateVideoRamSize(virQEMUDriverPtr driver,
                              virDomainObjPtr vm,
                              int asyncJob)
{
    int ret = -1;
    ssize_t i;
    qemuDomainObjPrivatePtr priv = vm->privateData;
    virDomainVideoDefPtr video = NULL;
    g_autoptr(virQEMUDriverConfig) cfg = NULL;

    if (qemuDomainObjEnterMonitorAsync(driver, vm, asyncJob) < 0)
        return -1;

    for (i = 0; i < vm->def->nvideos; i++) {
        video = vm->def->videos[i];

        switch (video->type) {
        case VIR_DOMAIN_VIDEO_TYPE_VGA:
            if (virQEMUCapsGet(priv->qemuCaps, QEMU_CAPS_VGA_VGAMEM)) {
                if (qemuMonitorUpdateVideoMemorySize(priv->mon, video, "VGA") < 0)
                    goto error;
            }
            break;
        case VIR_DOMAIN_VIDEO_TYPE_QXL:
            if (i == 0) {
                if (virQEMUCapsGet(priv->qemuCaps, QEMU_CAPS_QXL_VGAMEM) &&
                    qemuMonitorUpdateVideoMemorySize(priv->mon, video,
                                                     "qxl-vga") < 0)
                        goto error;

                if (virQEMUCapsGet(priv->qemuCaps, QEMU_CAPS_QXL_VRAM64) &&
                    qemuMonitorUpdateVideoVram64Size(priv->mon, video,
                                                     "qxl-vga") < 0)
                    goto error;
            } else {
                if (virQEMUCapsGet(priv->qemuCaps, QEMU_CAPS_QXL_VGAMEM) &&
                    qemuMonitorUpdateVideoMemorySize(priv->mon, video,
                                                     "qxl") < 0)
                        goto error;

                if (virQEMUCapsGet(priv->qemuCaps, QEMU_CAPS_QXL_VRAM64) &&
                    qemuMonitorUpdateVideoVram64Size(priv->mon, video,
                                                     "qxl") < 0)
                        goto error;
            }
            break;
        case VIR_DOMAIN_VIDEO_TYPE_VMVGA:
            if (virQEMUCapsGet(priv->qemuCaps, QEMU_CAPS_VMWARE_SVGA_VGAMEM)) {
                if (qemuMonitorUpdateVideoMemorySize(priv->mon, video,
                                                     "vmware-svga") < 0)
                    goto error;
            }
            break;
        case VIR_DOMAIN_VIDEO_TYPE_CIRRUS:
        case VIR_DOMAIN_VIDEO_TYPE_XEN:
        case VIR_DOMAIN_VIDEO_TYPE_VBOX:
        case VIR_DOMAIN_VIDEO_TYPE_LAST:
            break;
        }

    }

    if (qemuDomainObjExitMonitor(driver, vm) < 0)
        return -1;

    cfg = virQEMUDriverGetConfig(driver);
    ret = virDomainObjSave(vm, driver->xmlopt, cfg->stateDir);

    return ret;

 error:
    ignore_value(qemuDomainObjExitMonitor(driver, vm));
    return -1;
}


struct qemuProcessHookData {
    virDomainObjPtr vm;
    virQEMUDriverPtr driver;
    virQEMUDriverConfigPtr cfg;
};

static int qemuProcessHook(void *data)
{
    struct qemuProcessHookData *h = data;
    qemuDomainObjPrivatePtr priv = h->vm->privateData;
    int ret = -1;
    int fd;
    virBitmapPtr nodeset = NULL;
    virDomainNumatuneMemMode mode;

    /* This method cannot use any mutexes, which are not
     * protected across fork()
     */

    qemuSecurityPostFork(h->driver->securityManager);

    /* Some later calls want pid present */
    h->vm->pid = getpid();

    VIR_DEBUG("Obtaining domain lock");
    /*
     * Since we're going to leak the returned FD to QEMU,
     * we need to make sure it gets a sensible label.
     * This mildly sucks, because there could be other
     * sockets the lock driver opens that we don't want
     * labelled. So far we're ok though.
     */
    if (qemuSecuritySetSocketLabel(h->driver->securityManager, h->vm->def) < 0)
        goto cleanup;
    if (virDomainLockProcessStart(h->driver->lockManager,
                                  h->cfg->uri,
                                  h->vm,
                                  /* QEMU is always paused initially */
                                  true,
                                  &fd) < 0)
        goto cleanup;
    if (qemuSecurityClearSocketLabel(h->driver->securityManager, h->vm->def) < 0)
        goto cleanup;

    if (qemuDomainBuildNamespace(h->cfg, h->driver->securityManager, h->vm) < 0)
        goto cleanup;

    if (virDomainNumatuneGetMode(h->vm->def->numa, -1, &mode) == 0) {
        if (mode == VIR_DOMAIN_NUMATUNE_MEM_STRICT &&
            h->cfg->cgroupControllers & (1 << VIR_CGROUP_CONTROLLER_CPUSET) &&
            virCgroupControllerAvailable(VIR_CGROUP_CONTROLLER_CPUSET)) {
            /* Use virNuma* API iff necessary. Once set and child is exec()-ed,
             * there's no way for us to change it. Rely on cgroups (if available
             * and enabled in the config) rather than virNuma*. */
            VIR_DEBUG("Relying on CGroups for memory binding");
        } else {
            nodeset = virDomainNumatuneGetNodeset(h->vm->def->numa,
                                                  priv->autoNodeset, -1);

            if (virNumaSetupMemoryPolicy(mode, nodeset) < 0)
                goto cleanup;
        }
    }

    ret = 0;

 cleanup:
    virObjectUnref(h->cfg);
    VIR_DEBUG("Hook complete ret=%d", ret);
    return ret;
}

int
qemuProcessPrepareMonitorChr(virDomainChrSourceDefPtr monConfig,
                             const char *domainDir)
{
    monConfig->type = VIR_DOMAIN_CHR_TYPE_UNIX;
    monConfig->data.nix.listen = true;

    monConfig->data.nix.path = g_strdup_printf("%s/monitor.sock", domainDir);
    return 0;
}


/*
 * Precondition: vm must be locked, and a job must be active.
 * This method will call {Enter,Exit}Monitor
 */
int
qemuProcessStartCPUs(virQEMUDriverPtr driver, virDomainObjPtr vm,
                     virDomainRunningReason reason,
                     qemuDomainAsyncJob asyncJob)
{
    int ret = -1;
    qemuDomainObjPrivatePtr priv = vm->privateData;
    g_autoptr(virQEMUDriverConfig) cfg = virQEMUDriverGetConfig(driver);

    /* Bring up netdevs before starting CPUs */
    if (qemuInterfaceStartDevices(vm->def) < 0)
       return -1;

    VIR_DEBUG("Using lock state '%s'", NULLSTR(priv->lockState));
    if (virDomainLockProcessResume(driver->lockManager, cfg->uri,
                                   vm, priv->lockState) < 0) {
        /* Don't free priv->lockState on error, because we need
         * to make sure we have state still present if the user
         * tries to resume again
         */
        return -1;
    }
    VIR_FREE(priv->lockState);

    priv->runningReason = reason;

    if (qemuDomainObjEnterMonitorAsync(driver, vm, asyncJob) < 0)
        goto release;

    ret = qemuMonitorStartCPUs(priv->mon);
    if (qemuDomainObjExitMonitor(driver, vm) < 0)
        ret = -1;

    if (ret < 0)
        goto release;

    /* The RESUME event handler will change the domain state with the reason
     * saved in priv->runningReason and it will also emit corresponding domain
     * lifecycle event.
     */

    return ret;

 release:
    priv->runningReason = VIR_DOMAIN_RUNNING_UNKNOWN;
    if (virDomainLockProcessPause(driver->lockManager, vm, &priv->lockState) < 0)
        VIR_WARN("Unable to release lease on %s", vm->def->name);
    VIR_DEBUG("Preserving lock state '%s'", NULLSTR(priv->lockState));
    return ret;
}


int qemuProcessStopCPUs(virQEMUDriverPtr driver,
                        virDomainObjPtr vm,
                        virDomainPausedReason reason,
                        qemuDomainAsyncJob asyncJob)
{
    int ret = -1;
    qemuDomainObjPrivatePtr priv = vm->privateData;

    VIR_FREE(priv->lockState);

    priv->pausedReason = reason;

    if (qemuDomainObjEnterMonitorAsync(driver, vm, asyncJob) < 0)
        goto cleanup;

    ret = qemuMonitorStopCPUs(priv->mon);
    if (qemuDomainObjExitMonitor(driver, vm) < 0)
        ret = -1;

    if (ret < 0)
        goto cleanup;

    /* de-activate netdevs after stopping CPUs */
    ignore_value(qemuInterfaceStopDevices(vm->def));

    if (priv->job.current)
        ignore_value(virTimeMillisNow(&priv->job.current->stopped));

    /* The STOP event handler will change the domain state with the reason
     * saved in priv->pausedReason and it will also emit corresponding domain
     * lifecycle event.
     */

    if (virDomainLockProcessPause(driver->lockManager, vm, &priv->lockState) < 0)
        VIR_WARN("Unable to release lease on %s", vm->def->name);
    VIR_DEBUG("Preserving lock state '%s'", NULLSTR(priv->lockState));

 cleanup:
    if (ret < 0)
        priv->pausedReason = VIR_DOMAIN_PAUSED_UNKNOWN;

    return ret;
}



static void
qemuProcessNotifyNets(virDomainDefPtr def)
{
    size_t i;
    g_autoptr(virConnect) conn = NULL;

    for (i = 0; i < def->nnets; i++) {
        virDomainNetDefPtr net = def->nets[i];
        /* keep others from trying to use the macvtap device name, but
         * don't return error if this happens, since that causes the
         * domain to be unceremoniously killed, which would be *very*
         * impolite.
         */
        if (virDomainNetGetActualType(net) == VIR_DOMAIN_NET_TYPE_DIRECT)
           ignore_value(virNetDevMacVLanReserveName(net->ifname, false));

        if (net->type == VIR_DOMAIN_NET_TYPE_NETWORK) {
            if (!conn && !(conn = virGetConnectNetwork()))
                continue;
            virDomainNetNotifyActualDevice(conn, def, net);
        }
    }
}

/* Attempt to instantiate the filters. Ignore failures because it's
 * possible that someone deleted a filter binding and the associated
 * filter while the guest was running and we don't want that action
 * to cause failure to keep the guest running during the reconnection
 * processing. Nor do we necessarily want other failures to do the
 * same. We'll just log the error conditions other than of course
 * ignoreExists possibility (e.g. the true flag) */
static void
qemuProcessFiltersInstantiate(virDomainDefPtr def)
{
    size_t i;

    for (i = 0; i < def->nnets; i++) {
        virDomainNetDefPtr net = def->nets[i];
        if ((net->filter) && (net->ifname)) {
            if (virDomainConfNWFilterInstantiate(def->name, def->uuid, net,
                                                 true) < 0) {
                VIR_WARN("filter '%s' instantiation for '%s' failed '%s'",
                         net->filter, net->ifname, virGetLastErrorMessage());
                virResetLastError();
            }
        }
    }
}

static int
qemuProcessUpdateState(virQEMUDriverPtr driver, virDomainObjPtr vm)
{
    qemuDomainObjPrivatePtr priv = vm->privateData;
    virDomainState state;
    virDomainPausedReason reason;
    virDomainState newState = VIR_DOMAIN_NOSTATE;
    int oldReason;
    int newReason;
    bool running;
    g_autofree char *msg = NULL;
    int ret;

    qemuDomainObjEnterMonitor(driver, vm);
    ret = qemuMonitorGetStatus(priv->mon, &running, &reason);
    if (qemuDomainObjExitMonitor(driver, vm) < 0)
        return -1;

    if (ret < 0)
        return -1;

    state = virDomainObjGetState(vm, &oldReason);

    if (running &&
        (state == VIR_DOMAIN_SHUTOFF ||
         (state == VIR_DOMAIN_PAUSED &&
          oldReason == VIR_DOMAIN_PAUSED_STARTING_UP))) {
        newState = VIR_DOMAIN_RUNNING;
        newReason = VIR_DOMAIN_RUNNING_BOOTED;
        msg = g_strdup("finished booting");
    } else if (state == VIR_DOMAIN_PAUSED && running) {
        newState = VIR_DOMAIN_RUNNING;
        newReason = VIR_DOMAIN_RUNNING_UNPAUSED;
        msg = g_strdup("was unpaused");
    } else if (state == VIR_DOMAIN_RUNNING && !running) {
        if (reason == VIR_DOMAIN_PAUSED_SHUTTING_DOWN) {
            newState = VIR_DOMAIN_SHUTDOWN;
            newReason = VIR_DOMAIN_SHUTDOWN_UNKNOWN;
            msg = g_strdup("shutdown");
        } else if (reason == VIR_DOMAIN_PAUSED_CRASHED) {
            newState = VIR_DOMAIN_CRASHED;
            newReason = VIR_DOMAIN_CRASHED_PANICKED;
            msg = g_strdup("crashed");
        } else {
            newState = VIR_DOMAIN_PAUSED;
            newReason = reason;
            msg = g_strdup_printf("was paused (%s)",
                                  virDomainPausedReasonTypeToString(reason));
        }
    }

    if (newState != VIR_DOMAIN_NOSTATE) {
        VIR_DEBUG("Domain %s %s while its monitor was disconnected;"
                  " changing state to %s (%s)",
                  vm->def->name,
                  NULLSTR(msg),
                  virDomainStateTypeToString(newState),
                  virDomainStateReasonToString(newState, newReason));
        virDomainObjSetState(vm, newState, newReason);
    }

    return 0;
}

static int
qemuProcessRecoverMigrationIn(virQEMUDriverPtr driver,
                              virDomainObjPtr vm,
                              const qemuDomainJobObj *job,
                              virDomainState state,
                              int reason)
{
    bool postcopy = (state == VIR_DOMAIN_PAUSED &&
                     reason == VIR_DOMAIN_PAUSED_POSTCOPY_FAILED) ||
                    (state == VIR_DOMAIN_RUNNING &&
                     reason == VIR_DOMAIN_RUNNING_POSTCOPY);

    switch ((qemuMigrationJobPhase) job->phase) {
    case QEMU_MIGRATION_PHASE_NONE:
    case QEMU_MIGRATION_PHASE_PERFORM2:
    case QEMU_MIGRATION_PHASE_BEGIN3:
    case QEMU_MIGRATION_PHASE_PERFORM3:
    case QEMU_MIGRATION_PHASE_PERFORM3_DONE:
    case QEMU_MIGRATION_PHASE_CONFIRM3_CANCELLED:
    case QEMU_MIGRATION_PHASE_CONFIRM3:
    case QEMU_MIGRATION_PHASE_LAST:
        /* N/A for incoming migration */
        break;

    case QEMU_MIGRATION_PHASE_PREPARE:
        VIR_DEBUG("Killing unfinished incoming migration for domain %s",
                  vm->def->name);
        return -1;

    case QEMU_MIGRATION_PHASE_FINISH2:
        /* source domain is already killed so let's just resume the domain
         * and hope we are all set */
        VIR_DEBUG("Incoming migration finished, resuming domain %s",
                  vm->def->name);
        if (qemuProcessStartCPUs(driver, vm,
                                 VIR_DOMAIN_RUNNING_MIGRATED,
                                 QEMU_ASYNC_JOB_NONE) < 0) {
            VIR_WARN("Could not resume domain %s", vm->def->name);
        }
        break;

    case QEMU_MIGRATION_PHASE_FINISH3:
        /* migration finished, we started resuming the domain but didn't
         * confirm success or failure yet; killing it seems safest unless
         * we already started guest CPUs or we were in post-copy mode */
        if (postcopy) {
            qemuMigrationAnyPostcopyFailed(driver, vm);
        } else if (state != VIR_DOMAIN_RUNNING) {
            VIR_DEBUG("Killing migrated domain %s", vm->def->name);
            return -1;
        }
        break;
    }

    qemuMigrationParamsReset(driver, vm, QEMU_ASYNC_JOB_NONE,
                             job->migParams, job->apiFlags);
    return 0;
}

static int
qemuProcessRecoverMigrationOut(virQEMUDriverPtr driver,
                               virDomainObjPtr vm,
                               const qemuDomainJobObj *job,
                               virDomainState state,
                               int reason,
                               unsigned int *stopFlags)
{
    bool postcopy = state == VIR_DOMAIN_PAUSED &&
                    (reason == VIR_DOMAIN_PAUSED_POSTCOPY ||
                     reason == VIR_DOMAIN_PAUSED_POSTCOPY_FAILED);
    bool resume = false;

    switch ((qemuMigrationJobPhase) job->phase) {
    case QEMU_MIGRATION_PHASE_NONE:
    case QEMU_MIGRATION_PHASE_PREPARE:
    case QEMU_MIGRATION_PHASE_FINISH2:
    case QEMU_MIGRATION_PHASE_FINISH3:
    case QEMU_MIGRATION_PHASE_LAST:
        /* N/A for outgoing migration */
        break;

    case QEMU_MIGRATION_PHASE_BEGIN3:
        /* nothing happened so far, just forget we were about to migrate the
         * domain */
        break;

    case QEMU_MIGRATION_PHASE_PERFORM2:
    case QEMU_MIGRATION_PHASE_PERFORM3:
        /* migration is still in progress, let's cancel it and resume the
         * domain; however we can only do that before migration enters
         * post-copy mode
         */
        if (postcopy) {
            qemuMigrationAnyPostcopyFailed(driver, vm);
        } else {
            VIR_DEBUG("Cancelling unfinished migration of domain %s",
                      vm->def->name);
            if (qemuMigrationSrcCancel(driver, vm) < 0) {
                VIR_WARN("Could not cancel ongoing migration of domain %s",
                         vm->def->name);
            }
            resume = true;
        }
        break;

    case QEMU_MIGRATION_PHASE_PERFORM3_DONE:
        /* migration finished but we didn't have a chance to get the result
         * of Finish3 step; third party needs to check what to do next; in
         * post-copy mode we can use PAUSED_POSTCOPY_FAILED state for this
         */
        if (postcopy)
            qemuMigrationAnyPostcopyFailed(driver, vm);
        break;

    case QEMU_MIGRATION_PHASE_CONFIRM3_CANCELLED:
        /* Finish3 failed, we need to resume the domain, but once we enter
         * post-copy mode there's no way back, so let's just mark the domain
         * as broken in that case
         */
        if (postcopy) {
            qemuMigrationAnyPostcopyFailed(driver, vm);
        } else {
            VIR_DEBUG("Resuming domain %s after failed migration",
                      vm->def->name);
            resume = true;
        }
        break;

    case QEMU_MIGRATION_PHASE_CONFIRM3:
        /* migration completed, we need to kill the domain here */
        *stopFlags |= VIR_QEMU_PROCESS_STOP_MIGRATED;
        return -1;
    }

    if (resume) {
        /* resume the domain but only if it was paused as a result of
         * migration
         */
        if (state == VIR_DOMAIN_PAUSED &&
            (reason == VIR_DOMAIN_PAUSED_MIGRATION ||
             reason == VIR_DOMAIN_PAUSED_UNKNOWN)) {
            if (qemuProcessStartCPUs(driver, vm,
                                     VIR_DOMAIN_RUNNING_MIGRATION_CANCELED,
                                     QEMU_ASYNC_JOB_NONE) < 0) {
                VIR_WARN("Could not resume domain %s", vm->def->name);
            }
        }
    }

    qemuMigrationParamsReset(driver, vm, QEMU_ASYNC_JOB_NONE,
                             job->migParams, job->apiFlags);
    return 0;
}

static int
qemuProcessRecoverJob(virQEMUDriverPtr driver,
                      virDomainObjPtr vm,
                      const qemuDomainJobObj *job,
                      unsigned int *stopFlags)
{
    qemuDomainObjPrivatePtr priv = vm->privateData;
    virDomainState state;
    int reason;
    unsigned long long now;

    state = virDomainObjGetState(vm, &reason);

    switch (job->asyncJob) {
    case QEMU_ASYNC_JOB_MIGRATION_OUT:
        if (qemuProcessRecoverMigrationOut(driver, vm, job,
                                           state, reason, stopFlags) < 0)
            return -1;
        break;

    case QEMU_ASYNC_JOB_MIGRATION_IN:
        if (qemuProcessRecoverMigrationIn(driver, vm, job,
                                          state, reason) < 0)
            return -1;
        break;

    case QEMU_ASYNC_JOB_SAVE:
    case QEMU_ASYNC_JOB_DUMP:
    case QEMU_ASYNC_JOB_SNAPSHOT:
        qemuDomainObjEnterMonitor(driver, vm);
        ignore_value(qemuMonitorMigrateCancel(priv->mon));
        if (qemuDomainObjExitMonitor(driver, vm) < 0)
            return -1;
        /* resume the domain but only if it was paused as a result of
         * running a migration-to-file operation.  Although we are
         * recovering an async job, this function is run at startup
         * and must resume things using sync monitor connections.  */
         if (state == VIR_DOMAIN_PAUSED &&
             ((job->asyncJob == QEMU_ASYNC_JOB_DUMP &&
               reason == VIR_DOMAIN_PAUSED_DUMP) ||
              (job->asyncJob == QEMU_ASYNC_JOB_SAVE &&
               reason == VIR_DOMAIN_PAUSED_SAVE) ||
              (job->asyncJob == QEMU_ASYNC_JOB_SNAPSHOT &&
               (reason == VIR_DOMAIN_PAUSED_SNAPSHOT ||
                reason == VIR_DOMAIN_PAUSED_MIGRATION)) ||
              reason == VIR_DOMAIN_PAUSED_UNKNOWN)) {
             if (qemuProcessStartCPUs(driver, vm,
                                      VIR_DOMAIN_RUNNING_SAVE_CANCELED,
                                      QEMU_ASYNC_JOB_NONE) < 0) {
                 VIR_WARN("Could not resume domain '%s' after migration to file",
                          vm->def->name);
            }
        }
        break;

    case QEMU_ASYNC_JOB_START:
        /* Already handled in VIR_DOMAIN_PAUSED_STARTING_UP check. */
        break;

    case QEMU_ASYNC_JOB_BACKUP:
        ignore_value(virTimeMillisNow(&now));

        /* Restore the config of the async job which is not persisted */
        priv->jobs_queued++;
        priv->job.asyncJob = QEMU_ASYNC_JOB_BACKUP;
        priv->job.asyncOwnerAPI = virThreadJobGet();
        priv->job.asyncStarted = now;

        qemuDomainObjSetAsyncJobMask(vm, (QEMU_JOB_DEFAULT_MASK |
                                          JOB_MASK(QEMU_JOB_SUSPEND) |
                                          JOB_MASK(QEMU_JOB_MODIFY)));

        /* We reset the job parameters for backup so that the job will look
         * active. This is possible because we are able to recover the state
         * of blockjobs and also the backup job allows all sub-job types */
        priv->job.current = g_new0(qemuDomainJobInfo, 1);
        priv->job.current->operation = VIR_DOMAIN_JOB_OPERATION_BACKUP;
        priv->job.current->statsType = QEMU_DOMAIN_JOB_STATS_TYPE_BACKUP;
        priv->job.current->status = QEMU_DOMAIN_JOB_STATUS_ACTIVE;
        priv->job.current->started = now;
        break;

    case QEMU_ASYNC_JOB_NONE:
    case QEMU_ASYNC_JOB_LAST:
        break;
    }

    if (!virDomainObjIsActive(vm))
        return -1;

    /* In case any special handling is added for job type that has been ignored
     * before, QEMU_DOMAIN_TRACK_JOBS (from qemu_domain.h) needs to be updated
     * for the job to be properly tracked in domain state XML.
     */
    switch (job->active) {
    case QEMU_JOB_QUERY:
        /* harmless */
        break;

    case QEMU_JOB_DESTROY:
        VIR_DEBUG("Domain %s should have already been destroyed",
                  vm->def->name);
        return -1;

    case QEMU_JOB_SUSPEND:
        /* mostly harmless */
        break;

    case QEMU_JOB_MODIFY:
        /* XXX depending on the command we may be in an inconsistent state and
         * we should probably fall back to "monitor error" state and refuse to
         */
        break;

    case QEMU_JOB_MIGRATION_OP:
    case QEMU_JOB_ABORT:
    case QEMU_JOB_ASYNC:
    case QEMU_JOB_ASYNC_NESTED:
        /* async job was already handled above */
    case QEMU_JOB_NONE:
    case QEMU_JOB_LAST:
        break;
    }

    return 0;
}

static int
qemuProcessUpdateDevices(virQEMUDriverPtr driver,
                         virDomainObjPtr vm)
{
    qemuDomainObjPrivatePtr priv = vm->privateData;
    virDomainDeviceDef dev;
    const char **qemuDevices;
    char **old;
    char **tmp;
    int ret = -1;

    old = priv->qemuDevices;
    priv->qemuDevices = NULL;
    if (qemuDomainUpdateDeviceList(driver, vm, QEMU_ASYNC_JOB_NONE) < 0)
        goto cleanup;

    qemuDevices = (const char **)priv->qemuDevices;
    if ((tmp = old)) {
        while (*tmp) {
            if (!virStringListHasString(qemuDevices, *tmp) &&
                virDomainDefFindDevice(vm->def, *tmp, &dev, false) == 0 &&
                qemuDomainRemoveDevice(driver, vm, &dev) < 0) {
                goto cleanup;
            }
            tmp++;
        }
    }
    ret = 0;

 cleanup:
    virStringListFree(old);
    return ret;
}

static int
qemuDomainPerfRestart(virDomainObjPtr vm)
{
    size_t i;
    virDomainDefPtr def = vm->def;
    qemuDomainObjPrivatePtr priv = vm->privateData;

    if (!(priv->perf = virPerfNew()))
        return -1;

    for (i = 0; i < VIR_PERF_EVENT_LAST; i++) {
        if (def->perf.events[i] &&
            def->perf.events[i] == VIR_TRISTATE_BOOL_YES) {

            /* Failure to re-enable the perf event should not be fatal */
            if (virPerfEventEnable(priv->perf, i, vm->pid) < 0)
                def->perf.events[i] = VIR_TRISTATE_BOOL_NO;
        }
    }

    return 0;
}


static void
qemuProcessReconnectCheckMemAliasOrderMismatch(virDomainObjPtr vm)
{
    size_t i;
    int aliasidx;
    virDomainDefPtr def = vm->def;
    qemuDomainObjPrivatePtr priv = vm->privateData;

    if (!virDomainDefHasMemoryHotplug(def) || def->nmems == 0)
        return;

    for (i = 0; i < def->nmems; i++) {
        aliasidx = qemuDomainDeviceAliasIndex(&def->mems[i]->info, "dimm");

        if (def->mems[i]->info.addr.dimm.slot != aliasidx) {
            priv->memAliasOrderMismatch = true;
            break;
        }
    }
}


static bool
qemuProcessNeedHugepagesPath(virDomainDefPtr def,
                             virDomainMemoryDefPtr mem)
{
    const long system_pagesize = virGetSystemPageSizeKB();
    size_t i;

    if (def->mem.source == VIR_DOMAIN_MEMORY_SOURCE_FILE)
        return true;

    for (i = 0; i < def->mem.nhugepages; i++) {
        if (def->mem.hugepages[i].size != system_pagesize)
            return true;
    }

    for (i = 0; i < def->nmems; i++) {
        if (def->mems[i]->model == VIR_DOMAIN_MEMORY_MODEL_DIMM &&
            def->mems[i]->pagesize &&
            def->mems[i]->pagesize != system_pagesize)
            return true;
    }

    if (mem &&
        mem->model == VIR_DOMAIN_MEMORY_MODEL_DIMM &&
        mem->pagesize &&
        mem->pagesize != system_pagesize)
        return true;

    return false;
}


static bool
qemuProcessNeedMemoryBackingPath(virDomainDefPtr def,
                                 virDomainMemoryDefPtr mem)
{
    size_t i;
    size_t numaNodes;

    if (def->mem.source == VIR_DOMAIN_MEMORY_SOURCE_FILE ||
        def->mem.access != VIR_DOMAIN_MEMORY_ACCESS_DEFAULT)
        return true;

    numaNodes = virDomainNumaGetNodeCount(def->numa);
    for (i = 0; i < numaNodes; i++) {
        if (virDomainNumaGetNodeMemoryAccessMode(def->numa, i)
            != VIR_DOMAIN_MEMORY_ACCESS_DEFAULT)
            return true;
    }

    if (mem &&
        mem->model == VIR_DOMAIN_MEMORY_MODEL_DIMM &&
        (mem->access != VIR_DOMAIN_MEMORY_ACCESS_DEFAULT ||
         (mem->targetNode >= 0 &&
          virDomainNumaGetNodeMemoryAccessMode(def->numa, mem->targetNode)
          != VIR_DOMAIN_MEMORY_ACCESS_DEFAULT)))
        return true;

    return false;
}


static int
qemuProcessBuildDestroyMemoryPathsImpl(virQEMUDriverPtr driver,
                                       virDomainObjPtr vm,
                                       const char *path,
                                       bool build)
{
    if (build) {
        if (virFileExists(path))
            return 0;

        if (virFileMakePathWithMode(path, 0700) < 0) {
            virReportSystemError(errno,
                                 _("Unable to create %s"),
                                 path);
            return -1;
        }

        if (qemuSecurityDomainSetPathLabel(driver, vm, path, true) < 0)
            return -1;
    } else {
        if (virFileDeleteTree(path) < 0)
            return -1;
    }

    return 0;
}


int
qemuProcessBuildDestroyMemoryPaths(virQEMUDriverPtr driver,
                                   virDomainObjPtr vm,
                                   virDomainMemoryDefPtr mem,
                                   bool build)
{

    g_autoptr(virQEMUDriverConfig) cfg = virQEMUDriverGetConfig(driver);
    size_t i;
    bool shouldBuildHP = false;
    bool shouldBuildMB = false;

    if (build) {
        shouldBuildHP = qemuProcessNeedHugepagesPath(vm->def, mem);
        shouldBuildMB = qemuProcessNeedMemoryBackingPath(vm->def, mem);
    }

    if (!build || shouldBuildHP) {
        for (i = 0; i < cfg->nhugetlbfs; i++) {
            g_autofree char *path = NULL;
            path = qemuGetDomainHugepagePath(driver, vm->def, &cfg->hugetlbfs[i]);

            if (!path)
                return -1;

            if (qemuProcessBuildDestroyMemoryPathsImpl(driver, vm,
                                                       path, build) < 0)
                return -1;
        }
    }

    if (!build || shouldBuildMB) {
        g_autofree char *path = NULL;
        if (qemuGetMemoryBackingDomainPath(driver, vm->def, &path) < 0)
            return -1;

        if (qemuProcessBuildDestroyMemoryPathsImpl(driver, vm,
                                                   path, build) < 0)
            return -1;
    }

    return 0;
}


int
qemuProcessDestroyMemoryBackingPath(virQEMUDriverPtr driver,
                                    virDomainObjPtr vm,
                                    virDomainMemoryDefPtr mem)
{
    g_autofree char *path = NULL;

    if (qemuGetMemoryBackingPath(driver, vm->def, mem->info.alias, &path) < 0)
        return -1;

    if (unlink(path) < 0 &&
        errno != ENOENT) {
        virReportSystemError(errno, _("Unable to remove %s"), path);
        return -1;
    }

    return 0;
}


static int
qemuProcessVNCAllocatePorts(virQEMUDriverPtr driver,
                            virDomainGraphicsDefPtr graphics,
                            bool allocate)
{
    unsigned short port;

    if (!allocate) {
        if (graphics->data.vnc.autoport)
            graphics->data.vnc.port = 5900;

        return 0;
    }

    if (graphics->data.vnc.autoport) {
        if (virPortAllocatorAcquire(driver->remotePorts, &port) < 0)
            return -1;
        graphics->data.vnc.port = port;
    }

    if (graphics->data.vnc.websocket == -1) {
        if (virPortAllocatorAcquire(driver->webSocketPorts, &port) < 0)
            return -1;
        graphics->data.vnc.websocket = port;
        graphics->data.vnc.websocketGenerated = true;
    }

    return 0;
}

static int
qemuProcessSPICEAllocatePorts(virQEMUDriverPtr driver,
                              virDomainGraphicsDefPtr graphics,
                              bool allocate)
{
    g_autoptr(virQEMUDriverConfig) cfg = virQEMUDriverGetConfig(driver);
    unsigned short port = 0;
    unsigned short tlsPort;
    size_t i;
    int defaultMode = graphics->data.spice.defaultMode;

    bool needTLSPort = false;
    bool needPort = false;

    if (graphics->data.spice.autoport) {
        /* check if tlsPort or port need allocation */
        for (i = 0; i < VIR_DOMAIN_GRAPHICS_SPICE_CHANNEL_LAST; i++) {
            switch (graphics->data.spice.channels[i]) {
            case VIR_DOMAIN_GRAPHICS_SPICE_CHANNEL_MODE_SECURE:
                needTLSPort = true;
                break;

            case VIR_DOMAIN_GRAPHICS_SPICE_CHANNEL_MODE_INSECURE:
                needPort = true;
                break;

            case VIR_DOMAIN_GRAPHICS_SPICE_CHANNEL_MODE_ANY:
                /* default mode will be used */
                break;
            }
        }
        switch (defaultMode) {
        case VIR_DOMAIN_GRAPHICS_SPICE_CHANNEL_MODE_SECURE:
            needTLSPort = true;
            break;

        case VIR_DOMAIN_GRAPHICS_SPICE_CHANNEL_MODE_INSECURE:
            needPort = true;
            break;

        case VIR_DOMAIN_GRAPHICS_SPICE_CHANNEL_MODE_ANY:
            if (cfg->spiceTLS)
                needTLSPort = true;
            needPort = true;
            break;
        }
    }

    if (!allocate) {
        if (needPort || graphics->data.spice.port == -1)
            graphics->data.spice.port = 5901;

        if (needTLSPort || graphics->data.spice.tlsPort == -1)
            graphics->data.spice.tlsPort = 5902;

        return 0;
    }

    if (needPort || graphics->data.spice.port == -1) {
        if (virPortAllocatorAcquire(driver->remotePorts, &port) < 0)
            return -1;

        graphics->data.spice.port = port;

        if (!graphics->data.spice.autoport)
            graphics->data.spice.portReserved = true;
    }

    if (needTLSPort || graphics->data.spice.tlsPort == -1) {
        if (!cfg->spiceTLS) {
            virReportError(VIR_ERR_CONFIG_UNSUPPORTED, "%s",
                           _("Auto allocation of spice TLS port requested "
                             "but spice TLS is disabled in qemu.conf"));
            return -1;
        }

        if (virPortAllocatorAcquire(driver->remotePorts, &tlsPort) < 0)
            return -1;

        graphics->data.spice.tlsPort = tlsPort;

        if (!graphics->data.spice.autoport)
            graphics->data.spice.tlsPortReserved = true;
    }

    return 0;
}


static int
qemuProcessVerifyHypervFeatures(virDomainDefPtr def,
                                virCPUDataPtr cpu)
{
    size_t i;
    int rc;

    for (i = 0; i < VIR_DOMAIN_HYPERV_LAST; i++) {
        g_autofree char *cpuFeature = NULL;

        /* always supported string property */
        if (i == VIR_DOMAIN_HYPERV_VENDOR_ID ||
            i == VIR_DOMAIN_HYPERV_SPINLOCKS)
            continue;

        if (def->hyperv_features[i] != VIR_TRISTATE_SWITCH_ON)
            continue;

        cpuFeature = g_strdup_printf("hv-%s", virDomainHypervTypeToString(i));

        rc = virCPUDataCheckFeature(cpu, cpuFeature);

        if (rc < 0) {
            return -1;
        } else if (rc == 1) {
            if (i == VIR_DOMAIN_HYPERV_STIMER) {
                if (def->hyperv_stimer_direct != VIR_TRISTATE_SWITCH_ON)
                    continue;

                rc = virCPUDataCheckFeature(cpu, VIR_CPU_x86_HV_STIMER_DIRECT);
                if (rc < 0)
                    return -1;
                else if (rc == 1)
                    continue;

                virReportError(VIR_ERR_CONFIG_UNSUPPORTED,
                               _("host doesn't support hyperv stimer '%s' feature"),
                               "direct");
                return -1;
            }
            continue;
        }

        switch ((virDomainHyperv) i) {
        case VIR_DOMAIN_HYPERV_RELAXED:
        case VIR_DOMAIN_HYPERV_VAPIC:
            VIR_WARN("host doesn't support hyperv '%s' feature",
                     virDomainHypervTypeToString(i));
            break;

        case VIR_DOMAIN_HYPERV_VPINDEX:
        case VIR_DOMAIN_HYPERV_RUNTIME:
        case VIR_DOMAIN_HYPERV_SYNIC:
        case VIR_DOMAIN_HYPERV_STIMER:
        case VIR_DOMAIN_HYPERV_RESET:
        case VIR_DOMAIN_HYPERV_FREQUENCIES:
        case VIR_DOMAIN_HYPERV_REENLIGHTENMENT:
        case VIR_DOMAIN_HYPERV_TLBFLUSH:
        case VIR_DOMAIN_HYPERV_IPI:
        case VIR_DOMAIN_HYPERV_EVMCS:
            virReportError(VIR_ERR_CONFIG_UNSUPPORTED,
                           _("host doesn't support hyperv '%s' feature"),
                           virDomainHypervTypeToString(i));
            return -1;

        /* coverity[dead_error_begin] */
        case VIR_DOMAIN_HYPERV_SPINLOCKS:
        case VIR_DOMAIN_HYPERV_VENDOR_ID:
        case VIR_DOMAIN_HYPERV_LAST:
            break;
        }
    }

    return 0;
}


static int
qemuProcessVerifyKVMFeatures(virDomainDefPtr def,
                             virCPUDataPtr cpu)
{
    int rc = 0;

    if (def->features[VIR_DOMAIN_FEATURE_PVSPINLOCK] != VIR_TRISTATE_SWITCH_ON)
        return 0;

    rc = virCPUDataCheckFeature(cpu, VIR_CPU_x86_KVM_PV_UNHALT);

    if (rc <= 0) {
        if (rc == 0)
            virReportError(VIR_ERR_CONFIG_UNSUPPORTED, "%s",
                           _("host doesn't support paravirtual spinlocks"));
        return -1;
    }

    return 0;
}


static int
qemuProcessVerifyCPUFeatures(virDomainDefPtr def,
                             virCPUDataPtr cpu)
{
    int rc;

    rc = virCPUCheckFeature(def->os.arch, def->cpu, "invtsc");

    if (rc < 0) {
        return -1;
    } else if (rc == 1) {
        rc = virCPUDataCheckFeature(cpu, "invtsc");
        if (rc <= 0) {
            if (rc == 0) {
                virReportError(VIR_ERR_CONFIG_UNSUPPORTED, "%s",
                               _("host doesn't support invariant TSC"));
            }
            return -1;
        }
    }

    return 0;
}


static const char *
qemuProcessTranslateCPUFeatures(const char *name,
                                void *opaque)
{
    virQEMUCapsPtr qemuCaps = opaque;

    return virQEMUCapsCPUFeatureFromQEMU(qemuCaps, name);
}


static int
qemuProcessFetchGuestCPU(virQEMUDriverPtr driver,
                         virDomainObjPtr vm,
                         qemuDomainAsyncJob asyncJob,
                         virCPUDataPtr *enabled,
                         virCPUDataPtr *disabled)
{
    qemuDomainObjPrivatePtr priv = vm->privateData;
    g_autoptr(virCPUData) dataEnabled = NULL;
    g_autoptr(virCPUData) dataDisabled = NULL;
    bool generic;
    int rc;

    *enabled = NULL;
    *disabled = NULL;

    generic = virQEMUCapsGet(priv->qemuCaps, QEMU_CAPS_CPU_UNAVAILABLE_FEATURES);

    if (!generic && !ARCH_IS_X86(vm->def->os.arch))
        return 0;

    if (qemuDomainObjEnterMonitorAsync(driver, vm, asyncJob) < 0)
        return -1;

    if (generic) {
        rc = qemuMonitorGetGuestCPU(priv->mon,
                                    vm->def->os.arch,
                                    qemuProcessTranslateCPUFeatures, priv->qemuCaps,
                                    &dataEnabled, &dataDisabled);
    } else {
        rc = qemuMonitorGetGuestCPUx86(priv->mon, &dataEnabled, &dataDisabled);
    }

    if (qemuDomainObjExitMonitor(driver, vm) < 0)
        return -1;

    if (rc == -1)
        return -1;

    *enabled = g_steal_pointer(&dataEnabled);
    *disabled = g_steal_pointer(&dataDisabled);
    return 0;
}


static int
qemuProcessVerifyCPU(virDomainObjPtr vm,
                     virCPUDataPtr cpu)
{
    virDomainDefPtr def = vm->def;

    if (!cpu)
        return 0;

    if (qemuProcessVerifyKVMFeatures(def, cpu) < 0 ||
        qemuProcessVerifyHypervFeatures(def, cpu) < 0)
        return -1;

    if (!def->cpu ||
        (def->cpu->mode == VIR_CPU_MODE_CUSTOM &&
         !def->cpu->model))
        return 0;

    if (qemuProcessVerifyCPUFeatures(def, cpu) < 0)
        return -1;

    return 0;
}


static int
qemuProcessUpdateLiveGuestCPU(virDomainObjPtr vm,
                              virCPUDataPtr enabled,
                              virCPUDataPtr disabled)
{
    virDomainDefPtr def = vm->def;
    qemuDomainObjPrivatePtr priv = vm->privateData;
    g_autoptr(virCPUDef) orig = NULL;
    int rc;

    if (!enabled)
        return 0;

    if (!def->cpu ||
        (def->cpu->mode == VIR_CPU_MODE_CUSTOM &&
         !def->cpu->model))
        return 0;

    if (!(orig = virCPUDefCopy(def->cpu)))
        return -1;

    if ((rc = virCPUUpdateLive(def->os.arch, def->cpu, enabled, disabled)) < 0) {
        return -1;
    } else if (rc == 0) {
        /* Store the original CPU in priv if QEMU changed it and we didn't
         * get the original CPU via migration, restore, or snapshot revert.
         */
        if (!priv->origCPU && !virCPUDefIsEqual(def->cpu, orig, false))
            priv->origCPU = g_steal_pointer(&orig);

        def->cpu->check = VIR_CPU_CHECK_FULL;
    }

    return 0;
}


static int
qemuProcessUpdateAndVerifyCPU(virQEMUDriverPtr driver,
                              virDomainObjPtr vm,
                              qemuDomainAsyncJob asyncJob)
{
    virCPUDataPtr cpu = NULL;
    virCPUDataPtr disabled = NULL;
    int ret = -1;

    if (qemuProcessFetchGuestCPU(driver, vm, asyncJob, &cpu, &disabled) < 0)
        goto cleanup;

    if (qemuProcessVerifyCPU(vm, cpu) < 0)
        goto cleanup;

    if (qemuProcessUpdateLiveGuestCPU(vm, cpu, disabled) < 0)
        goto cleanup;

    ret = 0;

 cleanup:
    virCPUDataFree(cpu);
    virCPUDataFree(disabled);
    return ret;
}


static int
qemuProcessFetchCPUDefinitions(virQEMUDriverPtr driver,
                               virDomainObjPtr vm,
                               qemuDomainAsyncJob asyncJob,
                               virDomainCapsCPUModelsPtr *cpuModels)
{
    qemuDomainObjPrivatePtr priv = vm->privateData;
    g_autoptr(virDomainCapsCPUModels) models = NULL;
    int rc;

    if (qemuDomainObjEnterMonitorAsync(driver, vm, asyncJob) < 0)
        return -1;

    rc = virQEMUCapsFetchCPUModels(priv->mon, vm->def->os.arch, &models);

    if (qemuDomainObjExitMonitor(driver, vm) < 0 || rc < 0)
        return -1;

    *cpuModels = g_steal_pointer(&models);
    return 0;
}


static int
qemuProcessUpdateCPU(virQEMUDriverPtr driver,
                     virDomainObjPtr vm,
                     qemuDomainAsyncJob asyncJob)
{
    g_autoptr(virCPUData) cpu = NULL;
    g_autoptr(virCPUData) disabled = NULL;
    g_autoptr(virDomainCapsCPUModels) models = NULL;

    /* The host CPU model comes from host caps rather than QEMU caps so
     * fallback must be allowed no matter what the user specified in the XML.
     */
    vm->def->cpu->fallback = VIR_CPU_FALLBACK_ALLOW;

    if (qemuProcessFetchGuestCPU(driver, vm, asyncJob, &cpu, &disabled) < 0)
        return -1;

    if (qemuProcessUpdateLiveGuestCPU(vm, cpu, disabled) < 0)
        return -1;

    if (qemuProcessFetchCPUDefinitions(driver, vm, asyncJob, &models) < 0 ||
        virCPUTranslate(vm->def->os.arch, vm->def->cpu, models) < 0)
        return -1;

    return 0;
}


static int
qemuPrepareNVRAM(virQEMUDriverConfigPtr cfg,
                 virDomainObjPtr vm)
{
    int ret = -1;
    int srcFD = -1;
    int dstFD = -1;
    virDomainLoaderDefPtr loader = vm->def->os.loader;
    bool created = false;
    const char *master_nvram_path;
    ssize_t r;

    if (!loader || !loader->nvram || virFileExists(loader->nvram))
        return 0;

    master_nvram_path = loader->templt;
    if (!loader->templt) {
        size_t i;
        for (i = 0; i < cfg->nfirmwares; i++) {
            if (STREQ(cfg->firmwares[i]->name, loader->path)) {
                master_nvram_path = cfg->firmwares[i]->nvram;
                break;
            }
        }
    }

    if (!master_nvram_path) {
        virReportError(VIR_ERR_OPERATION_FAILED,
                       _("unable to find any master var store for "
                         "loader: %s"), loader->path);
        goto cleanup;
    }

    if ((srcFD = virFileOpenAs(master_nvram_path, O_RDONLY,
                               0, -1, -1, 0)) < 0) {
        virReportSystemError(-srcFD,
                             _("Failed to open file '%s'"),
                             master_nvram_path);
        goto cleanup;
    }
    if ((dstFD = virFileOpenAs(loader->nvram,
                               O_WRONLY | O_CREAT | O_EXCL,
                               S_IRUSR | S_IWUSR,
                               cfg->user, cfg->group, 0)) < 0) {
        virReportSystemError(-dstFD,
                             _("Failed to create file '%s'"),
                             loader->nvram);
        goto cleanup;
    }
    created = true;

    do {
        char buf[1024];

        if ((r = saferead(srcFD, buf, sizeof(buf))) < 0) {
            virReportSystemError(errno,
                                 _("Unable to read from file '%s'"),
                                 master_nvram_path);
            goto cleanup;
        }

        if (safewrite(dstFD, buf, r) < 0) {
            virReportSystemError(errno,
                                 _("Unable to write to file '%s'"),
                                 loader->nvram);
            goto cleanup;
        }
    } while (r);

    if (VIR_CLOSE(srcFD) < 0) {
        virReportSystemError(errno,
                             _("Unable to close file '%s'"),
                             master_nvram_path);
        goto cleanup;
    }
    if (VIR_CLOSE(dstFD) < 0) {
        virReportSystemError(errno,
                             _("Unable to close file '%s'"),
                             loader->nvram);
        goto cleanup;
    }

    ret = 0;
 cleanup:
    /* We successfully generated the nvram path, but failed to
     * copy the file content. Roll back. */
    if (ret < 0) {
        if (created)
            unlink(loader->nvram);
    }

    VIR_FORCE_CLOSE(srcFD);
    VIR_FORCE_CLOSE(dstFD);
    return ret;
}


static void
qemuLogOperation(virDomainObjPtr vm,
                 const char *msg,
                 virCommandPtr cmd,
                 qemuDomainLogContextPtr logCtxt)
{
    g_autofree char *timestamp = NULL;
    qemuDomainObjPrivatePtr priv = vm->privateData;
    int qemuVersion = virQEMUCapsGetVersion(priv->qemuCaps);
    const char *package = virQEMUCapsGetPackage(priv->qemuCaps);
    g_autofree char *hostname = virGetHostname();
    struct utsname uts;

    uname(&uts);

    if ((timestamp = virTimeStringNow()) == NULL)
        return;

    if (qemuDomainLogContextWrite(logCtxt,
                                  "%s: %s %s, qemu version: %d.%d.%d%s, kernel: %s, hostname: %s\n",
                                  timestamp, msg, VIR_LOG_VERSION_STRING,
                                  (qemuVersion / 1000000) % 1000,
                                  (qemuVersion / 1000) % 1000,
                                  qemuVersion % 1000,
                                  NULLSTR_EMPTY(package),
                                  uts.release,
                                  NULLSTR_EMPTY(hostname)) < 0)
        return;

    if (cmd) {
        g_autofree char *args = virCommandToString(cmd, true);
        qemuDomainLogContextWrite(logCtxt, "%s\n", args);
    }
}


void
qemuProcessIncomingDefFree(qemuProcessIncomingDefPtr inc)
{
    if (!inc)
        return;

    VIR_FREE(inc->address);
    VIR_FREE(inc->launchURI);
    VIR_FREE(inc->deferredURI);
    VIR_FREE(inc);
}


/*
 * This function does not copy @path, the caller is responsible for keeping
 * the @path pointer valid during the lifetime of the allocated
 * qemuProcessIncomingDef structure.
 *
 * The caller is responsible for closing @fd, calling
 * qemuProcessIncomingDefFree will NOT close it.
 */
qemuProcessIncomingDefPtr
qemuProcessIncomingDefNew(virQEMUCapsPtr qemuCaps,
                          const char *listenAddress,
                          const char *migrateFrom,
                          int fd,
                          const char *path)
{
    qemuProcessIncomingDefPtr inc = NULL;

    if (qemuMigrationDstCheckProtocol(qemuCaps, migrateFrom) < 0)
        return NULL;

    if (VIR_ALLOC(inc) < 0)
        return NULL;

    inc->address = g_strdup(listenAddress);

    inc->launchURI = qemuMigrationDstGetURI(migrateFrom, fd);
    if (!inc->launchURI)
        goto error;

    if (virQEMUCapsGet(qemuCaps, QEMU_CAPS_INCOMING_DEFER)) {
        inc->deferredURI = inc->launchURI;
        inc->launchURI = g_strdup("defer");
    }

    inc->fd = fd;
    inc->path = path;

    return inc;

 error:
    qemuProcessIncomingDefFree(inc);
    return NULL;
}


/*
 * This function starts a new QEMU_ASYNC_JOB_START async job. The user is
 * responsible for calling qemuProcessEndJob to stop this job and for passing
 * QEMU_ASYNC_JOB_START as @asyncJob argument to any function requiring this
 * parameter between qemuProcessBeginJob and qemuProcessEndJob.
 */
int
qemuProcessBeginJob(virQEMUDriverPtr driver,
                    virDomainObjPtr vm,
                    virDomainJobOperation operation,
                    unsigned long apiFlags)
{
    if (qemuDomainObjBeginAsyncJob(driver, vm, QEMU_ASYNC_JOB_START,
                                   operation, apiFlags) < 0)
        return -1;

    qemuDomainObjSetAsyncJobMask(vm, QEMU_JOB_NONE);
    return 0;
}


void
qemuProcessEndJob(virQEMUDriverPtr driver,
                  virDomainObjPtr vm)
{
    qemuDomainObjEndAsyncJob(driver, vm);
}


static int
qemuProcessStartHook(virQEMUDriverPtr driver,
                     virDomainObjPtr vm,
                     virHookQemuOpType op,
                     virHookSubopType subop)
{
    qemuDomainObjPrivatePtr priv = vm->privateData;
    g_autofree char *xml = NULL;
    int ret;

    if (!virHookPresent(VIR_HOOK_DRIVER_QEMU))
        return 0;

    if (!(xml = qemuDomainDefFormatXML(driver, priv->qemuCaps, vm->def, 0)))
        return -1;

    ret = virHookCall(VIR_HOOK_DRIVER_QEMU, vm->def->name, op, subop,
                      NULL, xml, NULL);

    return ret;
}


static int
qemuProcessGraphicsReservePorts(virDomainGraphicsDefPtr graphics,
                                bool reconnect)
{
    virDomainGraphicsListenDefPtr glisten;

    if (graphics->nListens <= 0)
        return 0;

    glisten = &graphics->listens[0];

    if (glisten->type != VIR_DOMAIN_GRAPHICS_LISTEN_TYPE_ADDRESS &&
        glisten->type != VIR_DOMAIN_GRAPHICS_LISTEN_TYPE_NETWORK)
        return 0;

    switch (graphics->type) {
    case VIR_DOMAIN_GRAPHICS_TYPE_VNC:
        if (!graphics->data.vnc.autoport ||
            reconnect) {
            if (virPortAllocatorSetUsed(graphics->data.vnc.port) < 0)
                return -1;
            graphics->data.vnc.portReserved = true;
        }
        if (graphics->data.vnc.websocket > 0 &&
            virPortAllocatorSetUsed(graphics->data.vnc.websocket) < 0)
            return -1;
        break;

    case VIR_DOMAIN_GRAPHICS_TYPE_SPICE:
        if (graphics->data.spice.autoport && !reconnect)
            return 0;

        if (graphics->data.spice.port > 0) {
            if (virPortAllocatorSetUsed(graphics->data.spice.port) < 0)
                return -1;
            graphics->data.spice.portReserved = true;
        }

        if (graphics->data.spice.tlsPort > 0) {
            if (virPortAllocatorSetUsed(graphics->data.spice.tlsPort) < 0)
                return -1;
            graphics->data.spice.tlsPortReserved = true;
        }
        break;

    case VIR_DOMAIN_GRAPHICS_TYPE_SDL:
    case VIR_DOMAIN_GRAPHICS_TYPE_RDP:
    case VIR_DOMAIN_GRAPHICS_TYPE_DESKTOP:
    case VIR_DOMAIN_GRAPHICS_TYPE_EGL_HEADLESS:
    case VIR_DOMAIN_GRAPHICS_TYPE_LAST:
        break;
    }

    return 0;
}


static int
qemuProcessGraphicsAllocatePorts(virQEMUDriverPtr driver,
                                 virDomainGraphicsDefPtr graphics,
                                 bool allocate)
{
    virDomainGraphicsListenDefPtr glisten;

    if (graphics->nListens <= 0)
        return 0;

    glisten = &graphics->listens[0];

    if (glisten->type != VIR_DOMAIN_GRAPHICS_LISTEN_TYPE_ADDRESS &&
        glisten->type != VIR_DOMAIN_GRAPHICS_LISTEN_TYPE_NETWORK)
        return 0;

    switch (graphics->type) {
    case VIR_DOMAIN_GRAPHICS_TYPE_VNC:
        if (qemuProcessVNCAllocatePorts(driver, graphics, allocate) < 0)
            return -1;
        break;

    case VIR_DOMAIN_GRAPHICS_TYPE_SPICE:
        if (qemuProcessSPICEAllocatePorts(driver, graphics, allocate) < 0)
            return -1;
        break;

    case VIR_DOMAIN_GRAPHICS_TYPE_SDL:
    case VIR_DOMAIN_GRAPHICS_TYPE_RDP:
    case VIR_DOMAIN_GRAPHICS_TYPE_DESKTOP:
    case VIR_DOMAIN_GRAPHICS_TYPE_EGL_HEADLESS:
    case VIR_DOMAIN_GRAPHICS_TYPE_LAST:
        break;
    }

    return 0;
}

static int
qemuProcessGetNetworkAddress(const char *netname,
                             char **netaddr)
{
    g_autoptr(virConnect) conn = NULL;
    int ret = -1;
    g_autoptr(virNetwork) net = NULL;
    virNetworkDefPtr netdef = NULL;
    virNetworkIPDefPtr ipdef;
    virSocketAddr addr;
    virSocketAddrPtr addrptr = NULL;
    char *dev_name = NULL;
    g_autofree char *xml = NULL;

    *netaddr = NULL;

    if (!(conn = virGetConnectNetwork()))
        return -1;

    net = virNetworkLookupByName(conn, netname);
    if (!net)
        goto cleanup;

    xml = virNetworkGetXMLDesc(net, 0);
    if (!xml)
        goto cleanup;

    netdef = virNetworkDefParseString(xml, NULL);
    if (!netdef)
        goto cleanup;

    switch ((virNetworkForwardType) netdef->forward.type) {
    case VIR_NETWORK_FORWARD_NONE:
    case VIR_NETWORK_FORWARD_NAT:
    case VIR_NETWORK_FORWARD_ROUTE:
    case VIR_NETWORK_FORWARD_OPEN:
        ipdef = virNetworkDefGetIPByIndex(netdef, AF_UNSPEC, 0);
        if (!ipdef) {
            virReportError(VIR_ERR_INTERNAL_ERROR,
                           _("network '%s' doesn't have an IP address"),
                           netdef->name);
            goto cleanup;
        }
        addrptr = &ipdef->address;
        break;

    case VIR_NETWORK_FORWARD_BRIDGE:
        if ((dev_name = netdef->bridge))
            break;
        /*
         * fall through if netdef->bridge wasn't set, since that is
         * macvtap bridge mode network.
         */
        G_GNUC_FALLTHROUGH;

    case VIR_NETWORK_FORWARD_PRIVATE:
    case VIR_NETWORK_FORWARD_VEPA:
    case VIR_NETWORK_FORWARD_PASSTHROUGH:
        if ((netdef->forward.nifs > 0) && netdef->forward.ifs)
            dev_name = netdef->forward.ifs[0].device.dev;

        if (!dev_name) {
            virReportError(VIR_ERR_INTERNAL_ERROR,
                           _("network '%s' has no associated interface or bridge"),
                           netdef->name);
            goto cleanup;
        }
        break;

    case VIR_NETWORK_FORWARD_HOSTDEV:
        break;

    case VIR_NETWORK_FORWARD_LAST:
    default:
        virReportEnumRangeError(virNetworkForwardType, netdef->forward.type);
        goto cleanup;
    }

    if (dev_name) {
        if (virNetDevIPAddrGet(dev_name, &addr) < 0)
            goto cleanup;
        addrptr = &addr;
    }

    if (!(addrptr &&
          (*netaddr = virSocketAddrFormat(addrptr)))) {
        goto cleanup;
    }

    ret = 0;
 cleanup:
    virNetworkDefFree(netdef);
    return ret;
}


static int
qemuProcessGraphicsSetupNetworkAddress(virDomainGraphicsListenDefPtr glisten,
                                       const char *listenAddr)
{
    int rc;

    /* TODO: reject configuration without network specified for network listen */
    if (!glisten->network) {
        glisten->address = g_strdup(listenAddr);
        return 0;
    }

    rc = qemuProcessGetNetworkAddress(glisten->network, &glisten->address);
    if (rc <= -2) {
        virReportError(VIR_ERR_CONFIG_UNSUPPORTED, "%s",
                       _("network-based listen isn't possible, "
                         "network driver isn't present"));
        return -1;
    }
    if (rc < 0)
        return -1;

    return 0;
}


static int
qemuProcessGraphicsSetupListen(virQEMUDriverPtr driver,
                               virDomainGraphicsDefPtr graphics,
                               virDomainObjPtr vm)
{
    qemuDomainObjPrivatePtr priv = vm->privateData;
    g_autoptr(virQEMUDriverConfig) cfg = virQEMUDriverGetConfig(driver);
    const char *type = virDomainGraphicsTypeToString(graphics->type);
    char *listenAddr = NULL;
    bool useSocket = false;
    size_t i;

    switch (graphics->type) {
    case VIR_DOMAIN_GRAPHICS_TYPE_VNC:
        useSocket = cfg->vncAutoUnixSocket;
        listenAddr = cfg->vncListen;
        break;

    case VIR_DOMAIN_GRAPHICS_TYPE_SPICE:
        useSocket = cfg->spiceAutoUnixSocket;
        listenAddr = cfg->spiceListen;
        break;

    case VIR_DOMAIN_GRAPHICS_TYPE_SDL:
    case VIR_DOMAIN_GRAPHICS_TYPE_RDP:
    case VIR_DOMAIN_GRAPHICS_TYPE_DESKTOP:
    case VIR_DOMAIN_GRAPHICS_TYPE_EGL_HEADLESS:
    case VIR_DOMAIN_GRAPHICS_TYPE_LAST:
        break;
    }

    for (i = 0; i < graphics->nListens; i++) {
        virDomainGraphicsListenDefPtr glisten = &graphics->listens[i];

        switch (glisten->type) {
        case VIR_DOMAIN_GRAPHICS_LISTEN_TYPE_ADDRESS:
            if (!glisten->address) {
                /* If there is no address specified and qemu.conf has
                 * *_auto_unix_socket set we should use unix socket as
                 * default instead of tcp listen. */
                if (useSocket) {
                    memset(glisten, 0, sizeof(virDomainGraphicsListenDef));
                    glisten->socket = g_strdup_printf("%s/%s.sock", priv->libDir,
                                                      type);
                    glisten->fromConfig = true;
                    glisten->type = VIR_DOMAIN_GRAPHICS_LISTEN_TYPE_SOCKET;
                } else if (listenAddr) {
                    glisten->address = g_strdup(listenAddr);
                    glisten->fromConfig = true;
                }
            }
            break;

        case VIR_DOMAIN_GRAPHICS_LISTEN_TYPE_NETWORK:
            if (glisten->address || !listenAddr)
                continue;

            if (qemuProcessGraphicsSetupNetworkAddress(glisten,
                                                       listenAddr) < 0)
                return -1;
            break;

        case VIR_DOMAIN_GRAPHICS_LISTEN_TYPE_SOCKET:
            if (!glisten->socket) {
                glisten->socket = g_strdup_printf("%s/%s.sock", priv->libDir,
                                                  type);
                glisten->autoGenerated = true;
            }
            break;

        case VIR_DOMAIN_GRAPHICS_LISTEN_TYPE_NONE:
        case VIR_DOMAIN_GRAPHICS_LISTEN_TYPE_LAST:
            break;
        }
    }

    return 0;
}


static int
qemuProcessGraphicsSetupRenderNode(virDomainGraphicsDefPtr graphics,
                                   virQEMUCapsPtr qemuCaps)
{
    char **rendernode = NULL;

    if (!virDomainGraphicsNeedsAutoRenderNode(graphics))
        return 0;

    /* Don't bother picking a DRM node if QEMU doesn't support it. */
    if (graphics->type == VIR_DOMAIN_GRAPHICS_TYPE_SPICE) {
        if (!virQEMUCapsGet(qemuCaps, QEMU_CAPS_SPICE_RENDERNODE))
            return 0;

        rendernode = &graphics->data.spice.rendernode;
    } else {
        if (!virQEMUCapsGet(qemuCaps, QEMU_CAPS_EGL_HEADLESS_RENDERNODE))
            return 0;

        rendernode = &graphics->data.egl_headless.rendernode;
    }

    if (!(*rendernode = virHostGetDRMRenderNode()))
        return -1;

    return 0;
}


static int
qemuProcessSetupGraphics(virQEMUDriverPtr driver,
                         virDomainObjPtr vm,
                         virQEMUCapsPtr qemuCaps,
                         unsigned int flags)
{
    virDomainGraphicsDefPtr graphics;
    bool allocate = !(flags & VIR_QEMU_PROCESS_START_PRETEND);
    size_t i;

    for (i = 0; i < vm->def->ngraphics; i++) {
        graphics = vm->def->graphics[i];

        if (qemuProcessGraphicsSetupRenderNode(graphics, qemuCaps) < 0)
            return -1;

        if (qemuProcessGraphicsSetupListen(driver, graphics, vm) < 0)
            return -1;
    }

    if (allocate) {
        for (i = 0; i < vm->def->ngraphics; i++) {
            graphics = vm->def->graphics[i];

            if (qemuProcessGraphicsReservePorts(graphics, false) < 0)
                return -1;
        }
    }

    for (i = 0; i < vm->def->ngraphics; ++i) {
        graphics = vm->def->graphics[i];

        if (qemuProcessGraphicsAllocatePorts(driver, graphics, allocate) < 0)
            return -1;
    }

    return 0;
}


static int
qemuProcessSetupRawIO(virQEMUDriverPtr driver,
                      virDomainObjPtr vm,
                      virCommandPtr cmd G_GNUC_UNUSED)
{
    bool rawio = false;
    size_t i;
    int ret = -1;

    /* in case a certain disk is desirous of CAP_SYS_RAWIO, add this */
    for (i = 0; i < vm->def->ndisks; i++) {
        virDomainDeviceDef dev;
        virDomainDiskDefPtr disk = vm->def->disks[i];

        if (disk->rawio == VIR_TRISTATE_BOOL_YES) {
            rawio = true;
#ifndef CAP_SYS_RAWIO
            break;
#endif
        }

        dev.type = VIR_DOMAIN_DEVICE_DISK;
        dev.data.disk = disk;
        if (qemuAddSharedDevice(driver, &dev, vm->def->name) < 0)
            goto cleanup;

        if (qemuSetUnprivSGIO(&dev) < 0)
            goto cleanup;
    }

    /* If rawio not already set, check hostdevs as well */
    if (!rawio) {
        for (i = 0; i < vm->def->nhostdevs; i++) {
            if (!virHostdevIsSCSIDevice(vm->def->hostdevs[i]))
                continue;

            virDomainHostdevSubsysSCSIPtr scsisrc =
                &vm->def->hostdevs[i]->source.subsys.u.scsi;
            if (scsisrc->rawio == VIR_TRISTATE_BOOL_YES) {
                rawio = true;
                break;
            }
        }
    }

    ret = 0;

 cleanup:
    if (rawio) {
#ifdef CAP_SYS_RAWIO
        if (ret == 0)
            virCommandAllowCap(cmd, CAP_SYS_RAWIO);
#else
        virReportError(VIR_ERR_CONFIG_UNSUPPORTED, "%s",
                       _("Raw I/O is not supported on this platform"));
        ret = -1;
#endif
    }
    return ret;
}


static int
qemuProcessSetupBalloon(virQEMUDriverPtr driver,
                        virDomainObjPtr vm,
                        qemuDomainAsyncJob asyncJob)
{
    unsigned long long balloon = vm->def->mem.cur_balloon;
    qemuDomainObjPrivatePtr priv = vm->privateData;
    int ret = -1;

    if (!virDomainDefHasMemballoon(vm->def))
        return 0;

    if (qemuDomainObjEnterMonitorAsync(driver, vm, asyncJob) < 0)
        return -1;

    if (vm->def->memballoon->period)
        qemuMonitorSetMemoryStatsPeriod(priv->mon, vm->def->memballoon,
                                        vm->def->memballoon->period);
    if (qemuMonitorSetBalloon(priv->mon, balloon) < 0)
        goto cleanup;

    ret = 0;

 cleanup:
    if (qemuDomainObjExitMonitor(driver, vm) < 0)
        ret = -1;
    return ret;
}


static int
qemuProcessMakeDir(virQEMUDriverPtr driver,
                   virDomainObjPtr vm,
                   const char *path)
{
    if (virFileMakePathWithMode(path, 0750) < 0) {
        virReportSystemError(errno, _("Cannot create directory '%s'"), path);
        return -1;
    }

    if (qemuSecurityDomainSetPathLabel(driver, vm, path, true) < 0)
        return -1;

    return 0;
}


static void
qemuProcessStartWarnShmem(virDomainObjPtr vm)
{
    size_t i;
    bool check_shmem = false;
    bool shmem = vm->def->nshmems;

    /*
     * For vhost-user to work, the domain has to have some type of
     * shared memory configured.  We're not the proper ones to judge
     * whether shared hugepages or shm are enough and will be in the
     * future, so we'll just warn in case neither is configured.
     * Moreover failing would give the false illusion that libvirt is
     * really checking that everything works before running the domain
     * and not only we are unable to do that, but it's also not our
     * aim to do so.
     */
    for (i = 0; i < vm->def->nnets; i++) {
        if (virDomainNetGetActualType(vm->def->nets[i]) ==
                                      VIR_DOMAIN_NET_TYPE_VHOSTUSER) {
            check_shmem = true;
            break;
        }
    }

    if (!check_shmem)
        return;

    /*
     * This check is by no means complete.  We merely check
     * whether there are *some* hugepages enabled and *some* NUMA
     * nodes with shared memory access.
     */
    if (!shmem && vm->def->mem.nhugepages) {
        for (i = 0; i < virDomainNumaGetNodeCount(vm->def->numa); i++) {
            if (virDomainNumaGetNodeMemoryAccessMode(vm->def->numa, i) ==
                VIR_DOMAIN_MEMORY_ACCESS_SHARED) {
                shmem = true;
                break;
            }
        }
    }

    if (!shmem) {
        VIR_WARN("Detected vhost-user interface without any shared memory, "
                 "the interface might not be operational");
    }
}


static int
qemuProcessStartValidateGraphics(virDomainObjPtr vm)
{
    size_t i;

    for (i = 0; i < vm->def->ngraphics; i++) {
        virDomainGraphicsDefPtr graphics = vm->def->graphics[i];

        switch (graphics->type) {
        case VIR_DOMAIN_GRAPHICS_TYPE_VNC:
        case VIR_DOMAIN_GRAPHICS_TYPE_SPICE:
            if (graphics->nListens > 1) {
                virReportError(VIR_ERR_CONFIG_UNSUPPORTED, "%s",
                               _("QEMU does not support multiple listens for "
                                 "one graphics device."));
                return -1;
            }
            break;

        case VIR_DOMAIN_GRAPHICS_TYPE_SDL:
        case VIR_DOMAIN_GRAPHICS_TYPE_RDP:
        case VIR_DOMAIN_GRAPHICS_TYPE_DESKTOP:
        case VIR_DOMAIN_GRAPHICS_TYPE_EGL_HEADLESS:
        case VIR_DOMAIN_GRAPHICS_TYPE_LAST:
            break;
        }
    }

    return 0;
}


static int
qemuProcessStartValidateIOThreads(virDomainObjPtr vm,
                                  virQEMUCapsPtr qemuCaps)
{
    size_t i;

    if (vm->def->niothreadids > 0 &&
        !virQEMUCapsGet(qemuCaps, QEMU_CAPS_OBJECT_IOTHREAD)) {
        virReportError(VIR_ERR_CONFIG_UNSUPPORTED, "%s",
                       _("IOThreads not supported for this QEMU"));
        return -1;
    }

    for (i = 0; i < vm->def->ncontrollers; i++) {
        virDomainControllerDefPtr cont = vm->def->controllers[i];

        if (cont->type == VIR_DOMAIN_CONTROLLER_TYPE_SCSI &&
            cont->model == VIR_DOMAIN_CONTROLLER_MODEL_SCSI_VIRTIO_SCSI &&
            cont->iothread > 0 &&
            !virQEMUCapsGet(qemuCaps, QEMU_CAPS_VIRTIO_SCSI_IOTHREAD)) {
            virReportError(VIR_ERR_CONFIG_UNSUPPORTED, "%s",
                           _("IOThreads for virtio-scsi not supported for "
                             "this QEMU"));
            return -1;
        }
    }

    return 0;
}


static int
qemuProcessStartValidateShmem(virDomainObjPtr vm)
{
    size_t i;

    for (i = 0; i < vm->def->nshmems; i++) {
        virDomainShmemDefPtr shmem = vm->def->shmems[i];

        if (strchr(shmem->name, '/')) {
            virReportError(VIR_ERR_CONFIG_UNSUPPORTED,
                           _("shmem name '%s' must not contain '/'"),
                           shmem->name);
            return -1;
        }
    }

    return 0;
}


static int
qemuProcessStartValidateDisks(virDomainObjPtr vm,
                              virQEMUCapsPtr qemuCaps)
{
    size_t i;

    for (i = 0; i < vm->def->ndisks; i++) {
        virDomainDiskDefPtr disk = vm->def->disks[i];
        virStorageSourcePtr src = disk->src;

        /* This is a best effort check as we can only check if the command
         * option exists, but we cannot determine whether the running QEMU
         * was build with '--enable-vxhs'. */
        if (src->type == VIR_STORAGE_TYPE_NETWORK &&
            src->protocol == VIR_STORAGE_NET_PROTOCOL_VXHS &&
            !virQEMUCapsGet(qemuCaps, QEMU_CAPS_VXHS)) {
            virReportError(VIR_ERR_CONFIG_UNSUPPORTED, "%s",
                           _("VxHS protocol is not supported with this "
                             "QEMU binary"));
            return -1;
        }

        /* PowerPC pseries based VMs do not support floppy device */
        if (disk->device == VIR_DOMAIN_DISK_DEVICE_FLOPPY &&
            qemuDomainIsPSeries(vm->def)) {
            virReportError(VIR_ERR_CONFIG_UNSUPPORTED, "%s",
                           _("PowerPC pseries machines do not support floppy device"));
            return -1;
        }

        if (src->type == VIR_STORAGE_TYPE_NVME &&
            !virQEMUCapsGet(qemuCaps, QEMU_CAPS_DRIVE_NVME)) {
            virReportError(VIR_ERR_CONFIG_UNSUPPORTED, "%s",
                           _("NVMe disks are not supported with this QEMU binary"));
            return -1;
        }
    }

    return 0;
}


static int
qemuProcessStartValidateTSC(virQEMUDriverPtr driver,
                            virDomainObjPtr vm)
{
    size_t i;
    unsigned long long freq = 0;
    virHostCPUTscInfoPtr tsc;
    g_autoptr(virCPUDef) cpu = NULL;

    for (i = 0; i < vm->def->clock.ntimers; i++) {
        virDomainTimerDefPtr timer = vm->def->clock.timers[i];

        if (timer->name == VIR_DOMAIN_TIMER_NAME_TSC &&
            timer->frequency > 0) {
            freq = timer->frequency;
            break;
        }
    }

    if (freq == 0)
        return 0;

    VIR_DEBUG("Requested TSC frequency %llu Hz", freq);

    cpu = virQEMUDriverGetHostCPU(driver);
    if (!cpu || !cpu->tsc) {
        VIR_DEBUG("Host TSC frequency could not be probed");
        return 0;
    }

    tsc = cpu->tsc;
    VIR_DEBUG("Host TSC frequency %llu Hz, scaling %s",
              tsc->frequency, virTristateBoolTypeToString(tsc->scaling));

    if (freq == tsc->frequency || tsc->scaling == VIR_TRISTATE_BOOL_YES)
        return 0;

    if (tsc->scaling == VIR_TRISTATE_BOOL_ABSENT) {
        VIR_DEBUG("TSC frequencies do not match and scaling support is "
                  "unknown, QEMU will try and possibly fail later");
        return 0;
    }

    virReportError(VIR_ERR_CONFIG_UNSUPPORTED,
                   _("Requested TSC frequency %llu Hz does not match "
                     "host (%llu Hz) and TSC scaling is not supported "
                     "by the host CPU"),
                   freq, tsc->frequency);
    return -1;
}


/**
 * qemuProcessStartValidate:
 * @vm: domain object
 * @qemuCaps: emulator capabilities
 * @migration: restoration of existing state
 *
 * This function aggregates checks done prior to start of a VM.
 *
 * Flag VIR_QEMU_PROCESS_START_PRETEND tells, that we don't want to actually
 * start the domain but create a valid qemu command.  If some code shouldn't be
 * executed in this case, make sure to check this flag.
 */
static int
qemuProcessStartValidate(virQEMUDriverPtr driver,
                         virDomainObjPtr vm,
                         virQEMUCapsPtr qemuCaps,
                         unsigned int flags)
{
    if (!(flags & VIR_QEMU_PROCESS_START_PRETEND)) {
        if (vm->def->virtType == VIR_DOMAIN_VIRT_KVM) {
            VIR_DEBUG("Checking for KVM availability");
            if (!virFileExists("/dev/kvm")) {
                virReportError(VIR_ERR_CONFIG_UNSUPPORTED, "%s",
                               _("Domain requires KVM, but it is not available. "
                                 "Check that virtualization is enabled in the "
                                 "host BIOS, and host configuration is setup to "
                                 "load the kvm modules."));
                return -1;
            }
        }

        VIR_DEBUG("Checking domain and device security labels");
        if (qemuSecurityCheckAllLabel(driver->securityManager, vm->def) < 0)
            return -1;

    }

    /* Checks below should not be executed when starting a qemu process for a
     * VM that was running before (migration, snapshots, save). It's more
     * important to start such VM than keep the configuration clean */
    if ((flags & VIR_QEMU_PROCESS_START_NEW) &&
        virDomainDefValidate(vm->def, 0, driver->xmlopt) < 0)
        return -1;

    if (qemuProcessStartValidateGraphics(vm) < 0)
        return -1;

    if (qemuProcessStartValidateIOThreads(vm, qemuCaps) < 0)
        return -1;

    if (qemuProcessStartValidateShmem(vm) < 0)
        return -1;

    if (vm->def->cpu) {
        if (virCPUValidateFeatures(vm->def->os.arch, vm->def->cpu) < 0)
            return -1;

        if (ARCH_IS_X86(vm->def->os.arch) &&
            !virQEMUCapsGet(qemuCaps, QEMU_CAPS_CPU_UNAVAILABLE_FEATURES)) {
            VIR_AUTOSTRINGLIST features = NULL;
            int n;

            if ((n = virCPUDefCheckFeatures(vm->def->cpu,
                                            virCPUx86FeatureFilterSelectMSR,
                                            NULL,
                                            &features)) < 0)
                return -1;

            if (n > 0) {
                g_autofree char *str = NULL;

                str = virStringListJoin((const char **)features, ", ");
                virReportError(VIR_ERR_CONFIG_UNSUPPORTED,
                               _("Some features cannot be reliably used "
                                 "with this QEMU: %s"), str);
                return -1;
            }
        }
    }

    if (qemuProcessStartValidateDisks(vm, qemuCaps) < 0)
        return -1;

    if (qemuProcessStartValidateTSC(driver, vm) < 0)
        return -1;

    VIR_DEBUG("Checking for any possible (non-fatal) issues");

    qemuProcessStartWarnShmem(vm);

    return 0;
}


static int
qemuProcessStartUpdateCustomCaps(virDomainObjPtr vm)
{
    qemuDomainObjPrivatePtr priv = vm->privateData;
    g_autoptr(virQEMUDriverConfig) cfg = virQEMUDriverGetConfig(priv->driver);
    qemuDomainXmlNsDefPtr nsdef = vm->def->namespaceData;
    char **next;
    int tmp;
    size_t i;

    if (cfg->capabilityfilters) {
        for (next = cfg->capabilityfilters; *next; next++) {
            if ((tmp = virQEMUCapsTypeFromString(*next)) < 0) {
                virReportError(VIR_ERR_INTERNAL_ERROR,
                               _("invalid capability_filters capability '%s'"),
                               *next);
                return -1;
            }

            virQEMUCapsClear(priv->qemuCaps, tmp);
        }
    }

    if (nsdef) {
        for (i = 0; i < nsdef->ncapsadd; i++) {
            if ((tmp = virQEMUCapsTypeFromString(nsdef->capsadd[i])) < 0) {
                virReportError(VIR_ERR_INTERNAL_ERROR,
                               _("invalid qemu namespace capability '%s'"),
                               nsdef->capsadd[i]);
                return -1;
            }

            virQEMUCapsSet(priv->qemuCaps, tmp);
        }

        for (i = 0; i < nsdef->ncapsdel; i++) {
            if ((tmp = virQEMUCapsTypeFromString(nsdef->capsdel[i])) < 0) {
                virReportError(VIR_ERR_INTERNAL_ERROR,
                               _("invalid qemu namespace capability '%s'"),
                               nsdef->capsdel[i]);
                return -1;
            }

            virQEMUCapsClear(priv->qemuCaps, tmp);
        }
    }

    return 0;
}


/**
 * qemuProcessPrepareQEMUCaps:
 * @vm: domain object
 * @qemuCapsCache: cache of QEMU capabilities
 * @processStartFlags: flags based on the VIR_QEMU_PROCESS_START_* enum
 *
 * Prepare the capabilities of a QEMU process for startup. This includes
 * copying the caps to a static cache and potential post-processing depending
 * on the configuration of the VM and startup process.
 *
 * Returns 0 on success, -1 on error.
 */
static int
qemuProcessPrepareQEMUCaps(virDomainObjPtr vm,
                           virFileCachePtr qemuCapsCache,
                           unsigned int processStartFlags)
{
    qemuDomainObjPrivatePtr priv = vm->privateData;

    virObjectUnref(priv->qemuCaps);
    if (!(priv->qemuCaps = virQEMUCapsCacheLookupCopy(qemuCapsCache,
                                                      vm->def->virtType,
                                                      vm->def->emulator,
                                                      vm->def->os.machine)))
        return -1;

    if (processStartFlags & VIR_QEMU_PROCESS_START_STANDALONE)
        virQEMUCapsClear(priv->qemuCaps, QEMU_CAPS_CHARDEV_FD_PASS);

    /* Update qemu capabilities according to lists passed in via namespace */
    if (qemuProcessStartUpdateCustomCaps(vm) < 0)
        return -1;

    /* re-process capability lockouts since we might have removed capabilities */
    virQEMUCapsInitProcessCapsInterlock(priv->qemuCaps);

    return 0;
}


/**
 * qemuProcessInit:
 *
 * Prepares the domain up to the point when priv->qemuCaps is initialized. The
 * function calls qemuProcessStop when needed.
 *
 * Flag VIR_QEMU_PROCESS_START_PRETEND tells, that we don't want to actually
 * start the domain but create a valid qemu command.  If some code shouldn't be
 * executed in this case, make sure to check this flag.
 *
 * Returns 0 on success, -1 on error.
 */
int
qemuProcessInit(virQEMUDriverPtr driver,
                virDomainObjPtr vm,
                virCPUDefPtr updatedCPU,
                qemuDomainAsyncJob asyncJob,
                bool migration,
                unsigned int flags)
{
    qemuDomainObjPrivatePtr priv = vm->privateData;
    int stopFlags;
    virCPUDefPtr origCPU = NULL;
    int ret = -1;

    VIR_DEBUG("vm=%p name=%s id=%d migration=%d",
              vm, vm->def->name, vm->def->id, migration);

    VIR_DEBUG("Beginning VM startup process");

    if (virDomainObjIsActive(vm)) {
        virReportError(VIR_ERR_OPERATION_INVALID, "%s",
                       _("VM is already active"));
        goto cleanup;
    }

    /* in case when the post parse callback failed we need to re-run it on the
     * old config prior we start the VM */
    if (vm->def->postParseFailed) {
        VIR_DEBUG("re-running the post parse callback");

        /* we don't have the private copy of qemuCaps at this point */
        if (virDomainDefPostParse(vm->def, 0, driver->xmlopt, NULL) < 0)
            goto cleanup;
    }

    VIR_DEBUG("Determining emulator version");
    if (qemuProcessPrepareQEMUCaps(vm, driver->qemuCapsCache, flags) < 0)
        goto cleanup;

    if (qemuDomainUpdateCPU(vm, updatedCPU, &origCPU) < 0)
        goto cleanup;

    if (qemuProcessStartValidate(driver, vm, priv->qemuCaps, flags) < 0)
        goto cleanup;

    /* Do this upfront, so any part of the startup process can add
     * runtime state to vm->def that won't be persisted. This let's us
     * report implicit runtime defaults in the XML, like vnc listen/socket
     */
    VIR_DEBUG("Setting current domain def as transient");
    if (virDomainObjSetDefTransient(driver->xmlopt, vm, priv->qemuCaps) < 0)
        goto cleanup;

    if (flags & VIR_QEMU_PROCESS_START_PRETEND) {
        if (qemuDomainSetPrivatePaths(driver, vm) < 0) {
            virDomainObjRemoveTransientDef(vm);
            goto cleanup;
        }
    } else {
        vm->def->id = qemuDriverAllocateID(driver);
        qemuDomainSetFakeReboot(driver, vm, false);
        virDomainObjSetState(vm, VIR_DOMAIN_PAUSED, VIR_DOMAIN_PAUSED_STARTING_UP);

        if (g_atomic_int_add(&driver->nactive, 1) == 0 && driver->inhibitCallback)
            driver->inhibitCallback(true, driver->inhibitOpaque);

        /* Run an early hook to set-up missing devices */
        if (qemuProcessStartHook(driver, vm,
                                 VIR_HOOK_QEMU_OP_PREPARE,
                                 VIR_HOOK_SUBOP_BEGIN) < 0)
            goto stop;

        if (qemuDomainSetPrivatePaths(driver, vm) < 0)
            goto stop;

        priv->origCPU = g_steal_pointer(&origCPU);
    }

    ret = 0;

 cleanup:
    virCPUDefFree(origCPU);
    return ret;

 stop:
    stopFlags = VIR_QEMU_PROCESS_STOP_NO_RELABEL;
    if (migration)
        stopFlags |= VIR_QEMU_PROCESS_STOP_MIGRATED;
    qemuProcessStop(driver, vm, VIR_DOMAIN_SHUTOFF_FAILED, asyncJob, stopFlags);
    goto cleanup;
}


/**
 * qemuProcessNetworkPrepareDevices
 */
static int
qemuProcessNetworkPrepareDevices(virQEMUDriverPtr driver,
                                 virDomainObjPtr vm)
{
    virDomainDefPtr def = vm->def;
    qemuDomainObjPrivatePtr priv = vm->privateData;
    size_t i;
    g_autoptr(virConnect) conn = NULL;

    for (i = 0; i < def->nnets; i++) {
        virDomainNetDefPtr net = def->nets[i];
        virDomainNetType actualType;

        /* If appropriate, grab a physical device from the configured
         * network's pool of devices, or resolve bridge device name
         * to the one defined in the network definition.
         */
        if (net->type == VIR_DOMAIN_NET_TYPE_NETWORK) {
            if (!conn && !(conn = virGetConnectNetwork()))
                return -1;
            if (virDomainNetAllocateActualDevice(conn, def, net) < 0)
                return -1;
        }

        actualType = virDomainNetGetActualType(net);
        if (actualType == VIR_DOMAIN_NET_TYPE_HOSTDEV &&
            net->type == VIR_DOMAIN_NET_TYPE_NETWORK) {
            /* Each type='hostdev' network device must also have a
             * corresponding entry in the hostdevs array. For netdevs
             * that are hardcoded as type='hostdev', this is already
             * done by the parser, but for those allocated from a
             * network / determined at runtime, we need to do it
             * separately.
             */
            virDomainHostdevDefPtr hostdev = virDomainNetGetActualHostdev(net);
            virDomainHostdevSubsysPCIPtr pcisrc = &hostdev->source.subsys.u.pci;

            if (virDomainHostdevFind(def, hostdev, NULL) >= 0) {
                virReportError(VIR_ERR_INTERNAL_ERROR,
                               _("PCI device %04x:%02x:%02x.%x "
                                 "allocated from network %s is already "
                                 "in use by domain %s"),
                               pcisrc->addr.domain, pcisrc->addr.bus,
                               pcisrc->addr.slot, pcisrc->addr.function,
                               net->data.network.name, def->name);
                return -1;
            }
            if (virDomainHostdevInsert(def, hostdev) < 0)
                return -1;
        } else if (actualType == VIR_DOMAIN_NET_TYPE_USER &&
                   !priv->disableSlirp &&
                   virQEMUCapsGet(priv->qemuCaps, QEMU_CAPS_DBUS_VMSTATE)) {
            qemuSlirpPtr slirp = qemuInterfacePrepareSlirp(driver, net);

            QEMU_DOMAIN_NETWORK_PRIVATE(net)->slirp = slirp;
         }

    }
    return 0;
}


/**
 * qemuProcessSetupVcpu:
 * @vm: domain object
 * @vcpuid: id of VCPU to set defaults
 *
 * This function sets resource properties (cgroups, affinity, scheduler) for a
 * vCPU. This function expects that the vCPU is online and the vCPU pids were
 * correctly detected at the point when it's called.
 *
 * Returns 0 on success, -1 on error.
 */
int
qemuProcessSetupVcpu(virDomainObjPtr vm,
                     unsigned int vcpuid)
{
    pid_t vcpupid = qemuDomainGetVcpuPid(vm, vcpuid);
    virDomainVcpuDefPtr vcpu = virDomainDefGetVcpu(vm->def, vcpuid);
    virDomainResctrlMonDefPtr mon = NULL;
    size_t i = 0;

    if (qemuProcessSetupPid(vm, vcpupid, VIR_CGROUP_THREAD_VCPU,
                            vcpuid, vcpu->cpumask,
                            vm->def->cputune.period,
                            vm->def->cputune.quota,
                            &vcpu->sched) < 0)
        return -1;

    for (i = 0; i < vm->def->nresctrls; i++) {
        size_t j = 0;
        virDomainResctrlDefPtr ct = vm->def->resctrls[i];

        if (virBitmapIsBitSet(ct->vcpus, vcpuid)) {
            if (virResctrlAllocAddPID(ct->alloc, vcpupid) < 0)
                return -1;

            for (j = 0; j < ct->nmonitors; j++) {
                mon = ct->monitors[j];

                if (virBitmapEqual(ct->vcpus, mon->vcpus) &&
                    !virResctrlAllocIsEmpty(ct->alloc))
                    continue;

                if (virBitmapIsBitSet(mon->vcpus, vcpuid)) {
                    if (virResctrlMonitorAddPID(mon->instance, vcpupid) < 0)
                        return -1;
                    break;
                }
            }

            break;
        }
    }

    return 0;
}


static int
qemuProcessSetupVcpus(virDomainObjPtr vm)
{
    virDomainVcpuDefPtr vcpu;
    unsigned int maxvcpus = virDomainDefGetVcpusMax(vm->def);
    size_t i;

    if ((vm->def->cputune.period || vm->def->cputune.quota) &&
        !virCgroupHasController(((qemuDomainObjPrivatePtr) vm->privateData)->cgroup,
                                VIR_CGROUP_CONTROLLER_CPU)) {
        virReportError(VIR_ERR_CONFIG_UNSUPPORTED, "%s",
                       _("cgroup cpu is required for scheduler tuning"));
        return -1;
    }

    if (!qemuDomainHasVcpuPids(vm)) {
        /* If any CPU has custom affinity that differs from the
         * VM default affinity, we must reject it */
        for (i = 0; i < maxvcpus; i++) {
            vcpu = virDomainDefGetVcpu(vm->def, i);

            if (!vcpu->online)
                continue;

            if (vcpu->cpumask &&
                !virBitmapEqual(vm->def->cpumask, vcpu->cpumask)) {
                virReportError(VIR_ERR_OPERATION_INVALID, "%s",
                                _("cpu affinity is not supported"));
                return -1;
            }
        }

        return 0;
    }

    for (i = 0; i < maxvcpus; i++) {
        vcpu = virDomainDefGetVcpu(vm->def, i);

        if (!vcpu->online)
            continue;

        if (qemuProcessSetupVcpu(vm, i) < 0)
            return -1;
    }

    return 0;
}


int
qemuProcessSetupIOThread(virDomainObjPtr vm,
                         virDomainIOThreadIDDefPtr iothread)
{
    return qemuProcessSetupPid(vm, iothread->thread_id,
                               VIR_CGROUP_THREAD_IOTHREAD,
                               iothread->iothread_id,
                               iothread->cpumask,
                               vm->def->cputune.iothread_period,
                               vm->def->cputune.iothread_quota,
                               &iothread->sched);
}


static int
qemuProcessSetupIOThreads(virDomainObjPtr vm)
{
    size_t i;

    for (i = 0; i < vm->def->niothreadids; i++) {
        virDomainIOThreadIDDefPtr info = vm->def->iothreadids[i];

        if (qemuProcessSetupIOThread(vm, info) < 0)
            return -1;
    }

    return 0;
}


static int
qemuProcessValidateHotpluggableVcpus(virDomainDefPtr def)
{
    virDomainVcpuDefPtr vcpu;
    virDomainVcpuDefPtr subvcpu;
    qemuDomainVcpuPrivatePtr vcpupriv;
    unsigned int maxvcpus = virDomainDefGetVcpusMax(def);
    size_t i = 0;
    size_t j;
    virBitmapPtr ordermap = NULL;
    int ret = -1;

    if (!(ordermap = virBitmapNew(maxvcpus + 1)))
        goto cleanup;

    /* validate:
     * - all hotpluggable entities to be hotplugged have the correct data
     * - vcpus belonging to a hotpluggable entity share configuration
     * - order of the hotpluggable entities is unique
     */
    for (i = 0; i < maxvcpus; i++) {
        vcpu = virDomainDefGetVcpu(def, i);
        vcpupriv = QEMU_DOMAIN_VCPU_PRIVATE(vcpu);

        /* skip over hotpluggable entities  */
        if (vcpupriv->vcpus == 0)
            continue;

        if (vcpu->order != 0) {
            if (virBitmapIsBitSet(ordermap, vcpu->order)) {
                virReportError(VIR_ERR_CONFIG_UNSUPPORTED,
                               _("duplicate vcpu order '%u'"), vcpu->order);
                goto cleanup;
            }

            if (virBitmapSetBit(ordermap, vcpu->order)) {
                virReportError(VIR_ERR_CONFIG_UNSUPPORTED,
                               _("vcpu order '%u' exceeds vcpu count"),
                               vcpu->order);
                goto cleanup;
            }
        }

        for (j = i + 1; j < (i + vcpupriv->vcpus); j++) {
            subvcpu = virDomainDefGetVcpu(def, j);
            if (subvcpu->hotpluggable != vcpu->hotpluggable ||
                subvcpu->online != vcpu->online ||
                subvcpu->order != vcpu->order) {
                virReportError(VIR_ERR_CONFIG_UNSUPPORTED,
                               _("vcpus '%zu' and '%zu' are in the same hotplug "
                                 "group but differ in configuration"), i, j);
                goto cleanup;
            }
        }

        if (vcpu->online && vcpu->hotpluggable == VIR_TRISTATE_BOOL_YES) {
            if ((vcpupriv->socket_id == -1 && vcpupriv->core_id == -1 &&
                 vcpupriv->thread_id == -1 && vcpupriv->node_id == -1) ||
                !vcpupriv->type) {
                virReportError(VIR_ERR_CONFIG_UNSUPPORTED,
                               _("vcpu '%zu' is missing hotplug data"), i);
                goto cleanup;
            }
        }
    }

    ret = 0;
 cleanup:
    virBitmapFree(ordermap);
    return ret;
}


static int
qemuDomainHasHotpluggableStartupVcpus(virDomainDefPtr def)
{
    size_t maxvcpus = virDomainDefGetVcpusMax(def);
    virDomainVcpuDefPtr vcpu;
    size_t i;

    for (i = 0; i < maxvcpus; i++) {
        vcpu = virDomainDefGetVcpu(def, i);

        if (vcpu->online && vcpu->hotpluggable == VIR_TRISTATE_BOOL_YES)
            return true;
    }

    return false;
}


static int
qemuProcessVcpusSortOrder(const void *a,
                          const void *b)
{
    virDomainVcpuDefPtr vcpua = *((virDomainVcpuDefPtr *)a);
    virDomainVcpuDefPtr vcpub = *((virDomainVcpuDefPtr *)b);

    return vcpua->order - vcpub->order;
}


static int
qemuProcessSetupHotpluggableVcpus(virQEMUDriverPtr driver,
                                  virDomainObjPtr vm,
                                  qemuDomainAsyncJob asyncJob)
{
    unsigned int maxvcpus = virDomainDefGetVcpusMax(vm->def);
    qemuDomainObjPrivatePtr priv = vm->privateData;
    qemuCgroupEmulatorAllNodesDataPtr emulatorCgroup = NULL;
    virDomainVcpuDefPtr vcpu;
    qemuDomainVcpuPrivatePtr vcpupriv;
    virJSONValuePtr vcpuprops = NULL;
    size_t i;
    int ret = -1;
    int rc;

    virDomainVcpuDefPtr *bootHotplug = NULL;
    size_t nbootHotplug = 0;

    for (i = 0; i < maxvcpus; i++) {
        vcpu = virDomainDefGetVcpu(vm->def, i);
        vcpupriv = QEMU_DOMAIN_VCPU_PRIVATE(vcpu);

        if (vcpu->hotpluggable == VIR_TRISTATE_BOOL_YES && vcpu->online &&
            vcpupriv->vcpus != 0) {
            vcpupriv->alias = g_strdup_printf("vcpu%zu", i);

            if (VIR_APPEND_ELEMENT(bootHotplug, nbootHotplug, vcpu) < 0)
                goto cleanup;
        }
    }

    if (nbootHotplug == 0) {
        ret = 0;
        goto cleanup;
    }

    qsort(bootHotplug, nbootHotplug, sizeof(*bootHotplug),
          qemuProcessVcpusSortOrder);

    if (qemuCgroupEmulatorAllNodesAllow(priv->cgroup, &emulatorCgroup) < 0)
        goto cleanup;

    for (i = 0; i < nbootHotplug; i++) {
        vcpu = bootHotplug[i];

        if (!(vcpuprops = qemuBuildHotpluggableCPUProps(vcpu)))
            goto cleanup;

        if (qemuDomainObjEnterMonitorAsync(driver, vm, asyncJob) < 0)
            goto cleanup;

        rc = qemuMonitorAddDeviceArgs(qemuDomainGetMonitor(vm), vcpuprops);
        vcpuprops = NULL;

        if (qemuDomainObjExitMonitor(driver, vm) < 0)
            goto cleanup;

        if (rc < 0)
            goto cleanup;

        virJSONValueFree(vcpuprops);
    }

    ret = 0;

 cleanup:
    qemuCgroupEmulatorAllNodesRestore(emulatorCgroup);
    VIR_FREE(bootHotplug);
    virJSONValueFree(vcpuprops);
    return ret;
}


static bool
qemuProcessDropUnknownCPUFeatures(const char *name,
                                  virCPUFeaturePolicy policy,
                                  void *opaque)
{
    const char **features = opaque;

    if (policy != VIR_CPU_FEATURE_DISABLE &&
        policy != VIR_CPU_FEATURE_FORBID)
        return true;

    if (virStringListHasString(features, name))
        return true;

    /* Features unknown to QEMU are implicitly disabled, we can just drop them
     * from the definition. */
    return false;
}


static int
qemuProcessUpdateGuestCPU(virDomainDefPtr def,
                          virQEMUCapsPtr qemuCaps,
                          virArch hostarch,
                          unsigned int flags)
{
    if (!def->cpu)
        return 0;

    /* nothing to do if only topology part of CPU def is used */
    if (def->cpu->mode == VIR_CPU_MODE_CUSTOM && !def->cpu->model)
        return 0;

    /* Old libvirt added host CPU model to host-model CPUs for migrations,
     * while new libvirt just turns host-model into custom mode. We need
     * to fix the mode to maintain backward compatibility and to avoid
     * the CPU model to be replaced in virCPUUpdate.
     */
    if (!(flags & VIR_QEMU_PROCESS_START_NEW) &&
        ARCH_IS_X86(def->os.arch) &&
        def->cpu->mode == VIR_CPU_MODE_HOST_MODEL &&
        def->cpu->model) {
        def->cpu->mode = VIR_CPU_MODE_CUSTOM;
    }

    if (!virQEMUCapsIsCPUModeSupported(qemuCaps, hostarch, def->virtType,
                                       def->cpu->mode, def->os.machine)) {
        virReportError(VIR_ERR_CONFIG_UNSUPPORTED,
                       _("CPU mode '%s' for %s %s domain on %s host is not "
                         "supported by hypervisor"),
                       virCPUModeTypeToString(def->cpu->mode),
                       virArchToString(def->os.arch),
                       virDomainVirtTypeToString(def->virtType),
                       virArchToString(hostarch));
        return -1;
    }

    if (virCPUConvertLegacy(hostarch, def->cpu) < 0)
        return -1;

    /* nothing to update for host-passthrough */
    if (def->cpu->mode != VIR_CPU_MODE_HOST_PASSTHROUGH) {
        g_autoptr(virDomainCapsCPUModels) cpuModels = NULL;

        if (def->cpu->check == VIR_CPU_CHECK_PARTIAL &&
            virCPUCompare(hostarch,
                          virQEMUCapsGetHostModel(qemuCaps, def->virtType,
                                                  VIR_QEMU_CAPS_HOST_CPU_FULL),
                          def->cpu, true) < 0)
            return -1;

        if (virCPUUpdate(def->os.arch, def->cpu,
                         virQEMUCapsGetHostModel(qemuCaps, def->virtType,
                                                 VIR_QEMU_CAPS_HOST_CPU_MIGRATABLE)) < 0)
            return -1;

        cpuModels = virQEMUCapsGetCPUModels(qemuCaps, def->virtType, NULL, NULL);

        if (virCPUTranslate(def->os.arch, def->cpu, cpuModels) < 0)
            return -1;

        def->cpu->fallback = VIR_CPU_FALLBACK_FORBID;
    }

    if (virCPUDefFilterFeatures(def->cpu, virQEMUCapsCPUFilterFeatures,
                                &def->os.arch) < 0)
        return -1;

    if (ARCH_IS_X86(def->os.arch)) {
        VIR_AUTOSTRINGLIST features = NULL;

        if (virQEMUCapsGetCPUFeatures(qemuCaps, def->virtType, false, &features) < 0)
            return -1;

        if (features &&
            virCPUDefFilterFeatures(def->cpu, qemuProcessDropUnknownCPUFeatures,
                                    features) < 0)
            return -1;
    }

    return 0;
}


static int
qemuProcessPrepareDomainNUMAPlacement(virQEMUDriverPtr driver,
                                      virDomainObjPtr vm)
{
    qemuDomainObjPrivatePtr priv = vm->privateData;
    g_autofree char *nodeset = NULL;
    g_autoptr(virBitmap) numadNodeset = NULL;
    g_autoptr(virBitmap) hostMemoryNodeset = NULL;
    g_autoptr(virCapsHostNUMA) caps = NULL;

    /* Get the advisory nodeset from numad if 'placement' of
     * either <vcpu> or <numatune> is 'auto'.
     */
    if (!virDomainDefNeedsPlacementAdvice(vm->def))
        return 0;

    nodeset = virNumaGetAutoPlacementAdvice(virDomainDefGetVcpus(vm->def),
                                            virDomainDefGetMemoryTotal(vm->def));

    if (!nodeset)
        return -1;

    if (!(hostMemoryNodeset = virNumaGetHostMemoryNodeset()))
        return -1;

    VIR_DEBUG("Nodeset returned from numad: %s", nodeset);

    if (virBitmapParse(nodeset, &numadNodeset, VIR_DOMAIN_CPUMASK_LEN) < 0)
        return -1;

    if (!(caps = virQEMUDriverGetHostNUMACaps(driver)))
        return -1;

    /* numad may return a nodeset that only contains cpus but cgroups don't play
     * well with that. Set the autoCpuset from all cpus from that nodeset, but
     * assign autoNodeset only with nodes containing memory. */
    if (!(priv->autoCpuset = virCapabilitiesHostNUMAGetCpus(caps, numadNodeset)))
        return -1;

    virBitmapIntersect(numadNodeset, hostMemoryNodeset);

    priv->autoNodeset = g_steal_pointer(&numadNodeset);

    return 0;
}


static int
qemuProcessPrepareDomainStorage(virQEMUDriverPtr driver,
                                virDomainObjPtr vm,
                                qemuDomainObjPrivatePtr priv,
                                virQEMUDriverConfigPtr cfg,
                                unsigned int flags)
{
    size_t i;
    bool cold_boot = flags & VIR_QEMU_PROCESS_START_COLD;

    for (i = vm->def->ndisks; i > 0; i--) {
        size_t idx = i - 1;
        virDomainDiskDefPtr disk = vm->def->disks[idx];

        if (virDomainDiskTranslateSourcePool(disk) < 0) {
            if (qemuDomainCheckDiskStartupPolicy(driver, vm, idx, cold_boot) < 0)
                return -1;

            /* disk source was dropped */
            continue;
        }

        if (qemuDomainPrepareDiskSource(disk, priv, cfg) < 0)
            return -1;
    }

    return 0;
}


static void
qemuProcessPrepareAllowReboot(virDomainObjPtr vm)
{
    virDomainDefPtr def = vm->def;
    qemuDomainObjPrivatePtr priv = vm->privateData;

    if (priv->allowReboot != VIR_TRISTATE_BOOL_ABSENT)
        return;

    if (def->onReboot == VIR_DOMAIN_LIFECYCLE_ACTION_DESTROY &&
        def->onPoweroff == VIR_DOMAIN_LIFECYCLE_ACTION_DESTROY &&
        (def->onCrash == VIR_DOMAIN_LIFECYCLE_ACTION_DESTROY ||
         def->onCrash == VIR_DOMAIN_LIFECYCLE_ACTION_COREDUMP_DESTROY)) {
        priv->allowReboot = VIR_TRISTATE_BOOL_NO;
    } else {
        priv->allowReboot = VIR_TRISTATE_BOOL_YES;
    }
}


/**
 * qemuProcessPrepareDomain:
 * @driver: qemu driver
 * @vm: domain object
 * @flags: qemuProcessStartFlags
 *
 * This function groups all code that modifies only live XML of a domain which
 * is about to start and it's the only place to do those modifications.
 *
 * Flag VIR_QEMU_PROCESS_START_PRETEND tells, that we don't want to actually
 * start the domain but create a valid qemu command.  If some code shouldn't be
 * executed in this case, make sure to check this flag.
 *
 * TODO: move all XML modification from qemuBuildCommandLine into this function
 */
int
qemuProcessPrepareDomain(virQEMUDriverPtr driver,
                         virDomainObjPtr vm,
                         unsigned int flags)
{
    size_t i;
    qemuDomainObjPrivatePtr priv = vm->privateData;
    g_autoptr(virQEMUDriverConfig) cfg = virQEMUDriverGetConfig(driver);

    priv->machineName = qemuDomainGetMachineName(vm);
    if (!priv->machineName)
        return -1;

    if (!(flags & VIR_QEMU_PROCESS_START_PRETEND)) {
        /* If you are using a SecurityDriver with dynamic labelling,
           then generate a security label for isolation */
        VIR_DEBUG("Generating domain security label (if required)");
        if (qemuSecurityGenLabel(driver->securityManager, vm->def) < 0) {
            virDomainAuditSecurityLabel(vm, false);
            return -1;
        }
        virDomainAuditSecurityLabel(vm, true);

        if (qemuProcessPrepareDomainNUMAPlacement(driver, vm) < 0)
            return -1;
    }

    /* Whether we should use virtlogd as stdio handler for character
     * devices source backend. */
    if (cfg->stdioLogD &&
        virQEMUCapsGet(priv->qemuCaps, QEMU_CAPS_CHARDEV_FILE_APPEND)) {
        priv->chardevStdioLogd = true;
    }

    /* Track if this domain remembers original owner */
    priv->rememberOwner = cfg->rememberOwner;

    qemuProcessPrepareAllowReboot(vm);

    /*
     * Normally PCI addresses are assigned in the virDomainCreate
     * or virDomainDefine methods. We might still need to assign
     * some here to cope with the question of upgrades. Regardless
     * we also need to populate the PCI address set cache for later
     * use in hotplug
     */
    VIR_DEBUG("Assigning domain PCI addresses");
    if ((qemuDomainAssignAddresses(vm->def, priv->qemuCaps, driver, vm,
                                   !!(flags & VIR_QEMU_PROCESS_START_NEW))) < 0) {
        return -1;
    }

    if (qemuAssignDeviceAliases(vm->def, priv->qemuCaps) < 0)
        return -1;

    VIR_DEBUG("Setting graphics devices");
    if (qemuProcessSetupGraphics(driver, vm, priv->qemuCaps, flags) < 0)
        return -1;

    VIR_DEBUG("Create domain masterKey");
    if (qemuDomainMasterKeyCreate(vm) < 0)
        return -1;

    VIR_DEBUG("Setting up storage");
    if (qemuProcessPrepareDomainStorage(driver, vm, priv, cfg, flags) < 0)
        return -1;

    VIR_DEBUG("Prepare chardev source backends for TLS");
    qemuDomainPrepareChardevSource(vm->def, cfg);

    VIR_DEBUG("Prepare device secrets");
    if (qemuDomainSecretPrepare(driver, vm) < 0)
        return -1;

    VIR_DEBUG("Prepare bios/uefi paths");
    if (qemuFirmwareFillDomain(driver, vm->def, flags) < 0)
        return -1;
    if (qemuDomainInitializePflashStorageSource(vm) < 0)
        return -1;

    VIR_DEBUG("Preparing external devices");
    if (qemuExtDevicesPrepareDomain(driver, vm) < 0)
        return -1;

    for (i = 0; i < vm->def->nchannels; i++) {
        if (qemuDomainPrepareChannel(vm->def->channels[i],
                                     priv->channelTargetDir) < 0)
            return -1;
    }

    if (!(priv->monConfig = virDomainChrSourceDefNew(driver->xmlopt)))
        return -1;

    VIR_DEBUG("Preparing monitor state");
    if (qemuProcessPrepareMonitorChr(priv->monConfig, priv->libDir) < 0)
        return -1;

    priv->monError = false;
    priv->monStart = 0;
    priv->runningReason = VIR_DOMAIN_RUNNING_UNKNOWN;
    priv->pausedReason = VIR_DOMAIN_PAUSED_UNKNOWN;

    VIR_DEBUG("Updating guest CPU definition");
    if (qemuProcessUpdateGuestCPU(vm->def, priv->qemuCaps, driver->hostarch, flags) < 0)
        return -1;

    for (i = 0; i < vm->def->nshmems; i++)
        qemuDomainPrepareShmemChardev(vm->def->shmems[i]);

    return 0;
}


static int
qemuProcessSEVCreateFile(virDomainObjPtr vm,
                         const char *name,
                         const char *data)
{
    qemuDomainObjPrivatePtr priv = vm->privateData;
    virQEMUDriverPtr driver = priv->driver;
    g_autofree char *configFile = NULL;

    if (!(configFile = virFileBuildPath(priv->libDir, name, ".base64")))
        return -1;

    if (virFileRewriteStr(configFile, S_IRUSR | S_IWUSR, data) < 0) {
        virReportSystemError(errno, _("failed to write data to config '%s'"),
                             configFile);
        return -1;
    }

    if (qemuSecurityDomainSetPathLabel(driver, vm, configFile, true) < 0)
        return -1;

    return 0;
}


static int
qemuProcessPrepareSEVGuestInput(virDomainObjPtr vm)
{
    qemuDomainObjPrivatePtr priv = vm->privateData;
    virDomainDefPtr def = vm->def;
    virQEMUCapsPtr qemuCaps = priv->qemuCaps;
    virDomainSEVDefPtr sev = def->sev;

    if (!sev)
        return 0;

    VIR_DEBUG("Preparing SEV guest");

    if (!virQEMUCapsGet(qemuCaps, QEMU_CAPS_SEV_GUEST)) {
        virReportError(VIR_ERR_INTERNAL_ERROR,
                        _("Domain %s asked for 'sev' launch but this "
                          "QEMU does not support SEV feature"), vm->def->name);
        return -1;
    }

    if (sev->dh_cert) {
        if (qemuProcessSEVCreateFile(vm, "dh_cert", sev->dh_cert) < 0)
            return -1;
    }

    if (sev->session) {
        if (qemuProcessSEVCreateFile(vm, "session", sev->session) < 0)
            return -1;
    }

    return 0;
}


static int
qemuProcessPrepareHostStorage(virQEMUDriverPtr driver,
                              virDomainObjPtr vm,
                              unsigned int flags)
{
    qemuDomainObjPrivatePtr priv = vm->privateData;
    size_t i;
    bool cold_boot = flags & VIR_QEMU_PROCESS_START_COLD;
    bool blockdev = virQEMUCapsGet(priv->qemuCaps, QEMU_CAPS_BLOCKDEV);

    for (i = vm->def->ndisks; i > 0; i--) {
        size_t idx = i - 1;
        virDomainDiskDefPtr disk = vm->def->disks[idx];

        if (virStorageSourceIsEmpty(disk->src))
            continue;

        /* backing chain needs to be redetected if we aren't using blockdev */
        if (!blockdev || qemuDiskBusIsSD(disk->bus))
            virStorageSourceBackingStoreClear(disk->src);

        /*
         * Go to applying startup policy for optional disk with nonexistent
         * source file immediately as determining chain will surely fail
         * and we don't want noisy error notice in logs for this case.
         */
        if (qemuDomainDiskIsMissingLocalOptional(disk) && cold_boot)
            VIR_INFO("optional disk '%s' source file is missing, "
                     "skip checking disk chain", disk->dst);
        else if (qemuDomainDetermineDiskChain(driver, vm, disk, NULL, true) >= 0)
            continue;

        if (qemuDomainCheckDiskStartupPolicy(driver, vm, idx, cold_boot) >= 0)
            continue;

        return -1;
    }

    return 0;
}


int
qemuProcessOpenVhostVsock(virDomainVsockDefPtr vsock)
{
    qemuDomainVsockPrivatePtr priv = (qemuDomainVsockPrivatePtr)vsock->privateData;
    const char *vsock_path = "/dev/vhost-vsock";
    int fd;

    if ((fd = open(vsock_path, O_RDWR)) < 0) {
        virReportError(VIR_ERR_CONFIG_UNSUPPORTED,
                       "%s", _("unable to open vhost-vsock device"));
        return -1;
    }

    if (vsock->auto_cid == VIR_TRISTATE_BOOL_YES) {
        if (virVsockAcquireGuestCid(fd, &vsock->guest_cid) < 0)
            goto error;
    } else {
        if (virVsockSetGuestCid(fd, vsock->guest_cid) < 0)
            goto error;
    }

    priv->vhostfd = fd;
    return 0;

 error:
    VIR_FORCE_CLOSE(fd);
    return -1;
}


/**
 * qemuProcessPrepareHost:
 * @driver: qemu driver
 * @vm: domain object
 * @flags: qemuProcessStartFlags
 *
 * This function groups all code that modifies host system (which also may
 * update live XML) to prepare environment for a domain which is about to start
 * and it's the only place to do those modifications.
 *
 * TODO: move all host modification from qemuBuildCommandLine into this function
 */
int
qemuProcessPrepareHost(virQEMUDriverPtr driver,
                       virDomainObjPtr vm,
                       unsigned int flags)
{
    unsigned int hostdev_flags = 0;
    qemuDomainObjPrivatePtr priv = vm->privateData;
    g_autoptr(virQEMUDriverConfig) cfg = virQEMUDriverGetConfig(driver);

    if (qemuDBusPrepareHost(driver) < 0)
        return -1;

    if (qemuPrepareNVRAM(cfg, vm) < 0)
        return -1;

    if (vm->def->vsock) {
        if (qemuProcessOpenVhostVsock(vm->def->vsock) < 0)
            return -1;
    }
    /* network devices must be "prepared" before hostdevs, because
     * setting up a network device might create a new hostdev that
     * will need to be setup.
     */
    VIR_DEBUG("Preparing network devices");
    if (qemuProcessNetworkPrepareDevices(driver, vm) < 0)
        return -1;

    /* Must be run before security labelling */
    VIR_DEBUG("Preparing host devices");
    if (!cfg->relaxedACS)
        hostdev_flags |= VIR_HOSTDEV_STRICT_ACS_CHECK;
    if (flags & VIR_QEMU_PROCESS_START_NEW)
        hostdev_flags |= VIR_HOSTDEV_COLD_BOOT;
    if (qemuHostdevPrepareDomainDevices(driver, vm->def, priv->qemuCaps,
                                        hostdev_flags) < 0)
        return -1;

    VIR_DEBUG("Preparing chr devices");
    if (virDomainChrDefForeach(vm->def,
                               true,
                               qemuProcessPrepareChardevDevice,
                               NULL) < 0)
        return -1;

    if (qemuProcessBuildDestroyMemoryPaths(driver, vm, NULL, true) < 0)
        return -1;

    /* Ensure no historical cgroup for this VM is lying around bogus
     * settings */
    VIR_DEBUG("Ensuring no historical cgroup is lying around");
    qemuRemoveCgroup(vm);

    if (virFileMakePath(cfg->logDir) < 0) {
        virReportSystemError(errno,
                             _("cannot create log directory %s"),
                             cfg->logDir);
        return -1;
    }

    VIR_FREE(priv->pidfile);
    if (!(priv->pidfile = virPidFileBuildPath(cfg->stateDir, vm->def->name))) {
        virReportSystemError(errno,
                             "%s", _("Failed to build pidfile path."));
        return -1;
    }

    if (unlink(priv->pidfile) < 0 &&
        errno != ENOENT) {
        virReportSystemError(errno,
                             _("Cannot remove stale PID file %s"),
                             priv->pidfile);
        return -1;
    }

    /*
     * Create all per-domain directories in order to make sure domain
     * with any possible seclabels can access it.
     */
    if (qemuProcessMakeDir(driver, vm, priv->libDir) < 0 ||
        qemuProcessMakeDir(driver, vm, priv->channelTargetDir) < 0)
        return -1;

    VIR_DEBUG("Write domain masterKey");
    if (qemuDomainWriteMasterKeyFile(driver, vm) < 0)
        return -1;

    VIR_DEBUG("Preparing disks (host)");
    if (qemuProcessPrepareHostStorage(driver, vm, flags) < 0)
        return -1;

    VIR_DEBUG("Preparing external devices");
    if (qemuExtDevicesPrepareHost(driver, vm) < 0)
        return -1;

    if (qemuProcessPrepareSEVGuestInput(vm) < 0)
        return -1;

    return 0;
}


/**
 * qemuProcessGenID:
 * @vm: Pointer to domain object
 * @flags: qemuProcessStartFlags
 *
 * If this domain is requesting to use genid, then update the GUID
 * value if the VIR_QEMU_PROCESS_START_GEN_VMID flag is set. This
 * flag is set on specific paths during domain start processing when
 * there is the possibility that the VM is potentially re-executing
 * something that has already been executed before.
 */
static int
qemuProcessGenID(virDomainObjPtr vm,
                 unsigned int flags)
{
    if (!vm->def->genidRequested)
        return 0;

    /* If we are coming from a path where we must provide a new gen id
     * value regardless of whether it was previously generated or provided,
     * then generate a new GUID value before we build the command line. */
    if (flags & VIR_QEMU_PROCESS_START_GEN_VMID) {
        if (virUUIDGenerate(vm->def->genid) < 0) {
            virReportError(VIR_ERR_INTERNAL_ERROR, "%s",
                           _("failed to regenerate genid"));
            return -1;
        }
    }

    return 0;
}


/**
 * qemuProcessSetupDiskThrottlingBlockdev:
 *
 * Sets up disk trottling for -blockdev via block_set_io_throttle monitor
 * command. This hack should be replaced by proper use of the 'throttle'
 * blockdev driver in qemu once it will support changing of the throttle group.
 * Same hack is done in qemuDomainAttachDiskGeneric.
 */
static int
qemuProcessSetupDiskThrottlingBlockdev(virQEMUDriverPtr driver,
                                       virDomainObjPtr vm,
                                       qemuDomainAsyncJob asyncJob)
{
    qemuDomainObjPrivatePtr priv = vm->privateData;
    size_t i;
    int ret = -1;

    if (!virQEMUCapsGet(priv->qemuCaps, QEMU_CAPS_BLOCKDEV))
        return 0;

    VIR_DEBUG("Setting up disk throttling for -blockdev via block_set_io_throttle");

    if (qemuDomainObjEnterMonitorAsync(driver, vm, asyncJob) < 0)
        return -1;

    for (i = 0; i < vm->def->ndisks; i++) {
        virDomainDiskDefPtr disk = vm->def->disks[i];
        qemuDomainDiskPrivatePtr diskPriv = QEMU_DOMAIN_DISK_PRIVATE(disk);

        /* sd-cards are instantiated via -drive */
        if (qemuDiskBusIsSD(disk->bus))
            continue;

        if (!qemuDiskConfigBlkdeviotuneEnabled(disk))
            continue;

        if (qemuMonitorSetBlockIoThrottle(qemuDomainGetMonitor(vm), NULL,
                                          diskPriv->qomName, &disk->blkdeviotune,
                                          true, true, true) < 0)
            goto cleanup;
    }

    ret = 0;

 cleanup:
    if (qemuDomainObjExitMonitor(driver, vm) < 0)
        ret = -1;
    return ret;
}


/**
 * qemuProcessLaunch:
 *
 * Launch a new QEMU process with stopped virtual CPUs.
 *
 * The caller is supposed to call qemuProcessStop with appropriate
 * flags in case of failure.
 *
 * Returns 0 on success,
 *        -1 on error which happened before devices were labeled and thus
 *           there is no need to restore them,
 *        -2 on error requesting security labels to be restored.
 */
int
qemuProcessLaunch(virConnectPtr conn,
                  virQEMUDriverPtr driver,
                  virDomainObjPtr vm,
                  qemuDomainAsyncJob asyncJob,
                  qemuProcessIncomingDefPtr incoming,
                  virDomainMomentObjPtr snapshot,
                  virNetDevVPortProfileOp vmop,
                  unsigned int flags)
{
    int ret = -1;
    int rv;
    int logfile = -1;
    g_autoptr(qemuDomainLogContext) logCtxt = NULL;
    qemuDomainObjPrivatePtr priv = vm->privateData;
    g_autoptr(virCommand) cmd = NULL;
    struct qemuProcessHookData hookData;
    g_autoptr(virQEMUDriverConfig) cfg = NULL;
    size_t nnicindexes = 0;
    g_autofree int *nicindexes = NULL;
    size_t i;

    VIR_DEBUG("conn=%p driver=%p vm=%p name=%s if=%d asyncJob=%d "
              "incoming.launchURI=%s incoming.deferredURI=%s "
              "incoming.fd=%d incoming.path=%s "
              "snapshot=%p vmop=%d flags=0x%x",
              conn, driver, vm, vm->def->name, vm->def->id, asyncJob,
              NULLSTR(incoming ? incoming->launchURI : NULL),
              NULLSTR(incoming ? incoming->deferredURI : NULL),
              incoming ? incoming->fd : -1,
              NULLSTR(incoming ? incoming->path : NULL),
              snapshot, vmop, flags);

    /* Okay, these are just internal flags,
     * but doesn't hurt to check */
    virCheckFlags(VIR_QEMU_PROCESS_START_COLD |
                  VIR_QEMU_PROCESS_START_PAUSED |
                  VIR_QEMU_PROCESS_START_AUTODESTROY |
                  VIR_QEMU_PROCESS_START_NEW |
                  VIR_QEMU_PROCESS_START_GEN_VMID, -1);

    cfg = virQEMUDriverGetConfig(driver);

    if (flags & VIR_QEMU_PROCESS_START_AUTODESTROY) {
        if (!conn) {
            virReportError(VIR_ERR_INTERNAL_ERROR, "%s",
                           _("Domain autodestroy requires a connection handle"));
            return -1;
        }
        if (driver->embeddedRoot) {
            virReportError(VIR_ERR_INTERNAL_ERROR, "%s",
                           _("Domain autodestroy not supported for embedded drivers yet"));
            return -1;
        }
    }

    hookData.vm = vm;
    hookData.driver = driver;
    /* We don't increase cfg's reference counter here. */
    hookData.cfg = cfg;

    VIR_DEBUG("Creating domain log file");
    if (!(logCtxt = qemuDomainLogContextNew(driver, vm,
                                            QEMU_DOMAIN_LOG_CONTEXT_MODE_START))) {
        virLastErrorPrefixMessage("%s", _("can't connect to virtlogd"));
        goto cleanup;
    }
    logfile = qemuDomainLogContextGetWriteFD(logCtxt);

    if (qemuProcessGenID(vm, flags) < 0)
        goto cleanup;

    if (qemuExtDevicesStart(driver, vm,
                            qemuDomainLogContextGetManager(logCtxt),
                            incoming != NULL) < 0)
        goto cleanup;

    VIR_DEBUG("Building emulator command line");
    if (!(cmd = qemuBuildCommandLine(driver,
                                     qemuDomainLogContextGetManager(logCtxt),
                                     driver->securityManager,
                                     vm,
                                     incoming ? incoming->launchURI : NULL,
                                     snapshot, vmop,
                                     false,
                                     qemuCheckFips(),
                                     &nnicindexes, &nicindexes, 0)))
        goto cleanup;

    if (incoming && incoming->fd != -1)
        virCommandPassFD(cmd, incoming->fd, 0);

    /* now that we know it is about to start call the hook if present */
    if (qemuProcessStartHook(driver, vm,
                             VIR_HOOK_QEMU_OP_START,
                             VIR_HOOK_SUBOP_BEGIN) < 0)
        goto cleanup;

    qemuLogOperation(vm, "starting up", cmd, logCtxt);

    qemuDomainObjCheckTaint(driver, vm, logCtxt);

    qemuDomainLogContextMarkPosition(logCtxt);

    VIR_DEBUG("Building mount namespace");

    if (qemuDomainCreateNamespace(driver, vm) < 0)
        goto cleanup;

    VIR_DEBUG("Setting up raw IO");
    if (qemuProcessSetupRawIO(driver, vm, cmd) < 0)
        goto cleanup;

    virCommandSetPreExecHook(cmd, qemuProcessHook, &hookData);
    virCommandSetMaxProcesses(cmd, cfg->maxProcesses);
    virCommandSetMaxFiles(cmd, cfg->maxFiles);
    virCommandSetMaxCoreSize(cmd, cfg->maxCore);
    virCommandSetUmask(cmd, 0x002);

    VIR_DEBUG("Setting up security labelling");
    if (qemuSecuritySetChildProcessLabel(driver->securityManager,
                                         vm->def, cmd) < 0)
        goto cleanup;

    //设置logfile为stdout,stderr对应的fd
    virCommandSetOutputFD(cmd, &logfile);
    virCommandSetErrorFD(cmd, &logfile);
    virCommandNonblockingFDs(cmd);
    //设置cmd对应的pidfile
    virCommandSetPidFile(cmd, priv->pidfile);
    //指定cmd采用daemon方式运行
    virCommandDaemonize(cmd);
    virCommandRequireHandshake(cmd);

    if (qemuSecurityPreFork(driver->securityManager) < 0)
        goto cleanup;
    rv = virCommandRun(cmd, NULL);
    qemuSecurityPostFork(driver->securityManager);

    /* wait for qemu process to show up */
    if (rv == 0) {
        //读取pid文件，获得vm pid号
        if ((rv = virPidFileReadPath(priv->pidfile, &vm->pid)) < 0) {
            virReportSystemError(-rv,
                                 _("Domain %s didn't show up"),
                                 vm->def->name);
            goto cleanup;
        }
        VIR_DEBUG("QEMU vm=%p name=%s running with pid=%lld",
                  vm, vm->def->name, (long long)vm->pid);
    } else {
        VIR_DEBUG("QEMU vm=%p name=%s failed to spawn",
                  vm, vm->def->name);
        goto cleanup;
    }

    VIR_DEBUG("Writing early domain status to disk");
    if (virDomainObjSave(vm, driver->xmlopt, cfg->stateDir) < 0)
        goto cleanup;

    VIR_DEBUG("Waiting for handshake from child");
    if (virCommandHandshakeWait(cmd) < 0) {
        /* Read errors from child that occurred between fork and exec. */
        qemuProcessReportLogError(logCtxt,
                                  _("Process exited prior to exec"));
        goto cleanup;
    }

    VIR_DEBUG("Setting up domain cgroup (if required)");
    if (qemuSetupCgroup(vm, nnicindexes, nicindexes) < 0)
        goto cleanup;

    if (!(priv->perf = virPerfNew()))
        goto cleanup;

    for (i = 0; i < VIR_PERF_EVENT_LAST; i++) {
        if (vm->def->perf.events[i] == VIR_TRISTATE_BOOL_YES &&
            virPerfEventEnable(priv->perf, i, vm->pid) < 0)
            goto cleanup;
    }

    /* This must be done after cgroup placement to avoid resetting CPU
     * affinity */
    if (qemuProcessInitCpuAffinity(vm) < 0)
        goto cleanup;

    VIR_DEBUG("Setting emulator tuning/settings");
    if (qemuProcessSetupEmulator(vm) < 0)
        goto cleanup;

    VIR_DEBUG("Setting cgroup for external devices (if required)");
    if (qemuSetupCgroupForExtDevices(vm, driver) < 0)
        goto cleanup;

    VIR_DEBUG("Setting up resctrl");
    if (qemuProcessResctrlCreate(driver, vm) < 0)
        goto cleanup;

    VIR_DEBUG("Setting up managed PR daemon");
    if (virDomainDefHasManagedPR(vm->def) &&
        qemuProcessStartManagedPRDaemon(vm) < 0)
        goto cleanup;

    VIR_DEBUG("Setting domain security labels");
    if (qemuSecuritySetAllLabel(driver,
                                vm,
                                incoming ? incoming->path : NULL,
                                incoming != NULL) < 0)
        goto cleanup;

    /* Security manager labeled all devices, therefore
     * if any operation from now on fails, we need to ask the caller to
     * restore labels.
     */
    ret = -2;

    if (incoming && incoming->fd != -1) {
        /* if there's an fd to migrate from, and it's a pipe, put the
         * proper security label on it
         */
        struct stat stdin_sb;

        VIR_DEBUG("setting security label on pipe used for migration");

        if (fstat(incoming->fd, &stdin_sb) < 0) {
            virReportSystemError(errno,
                                 _("cannot stat fd %d"), incoming->fd);
            goto cleanup;
        }
        if (S_ISFIFO(stdin_sb.st_mode) &&
            qemuSecuritySetImageFDLabel(driver->securityManager,
                                        vm->def, incoming->fd) < 0)
            goto cleanup;
    }

    VIR_DEBUG("Labelling done, completing handshake to child");
    if (virCommandHandshakeNotify(cmd) < 0)
        goto cleanup;
    VIR_DEBUG("Handshake complete, child running");

    if (rv == -1) /* The VM failed to start; tear filters before taps */
        virDomainConfVMNWFilterTeardown(vm);

    if (rv == -1) /* The VM failed to start */
        goto cleanup;

    if (qemuDomainObjStartWorker(vm) < 0)
        goto cleanup;

    VIR_DEBUG("Waiting for monitor to show up");
    if (qemuProcessWaitForMonitor(driver, vm, asyncJob, logCtxt) < 0)
        goto cleanup;

    if (qemuConnectAgent(driver, vm) < 0)
        goto cleanup;

    VIR_DEBUG("Verifying and updating provided guest CPU");
    if (qemuProcessUpdateAndVerifyCPU(driver, vm, asyncJob) < 0)
        goto cleanup;

    VIR_DEBUG("setting up hotpluggable cpus");
    if (qemuDomainHasHotpluggableStartupVcpus(vm->def)) {
        if (qemuDomainRefreshVcpuInfo(driver, vm, asyncJob, false) < 0)
            goto cleanup;

        if (qemuProcessValidateHotpluggableVcpus(vm->def) < 0)
            goto cleanup;

        if (qemuProcessSetupHotpluggableVcpus(driver, vm, asyncJob) < 0)
            goto cleanup;
    }

    VIR_DEBUG("Refreshing VCPU info");
    if (qemuDomainRefreshVcpuInfo(driver, vm, asyncJob, false) < 0)
        goto cleanup;

    if (qemuDomainValidateVcpuInfo(vm) < 0)
        goto cleanup;

    qemuDomainVcpuPersistOrder(vm->def);

    VIR_DEBUG("Detecting IOThread PIDs");
    if (qemuProcessDetectIOThreadPIDs(driver, vm, asyncJob) < 0)
        goto cleanup;

    VIR_DEBUG("Setting global CPU cgroup (if required)");
    if (qemuSetupGlobalCpuCgroup(vm) < 0)
        goto cleanup;

    VIR_DEBUG("Setting vCPU tuning/settings");
    if (qemuProcessSetupVcpus(vm) < 0)
        goto cleanup;

    VIR_DEBUG("Setting IOThread tuning/settings");
    if (qemuProcessSetupIOThreads(vm) < 0)
        goto cleanup;

    VIR_DEBUG("Setting emulator scheduler");
    if (vm->def->cputune.emulatorsched &&
        virProcessSetScheduler(vm->pid,
                               vm->def->cputune.emulatorsched->policy,
                               vm->def->cputune.emulatorsched->priority) < 0)
        goto cleanup;

    VIR_DEBUG("Setting any required VM passwords");
    if (qemuProcessInitPasswords(driver, vm, asyncJob) < 0)
        goto cleanup;

    /* set default link states */
    /* qemu doesn't support setting this on the command line, so
     * enter the monitor */
    VIR_DEBUG("Setting network link states");
    if (qemuProcessSetLinkStates(driver, vm, asyncJob) < 0)
        goto cleanup;

    VIR_DEBUG("Setting initial memory amount");
    if (qemuProcessSetupBalloon(driver, vm, asyncJob) < 0)
        goto cleanup;

    if (qemuProcessSetupDiskThrottlingBlockdev(driver, vm, asyncJob) < 0)
        goto cleanup;

    /* Since CPUs were not started yet, the balloon could not return the memory
     * to the host and thus cur_balloon needs to be updated so that GetXMLdesc
     * and friends return the correct size in case they can't grab the job */
    if (!incoming && !snapshot &&
        qemuProcessRefreshBalloonState(driver, vm, asyncJob) < 0)
        goto cleanup;

    if (flags & VIR_QEMU_PROCESS_START_AUTODESTROY &&
        qemuProcessAutoDestroyAdd(driver, vm, conn) < 0)
        goto cleanup;

    ret = 0;

 cleanup:
    qemuDomainSecretDestroy(vm);
    return ret;
}


/**
 * qemuProcessRefreshState:
 * @driver: qemu driver data
 * @vm: domain to refresh
 * @asyncJob: async job type
 *
 * This function gathers calls to refresh qemu state after startup. This
 * function is called after a deferred migration finishes so that we can update
 * state influenced by the migration stream.
 */
int
qemuProcessRefreshState(virQEMUDriverPtr driver,
                        virDomainObjPtr vm,
                        qemuDomainAsyncJob asyncJob)
{
    qemuDomainObjPrivatePtr priv = vm->privateData;

    VIR_DEBUG("Fetching list of active devices");
    if (qemuDomainUpdateDeviceList(driver, vm, asyncJob) < 0)
        return -1;

    VIR_DEBUG("Updating info of memory devices");
    if (qemuDomainUpdateMemoryDeviceInfo(driver, vm, asyncJob) < 0)
        return -1;

    VIR_DEBUG("Detecting actual memory size for video device");
    if (qemuProcessUpdateVideoRamSize(driver, vm, asyncJob) < 0)
        return -1;

    VIR_DEBUG("Updating disk data");
    if (qemuProcessRefreshDisks(driver, vm, asyncJob) < 0)
        return -1;
    if (!virQEMUCapsGet(priv->qemuCaps, QEMU_CAPS_BLOCKDEV) &&
        qemuBlockNodeNamesDetect(driver, vm, asyncJob) < 0)
        return -1;

    return 0;
}


/**
 * qemuProcessFinishStartup:
 *
 * Finish starting a new domain.
 */
int
qemuProcessFinishStartup(virQEMUDriverPtr driver,
                         virDomainObjPtr vm,
                         qemuDomainAsyncJob asyncJob,
                         bool startCPUs,
                         virDomainPausedReason pausedReason)
{
    g_autoptr(virQEMUDriverConfig) cfg = virQEMUDriverGetConfig(driver);

    if (startCPUs) {
        VIR_DEBUG("Starting domain CPUs");
        if (qemuProcessStartCPUs(driver, vm,
                                 VIR_DOMAIN_RUNNING_BOOTED,
                                 asyncJob) < 0) {
            if (virGetLastErrorCode() == VIR_ERR_OK)
                virReportError(VIR_ERR_OPERATION_FAILED, "%s",
                               _("resume operation failed"));
            return -1;
        }
    } else {
        virDomainObjSetState(vm, VIR_DOMAIN_PAUSED, pausedReason);
    }

    VIR_DEBUG("Writing domain status to disk");
    if (virDomainObjSave(vm, driver->xmlopt, cfg->stateDir) < 0)
        return -1;

    if (qemuProcessStartHook(driver, vm,
                             VIR_HOOK_QEMU_OP_STARTED,
                             VIR_HOOK_SUBOP_BEGIN) < 0)
        return -1;

    return 0;
}


int
qemuProcessStart(virConnectPtr conn,
                 virQEMUDriverPtr driver,
                 virDomainObjPtr vm,
                 virCPUDefPtr updatedCPU,
                 qemuDomainAsyncJob asyncJob,
                 const char *migrateFrom,
                 int migrateFd,
                 const char *migratePath,
                 virDomainMomentObjPtr snapshot,
                 virNetDevVPortProfileOp vmop,
                 unsigned int flags)
{
    qemuDomainObjPrivatePtr priv = vm->privateData;
    qemuProcessIncomingDefPtr incoming = NULL;
    unsigned int stopFlags;
    bool relabel = false;
    int ret = -1;
    int rv;

    VIR_DEBUG("conn=%p driver=%p vm=%p name=%s id=%d asyncJob=%s "
              "migrateFrom=%s migrateFd=%d migratePath=%s "
              "snapshot=%p vmop=%d flags=0x%x",
              conn, driver, vm, vm->def->name, vm->def->id,
              qemuDomainAsyncJobTypeToString(asyncJob),
              NULLSTR(migrateFrom), migrateFd, NULLSTR(migratePath),
              snapshot, vmop, flags);

    virCheckFlagsGoto(VIR_QEMU_PROCESS_START_COLD |
                      VIR_QEMU_PROCESS_START_PAUSED |
                      VIR_QEMU_PROCESS_START_AUTODESTROY |
                      VIR_QEMU_PROCESS_START_GEN_VMID, cleanup);

    if (!migrateFrom && !snapshot)
        flags |= VIR_QEMU_PROCESS_START_NEW;

    if (qemuProcessInit(driver, vm, updatedCPU,
                        asyncJob, !!migrateFrom, flags) < 0)
        goto cleanup;

    if (migrateFrom) {
        incoming = qemuProcessIncomingDefNew(priv->qemuCaps, NULL, migrateFrom,
                                             migrateFd, migratePath);
        if (!incoming)
            goto stop;
    }

    if (qemuProcessPrepareDomain(driver, vm, flags) < 0)
        goto stop;

    if (qemuProcessPrepareHost(driver, vm, flags) < 0)
        goto stop;

    if ((rv = qemuProcessLaunch(conn, driver, vm, asyncJob, incoming,
                                snapshot, vmop, flags)) < 0) {
        if (rv == -2)
            relabel = true;
        goto stop;
    }
    relabel = true;

    if (incoming) {
        if (incoming->deferredURI &&
            qemuMigrationDstRun(driver, vm, incoming->deferredURI, asyncJob) < 0)
            goto stop;
    } else {
        /* Refresh state of devices from QEMU. During migration this happens
         * in qemuMigrationDstFinish to ensure that state information is fully
         * transferred. */
        if (qemuProcessRefreshState(driver, vm, asyncJob) < 0)
            goto stop;
    }

    if (qemuProcessFinishStartup(driver, vm, asyncJob,
                                 !(flags & VIR_QEMU_PROCESS_START_PAUSED),
                                 incoming ?
                                 VIR_DOMAIN_PAUSED_MIGRATION :
                                 VIR_DOMAIN_PAUSED_USER) < 0)
        goto stop;

    if (!incoming) {
        /* Keep watching qemu log for errors during incoming migration, otherwise
         * unset reporting errors from qemu log. */
        qemuMonitorSetDomainLog(priv->mon, NULL, NULL, NULL);
    }

    ret = 0;

 cleanup:
    qemuProcessIncomingDefFree(incoming);
    return ret;

 stop:
    stopFlags = 0;
    if (!relabel)
        stopFlags |= VIR_QEMU_PROCESS_STOP_NO_RELABEL;
    if (migrateFrom)
        stopFlags |= VIR_QEMU_PROCESS_STOP_MIGRATED;
    if (priv->mon)
        qemuMonitorSetDomainLog(priv->mon, NULL, NULL, NULL);
    qemuProcessStop(driver, vm, VIR_DOMAIN_SHUTOFF_FAILED, asyncJob, stopFlags);
    goto cleanup;
}


virCommandPtr
qemuProcessCreatePretendCmd(virQEMUDriverPtr driver,
                            virDomainObjPtr vm,
                            const char *migrateURI,
                            bool enableFips,
                            bool standalone,
                            bool jsonPropsValidation,
                            unsigned int flags)
{
    unsigned int buildflags = 0;

    virCheckFlags(VIR_QEMU_PROCESS_START_COLD |
                  VIR_QEMU_PROCESS_START_PAUSED |
                  VIR_QEMU_PROCESS_START_AUTODESTROY, NULL);

    flags |= VIR_QEMU_PROCESS_START_PRETEND;
    flags |= VIR_QEMU_PROCESS_START_NEW;
    if (standalone)
        flags |= VIR_QEMU_PROCESS_START_STANDALONE;

    if (jsonPropsValidation)
        buildflags = QEMU_BUILD_COMMANDLINE_VALIDATE_KEEP_JSON;

    if (qemuProcessInit(driver, vm, NULL, QEMU_ASYNC_JOB_NONE,
                        !!migrateURI, flags) < 0)
        return NULL;

    if (qemuProcessPrepareDomain(driver, vm, flags) < 0)
        return NULL;

    VIR_DEBUG("Building emulator command line");
<<<<<<< HEAD
    //构建qemu命令行
    cmd = qemuBuildCommandLine(driver,
                               NULL,
                               driver->securityManager,
                               vm,
                               migrateURI,
                               NULL,
                               VIR_NETDEV_VPORT_PROFILE_OP_NO_OP,
                               standalone,
                               enableFips,
                               NULL,
                               NULL);

 cleanup:
    return cmd;
=======
    return qemuBuildCommandLine(driver,
                                NULL,
                                driver->securityManager,
                                vm,
                                migrateURI,
                                NULL,
                                VIR_NETDEV_VPORT_PROFILE_OP_NO_OP,
                                standalone,
                                enableFips,
                                NULL,
                                NULL,
                                buildflags);
>>>>>>> 4268e187
}


int
qemuProcessKill(virDomainObjPtr vm, unsigned int flags)
{
    VIR_DEBUG("vm=%p name=%s pid=%lld flags=0x%x",
              vm, vm->def->name,
              (long long)vm->pid, flags);

    if (!(flags & VIR_QEMU_PROCESS_KILL_NOCHECK)) {
        if (!virDomainObjIsActive(vm)) {
            VIR_DEBUG("VM '%s' not active", vm->def->name);
            return 0;
        }
    }

    if (flags & VIR_QEMU_PROCESS_KILL_NOWAIT) {
        virProcessKill(vm->pid,
                       (flags & VIR_QEMU_PROCESS_KILL_FORCE) ?
                       SIGKILL : SIGTERM);
        return 0;
    }

    /* Request an extra delay of two seconds per current nhostdevs
     * to be safe against stalls by the kernel freeing up the resources */
    return virProcessKillPainfullyDelay(vm->pid,
                                        !!(flags & VIR_QEMU_PROCESS_KILL_FORCE),
                                        vm->def->nhostdevs * 2);
}


/**
 * qemuProcessBeginStopJob:
 *
 * Stop all current jobs by killing the domain and start a new one for
 * qemuProcessStop.
 */
int
qemuProcessBeginStopJob(virQEMUDriverPtr driver,
                        virDomainObjPtr vm,
                        qemuDomainJob job,
                        bool forceKill)
{
    qemuDomainObjPrivatePtr priv = vm->privateData;
    unsigned int killFlags = forceKill ? VIR_QEMU_PROCESS_KILL_FORCE : 0;
    int ret = -1;

    /* We need to prevent monitor EOF callback from doing our work (and
     * sending misleading events) while the vm is unlocked inside
     * BeginJob/ProcessKill API
     */
    priv->beingDestroyed = true;

    if (qemuProcessKill(vm, killFlags) < 0)
        goto cleanup;

    /* Wake up anything waiting on domain condition */
    virDomainObjBroadcast(vm);

    if (qemuDomainObjBeginJob(driver, vm, job) < 0)
        goto cleanup;

    ret = 0;

 cleanup:
    priv->beingDestroyed = false;
    return ret;
}


void qemuProcessStop(virQEMUDriverPtr driver,
                     virDomainObjPtr vm,
                     virDomainShutoffReason reason,
                     qemuDomainAsyncJob asyncJob,
                     unsigned int flags)
{
    int ret;
    int retries = 0;
    qemuDomainObjPrivatePtr priv = vm->privateData;
    virErrorPtr orig_err;
    virDomainDefPtr def = vm->def;
    const virNetDevVPortProfile *vport = NULL;
    size_t i;
    g_autofree char *timestamp = NULL;
    g_autoptr(virQEMUDriverConfig) cfg = virQEMUDriverGetConfig(driver);
    g_autoptr(virConnect) conn = NULL;

    VIR_DEBUG("Shutting down vm=%p name=%s id=%d pid=%lld, "
              "reason=%s, asyncJob=%s, flags=0x%x",
              vm, vm->def->name, vm->def->id,
              (long long)vm->pid,
              virDomainShutoffReasonTypeToString(reason),
              qemuDomainAsyncJobTypeToString(asyncJob),
              flags);

    /* This method is routinely used in clean up paths. Disable error
     * reporting so we don't squash a legit error. */
    virErrorPreserveLast(&orig_err);

    if (asyncJob != QEMU_ASYNC_JOB_NONE) {
        if (qemuDomainObjBeginNestedJob(driver, vm, asyncJob) < 0)
            goto cleanup;
    } else if (priv->job.asyncJob != QEMU_ASYNC_JOB_NONE &&
               priv->job.asyncOwner == virThreadSelfID() &&
               priv->job.active != QEMU_JOB_ASYNC_NESTED) {
        VIR_WARN("qemuProcessStop called without a nested job (async=%s)",
                 qemuDomainAsyncJobTypeToString(asyncJob));
    }

    if (!virDomainObjIsActive(vm)) {
        VIR_DEBUG("VM '%s' not active", vm->def->name);
        goto endjob;
    }

    qemuProcessBuildDestroyMemoryPaths(driver, vm, NULL, false);

    if (!!g_atomic_int_dec_and_test(&driver->nactive) && driver->inhibitCallback)
        driver->inhibitCallback(false, driver->inhibitOpaque);

    /* Wake up anything waiting on domain condition */
    virDomainObjBroadcast(vm);

    if ((timestamp = virTimeStringNow()) != NULL) {
        qemuDomainLogAppendMessage(driver, vm, "%s: shutting down, reason=%s\n",
                                   timestamp,
                                   virDomainShutoffReasonTypeToString(reason));
    }

    /* Clear network bandwidth */
    virDomainClearNetBandwidth(vm->def);

    virDomainConfVMNWFilterTeardown(vm);

    if (cfg->macFilter) {
        for (i = 0; i < def->nnets; i++) {
            virDomainNetDefPtr net = def->nets[i];
            if (net->ifname == NULL)
                continue;
            ignore_value(ebtablesRemoveForwardAllowIn(driver->ebtables,
                                                      net->ifname,
                                                      &net->mac));
        }
    }

    virPortAllocatorRelease(priv->nbdPort);
    priv->nbdPort = 0;

    if (priv->agent) {
        qemuAgentClose(priv->agent);
        priv->agent = NULL;
    }
    priv->agentError = false;

    if (priv->mon) {
        qemuMonitorClose(priv->mon);
        priv->mon = NULL;
    }

    if (priv->monConfig) {
        if (priv->monConfig->type == VIR_DOMAIN_CHR_TYPE_UNIX)
            unlink(priv->monConfig->data.nix.path);
        virObjectUnref(priv->monConfig);
        priv->monConfig = NULL;
    }

    qemuDomainObjStopWorker(vm);

    /* Remove the master key */
    qemuDomainMasterKeyRemove(priv);

    /* Do this before we delete the tree and remove pidfile. */
    qemuProcessKillManagedPRDaemon(vm);

    virFileDeleteTree(priv->libDir);
    virFileDeleteTree(priv->channelTargetDir);

    ignore_value(virDomainChrDefForeach(vm->def,
                                        false,
                                        qemuProcessCleanupChardevDevice,
                                        NULL));


    /* shut it off for sure */
    ignore_value(qemuProcessKill(vm,
                                 VIR_QEMU_PROCESS_KILL_FORCE|
                                 VIR_QEMU_PROCESS_KILL_NOCHECK));

    qemuDomainCleanupRun(driver, vm);

    qemuExtDevicesStop(driver, vm);

    qemuDBusStop(driver, vm);

    vm->def->id = -1;

    /* Stop autodestroy in case guest is restarted */
    qemuProcessAutoDestroyRemove(driver, vm);

    /* now that we know it's stopped call the hook if present */
    if (virHookPresent(VIR_HOOK_DRIVER_QEMU)) {
        g_autofree char *xml = qemuDomainDefFormatXML(driver, NULL, vm->def, 0);

        /* we can't stop the operation even if the script raised an error */
        ignore_value(virHookCall(VIR_HOOK_DRIVER_QEMU, vm->def->name,
                                 VIR_HOOK_QEMU_OP_STOPPED, VIR_HOOK_SUBOP_END,
                                 NULL, xml, NULL));
    }

    /* Reset Security Labels unless caller don't want us to */
    if (!(flags & VIR_QEMU_PROCESS_STOP_NO_RELABEL))
        qemuSecurityRestoreAllLabel(driver, vm,
                                    !!(flags & VIR_QEMU_PROCESS_STOP_MIGRATED));

    qemuSecurityReleaseLabel(driver->securityManager, vm->def);

    for (i = 0; i < vm->def->ndisks; i++) {
        virDomainDeviceDef dev;
        virDomainDiskDefPtr disk = vm->def->disks[i];

        dev.type = VIR_DOMAIN_DEVICE_DISK;
        dev.data.disk = disk;
        ignore_value(qemuRemoveSharedDevice(driver, &dev, vm->def->name));
    }

    /* Clear out dynamically assigned labels */
    for (i = 0; i < vm->def->nseclabels; i++) {
        if (vm->def->seclabels[i]->type == VIR_DOMAIN_SECLABEL_DYNAMIC)
            VIR_FREE(vm->def->seclabels[i]->label);
        VIR_FREE(vm->def->seclabels[i]->imagelabel);
    }

    qemuHostdevReAttachDomainDevices(driver, vm->def);

    for (i = 0; i < def->nnets; i++) {
        virDomainNetDefPtr net = def->nets[i];
        vport = virDomainNetGetActualVirtPortProfile(net);

        switch (virDomainNetGetActualType(net)) {
        case VIR_DOMAIN_NET_TYPE_DIRECT:
            ignore_value(virNetDevMacVLanDeleteWithVPortProfile(
                             net->ifname, &net->mac,
                             virDomainNetGetActualDirectDev(net),
                             virDomainNetGetActualDirectMode(net),
                             virDomainNetGetActualVirtPortProfile(net),
                             cfg->stateDir));
            break;
        case VIR_DOMAIN_NET_TYPE_ETHERNET:
            if (net->managed_tap != VIR_TRISTATE_BOOL_NO && net->ifname) {
                ignore_value(virNetDevTapDelete(net->ifname, net->backend.tap));
                VIR_FREE(net->ifname);
            }
            break;
        case VIR_DOMAIN_NET_TYPE_BRIDGE:
        case VIR_DOMAIN_NET_TYPE_NETWORK:
#ifdef VIR_NETDEV_TAP_REQUIRE_MANUAL_CLEANUP
            if (!(vport && vport->virtPortType == VIR_NETDEV_VPORT_PROFILE_OPENVSWITCH))
                ignore_value(virNetDevTapDelete(net->ifname, net->backend.tap));
#endif
            break;
        case VIR_DOMAIN_NET_TYPE_USER:
        case VIR_DOMAIN_NET_TYPE_VHOSTUSER:
        case VIR_DOMAIN_NET_TYPE_SERVER:
        case VIR_DOMAIN_NET_TYPE_CLIENT:
        case VIR_DOMAIN_NET_TYPE_MCAST:
        case VIR_DOMAIN_NET_TYPE_INTERNAL:
        case VIR_DOMAIN_NET_TYPE_HOSTDEV:
        case VIR_DOMAIN_NET_TYPE_UDP:
        case VIR_DOMAIN_NET_TYPE_LAST:
            /* No special cleanup procedure for these types. */
            break;
        }
        /* release the physical device (or any other resources used by
         * this interface in the network driver
         */
        if (vport) {
            if (vport->virtPortType == VIR_NETDEV_VPORT_PROFILE_MIDONET) {
                ignore_value(virNetDevMidonetUnbindPort(vport));
            } else if (vport->virtPortType == VIR_NETDEV_VPORT_PROFILE_OPENVSWITCH) {
                ignore_value(virNetDevOpenvswitchRemovePort(
                                 virDomainNetGetActualBridgeName(net),
                                 net->ifname));
            }
        }

        /* kick the device out of the hostdev list too */
        virDomainNetRemoveHostdev(def, net);
        if (net->type == VIR_DOMAIN_NET_TYPE_NETWORK) {
            if (conn || (conn = virGetConnectNetwork()))
                virDomainNetReleaseActualDevice(conn, vm->def, net);
            else
                VIR_WARN("Unable to release network device '%s'", NULLSTR(net->ifname));
        }
    }

 retry:
    if ((ret = qemuRemoveCgroup(vm)) < 0) {
        if (ret == -EBUSY && (retries++ < 5)) {
            g_usleep(200*1000);
            goto retry;
        }
        VIR_WARN("Failed to remove cgroup for %s",
                 vm->def->name);
    }

    /* Remove resctrl allocation after cgroups are cleaned up which makes it
     * kind of safer (although removing the allocation should work even with
     * pids in tasks file */
    for (i = 0; i < vm->def->nresctrls; i++) {
        size_t j = 0;

        for (j = 0; j < vm->def->resctrls[i]->nmonitors; j++) {
            virDomainResctrlMonDefPtr mon = NULL;

            mon = vm->def->resctrls[i]->monitors[j];
            virResctrlMonitorRemove(mon->instance);
        }

        virResctrlAllocRemove(vm->def->resctrls[i]->alloc);
    }

    /* clean up a possible backup job */
    if (priv->backup)
        qemuBackupJobTerminate(vm, QEMU_DOMAIN_JOB_STATUS_CANCELED);

    qemuProcessRemoveDomainStatus(driver, vm);

    /* Remove VNC and Spice ports from port reservation bitmap, but only if
       they were reserved by the driver (autoport=yes)
    */
    for (i = 0; i < vm->def->ngraphics; ++i) {
        virDomainGraphicsDefPtr graphics = vm->def->graphics[i];
        if (graphics->type == VIR_DOMAIN_GRAPHICS_TYPE_VNC) {
            if (graphics->data.vnc.autoport) {
                virPortAllocatorRelease(graphics->data.vnc.port);
            } else if (graphics->data.vnc.portReserved) {
                virPortAllocatorRelease(graphics->data.vnc.port);
                graphics->data.vnc.portReserved = false;
            }
            if (graphics->data.vnc.websocketGenerated) {
                virPortAllocatorRelease(graphics->data.vnc.websocket);
                graphics->data.vnc.websocketGenerated = false;
                graphics->data.vnc.websocket = -1;
            } else if (graphics->data.vnc.websocket) {
                virPortAllocatorRelease(graphics->data.vnc.websocket);
            }
        }
        if (graphics->type == VIR_DOMAIN_GRAPHICS_TYPE_SPICE) {
            if (graphics->data.spice.autoport) {
                virPortAllocatorRelease(graphics->data.spice.port);
                virPortAllocatorRelease(graphics->data.spice.tlsPort);
            } else {
                if (graphics->data.spice.portReserved) {
                    virPortAllocatorRelease(graphics->data.spice.port);
                    graphics->data.spice.portReserved = false;
                }

                if (graphics->data.spice.tlsPortReserved) {
                    virPortAllocatorRelease(graphics->data.spice.tlsPort);
                    graphics->data.spice.tlsPortReserved = false;
                }
            }
        }
    }

    vm->taint = 0;
    vm->pid = -1;
    virDomainObjSetState(vm, VIR_DOMAIN_SHUTOFF, reason);
    for (i = 0; i < vm->def->niothreadids; i++)
        vm->def->iothreadids[i]->thread_id = 0;

    /* Do this explicitly after vm->pid is reset so that security drivers don't
     * try to enter the domain's namespace which is non-existent by now as qemu
     * is no longer running. */
    if (!(flags & VIR_QEMU_PROCESS_STOP_NO_RELABEL)) {
        for (i = 0; i < def->ndisks; i++) {
            virDomainDiskDefPtr disk = def->disks[i];

            if (disk->mirror) {
                if (qemuSecurityRestoreImageLabel(driver, vm, disk->mirror, false) < 0)
                    VIR_WARN("Unable to restore security label on %s", disk->dst);

                if (virStorageSourceChainHasNVMe(disk->mirror))
                    qemuHostdevReAttachOneNVMeDisk(driver, vm->def->name, disk->mirror);
            }

            qemuBlockRemoveImageMetadata(driver, vm, disk->dst, disk->src);
        }
    }

    /* clear all private data entries which are no longer needed */
    qemuDomainObjPrivateDataClear(priv);

    /* The "release" hook cleans up additional resources */
    if (virHookPresent(VIR_HOOK_DRIVER_QEMU)) {
        g_autofree char *xml = qemuDomainDefFormatXML(driver, NULL, vm->def, 0);

        /* we can't stop the operation even if the script raised an error */
        virHookCall(VIR_HOOK_DRIVER_QEMU, vm->def->name,
                    VIR_HOOK_QEMU_OP_RELEASE, VIR_HOOK_SUBOP_END,
                    NULL, xml, NULL);
    }

    virDomainObjRemoveTransientDef(vm);

 endjob:
    if (asyncJob != QEMU_ASYNC_JOB_NONE)
        qemuDomainObjEndJob(driver, vm);

 cleanup:
    virErrorRestore(&orig_err);
}


static void
qemuProcessAutoDestroy(virDomainObjPtr dom,
                       virConnectPtr conn,
                       void *opaque)
{
    virQEMUDriverPtr driver = opaque;
    qemuDomainObjPrivatePtr priv = dom->privateData;
    virObjectEventPtr event = NULL;
    unsigned int stopFlags = 0;

    VIR_DEBUG("vm=%s, conn=%p", dom->def->name, conn);

    if (priv->job.asyncJob == QEMU_ASYNC_JOB_MIGRATION_IN)
        stopFlags |= VIR_QEMU_PROCESS_STOP_MIGRATED;

    if (priv->job.asyncJob) {
        VIR_DEBUG("vm=%s has long-term job active, cancelling",
                  dom->def->name);
        qemuDomainObjDiscardAsyncJob(driver, dom);
    }

    VIR_DEBUG("Killing domain");

    if (qemuProcessBeginStopJob(driver, dom, QEMU_JOB_DESTROY, true) < 0)
        return;

    qemuProcessStop(driver, dom, VIR_DOMAIN_SHUTOFF_DESTROYED,
                    QEMU_ASYNC_JOB_NONE, stopFlags);

    virDomainAuditStop(dom, "destroyed");
    event = virDomainEventLifecycleNewFromObj(dom,
                                     VIR_DOMAIN_EVENT_STOPPED,
                                     VIR_DOMAIN_EVENT_STOPPED_DESTROYED);

    qemuDomainRemoveInactive(driver, dom);

    qemuDomainObjEndJob(driver, dom);

    virObjectEventStateQueue(driver->domainEventState, event);
}

int qemuProcessAutoDestroyAdd(virQEMUDriverPtr driver,
                              virDomainObjPtr vm,
                              virConnectPtr conn)
{
    VIR_DEBUG("vm=%s, conn=%p", vm->def->name, conn);
    return virCloseCallbacksSet(driver->closeCallbacks, vm, conn,
                                qemuProcessAutoDestroy);
}

int qemuProcessAutoDestroyRemove(virQEMUDriverPtr driver,
                                 virDomainObjPtr vm)
{
    VIR_DEBUG("vm=%s", vm->def->name);
    return virCloseCallbacksUnset(driver->closeCallbacks, vm,
                                  qemuProcessAutoDestroy);
}

bool qemuProcessAutoDestroyActive(virQEMUDriverPtr driver,
                                  virDomainObjPtr vm)
{
    virCloseCallback cb;
    VIR_DEBUG("vm=%s", vm->def->name);
    cb = virCloseCallbacksGet(driver->closeCallbacks, vm, NULL);
    return cb == qemuProcessAutoDestroy;
}


int
qemuProcessRefreshDisks(virQEMUDriverPtr driver,
                        virDomainObjPtr vm,
                        qemuDomainAsyncJob asyncJob)
{
    qemuDomainObjPrivatePtr priv = vm->privateData;
    bool blockdev = virQEMUCapsGet(priv->qemuCaps, QEMU_CAPS_BLOCKDEV);
    virHashTablePtr table = NULL;
    int ret = -1;
    size_t i;

    if (qemuDomainObjEnterMonitorAsync(driver, vm, asyncJob) == 0) {
        table = qemuMonitorGetBlockInfo(priv->mon);
        if (qemuDomainObjExitMonitor(driver, vm) < 0)
            goto cleanup;
    }

    if (!table)
        goto cleanup;

    for (i = 0; i < vm->def->ndisks; i++) {
        virDomainDiskDefPtr disk = vm->def->disks[i];
        qemuDomainDiskPrivatePtr diskpriv = QEMU_DOMAIN_DISK_PRIVATE(disk);
        struct qemuDomainDiskInfo *info;
        const char *entryname = disk->info.alias;

        if (blockdev && diskpriv->qomName)
            entryname = diskpriv->qomName;

        if (!(info = virHashLookup(table, entryname)))
            continue;

        if (info->removable) {
            if (info->empty)
                virDomainDiskEmptySource(disk);

            if (info->tray) {
                if (info->tray_open)
                    disk->tray_status = VIR_DOMAIN_DISK_TRAY_OPEN;
                else
                    disk->tray_status = VIR_DOMAIN_DISK_TRAY_CLOSED;
            }
        }

        /* fill in additional data */
        diskpriv->removable = info->removable;
        diskpriv->tray = info->tray;
    }

    ret = 0;

 cleanup:
    virHashFree(table);
    return ret;
}


static int
qemuProcessRefreshCPU(virQEMUDriverPtr driver,
                      virDomainObjPtr vm)
{
    qemuDomainObjPrivatePtr priv = vm->privateData;
    g_autoptr(virCPUDef) host = NULL;
    g_autoptr(virCPUDef) hostmig = NULL;
    g_autoptr(virCPUDef) cpu = NULL;

    if (!virQEMUCapsGuestIsNative(driver->hostarch, vm->def->os.arch))
        return 0;

    if (!vm->def->cpu)
        return 0;

    if (!(host = virQEMUDriverGetHostCPU(driver))) {
        virResetLastError();
        return 0;
    }

    /* If the domain with a host-model CPU was started by an old libvirt
     * (< 2.3) which didn't replace the CPU with a custom one, let's do it now
     * since the rest of our code does not really expect a host-model CPU in a
     * running domain.
     */
    if (vm->def->cpu->mode == VIR_CPU_MODE_HOST_MODEL) {
        /*
         * PSeries domains are able to run with host-model CPU by design,
         * even on Libvirt newer than 2.3, never replacing host-model with
         * custom in the virCPUUpdate() call. It is not needed to call
         * virCPUUpdate() and qemuProcessUpdateCPU() in this case.
         */
        if (qemuDomainIsPSeries(vm->def))
            return 0;

        if (!(hostmig = virCPUCopyMigratable(host->arch, host)))
            return -1;

        if (!(cpu = virCPUDefCopyWithoutModel(hostmig)) ||
            virCPUDefCopyModelFilter(cpu, hostmig, false,
                                     virQEMUCapsCPUFilterFeatures,
                                     &host->arch) < 0)
            return -1;

        if (virCPUUpdate(vm->def->os.arch, vm->def->cpu, cpu) < 0)
            return -1;

        if (qemuProcessUpdateCPU(driver, vm, QEMU_ASYNC_JOB_NONE) < 0)
            return -1;
    } else if (!virQEMUCapsGet(priv->qemuCaps, QEMU_CAPS_QUERY_CPU_MODEL_EXPANSION)) {
        /* We only try to fix CPUs when the libvirt/QEMU combo used to start
         * the domain did not know about query-cpu-model-expansion in which
         * case the host-model is known to not contain features which QEMU
         * doesn't know about.
         */
        if (qemuDomainFixupCPUs(vm, &priv->origCPU) < 0)
            return -1;
    }

    return 0;
}


static int
qemuProcessRefreshLegacyBlockjob(void *payload,
                                 const void *name,
                                 void *opaque)
{
    const char *jobname = name;
    virDomainObjPtr vm = opaque;
    qemuMonitorBlockJobInfoPtr info = payload;
    virDomainDiskDefPtr disk;
    qemuBlockJobDataPtr job;
    qemuBlockJobType jobtype = info->type;
    qemuDomainObjPrivatePtr priv = vm->privateData;

    if (!(disk = qemuProcessFindDomainDiskByAliasOrQOM(vm, jobname, jobname))) {
        VIR_DEBUG("could not find disk for block job '%s'", jobname);
        return 0;
    }

    if (jobtype == QEMU_BLOCKJOB_TYPE_COMMIT &&
        disk->mirrorJob == VIR_DOMAIN_BLOCK_JOB_TYPE_ACTIVE_COMMIT)
        jobtype = disk->mirrorJob;

    if (!(job = qemuBlockJobDiskNew(vm, disk, jobtype, jobname)))
        return -1;

    if (disk->mirror) {
        if (info->ready == 1 ||
            (info->ready == -1 && info->end == info->cur)) {
            disk->mirrorState = VIR_DOMAIN_DISK_MIRROR_STATE_READY;
            job->state = VIR_DOMAIN_BLOCK_JOB_READY;
        }

        /* Pre-blockdev block copy labelled the chain of the mirrored device
         * just before pivoting. At that point it was no longer known whether
         * it's even necessary (e.g. disk is being reused). This code fixes
         * the labelling in case the job was started in a libvirt version
         * which did not label the chain when the block copy is being started.
         * Note that we can't do much on failure. */
        if (disk->mirrorJob == VIR_DOMAIN_BLOCK_JOB_TYPE_COPY) {
            if (qemuDomainDetermineDiskChain(priv->driver, vm, disk,
                                             disk->mirror, true) < 0)
                goto cleanup;

            if (disk->mirror->format &&
                disk->mirror->format != VIR_STORAGE_FILE_RAW &&
                (qemuDomainNamespaceSetupDisk(vm, disk->mirror) < 0 ||
                 qemuSetupImageChainCgroup(vm, disk->mirror) < 0 ||
                 qemuSecuritySetImageLabel(priv->driver, vm, disk->mirror,
                                           true, true) < 0))
                goto cleanup;
        }
    }

    qemuBlockJobStarted(job, vm);

 cleanup:
    qemuBlockJobStartupFinalize(vm, job);

    return 0;
}


static int
qemuProcessRefreshLegacyBlockjobs(virQEMUDriverPtr driver,
                                  virDomainObjPtr vm)
{
    virHashTablePtr blockJobs = NULL;
    int ret = -1;

    qemuDomainObjEnterMonitor(driver, vm);
    blockJobs = qemuMonitorGetAllBlockJobInfo(qemuDomainGetMonitor(vm), true);
    if (qemuDomainObjExitMonitor(driver, vm) < 0 || !blockJobs)
        goto cleanup;

    if (virHashForEach(blockJobs, qemuProcessRefreshLegacyBlockjob, vm) < 0)
        goto cleanup;

    ret = 0;

 cleanup:
    virHashFree(blockJobs);
    return ret;
}


static int
qemuProcessRefreshBlockjobs(virQEMUDriverPtr driver,
                            virDomainObjPtr vm)
{
    qemuDomainObjPrivatePtr priv = vm->privateData;

    if (virQEMUCapsGet(priv->qemuCaps, QEMU_CAPS_BLOCKDEV))
        return qemuBlockJobRefreshJobs(driver, vm);
    else
        return qemuProcessRefreshLegacyBlockjobs(driver, vm);
}


struct qemuProcessReconnectData {
    virQEMUDriverPtr driver;
    virDomainObjPtr obj;
    virIdentityPtr identity;
};
/*
 * Open an existing VM's monitor, re-detect VCPU threads
 * and re-reserve the security labels in use
 *
 * This function also inherits a locked and ref'd domain object.
 *
 * This function needs to:
 * 1. Enter job
 * 1. just before monitor reconnect do lightweight MonitorEnter
 *    (increase VM refcount and unlock VM)
 * 2. reconnect to monitor
 * 3. do lightweight MonitorExit (lock VM)
 * 4. continue reconnect process
 * 5. EndJob
 *
 * We can't do normal MonitorEnter & MonitorExit because these two lock the
 * monitor lock, which does not exists in this early phase.
 */
static void
qemuProcessReconnect(void *opaque)
{
    struct qemuProcessReconnectData *data = opaque;
    virQEMUDriverPtr driver = data->driver;
    virDomainObjPtr obj = data->obj;
    qemuDomainObjPrivatePtr priv;
    qemuDomainJobObj oldjob;
    int state;
    int reason;
    g_autoptr(virQEMUDriverConfig) cfg = NULL;
    size_t i;
    unsigned int stopFlags = 0;
    bool jobStarted = false;
    bool retry = true;
    bool tryMonReconn = false;

    virIdentitySetCurrent(data->identity);
    g_clear_object(&data->identity);
    VIR_FREE(data);

    qemuDomainObjRestoreJob(obj, &oldjob);
    if (oldjob.asyncJob == QEMU_ASYNC_JOB_MIGRATION_IN)
        stopFlags |= VIR_QEMU_PROCESS_STOP_MIGRATED;

    cfg = virQEMUDriverGetConfig(driver);
    priv = obj->privateData;

    if (qemuDomainObjBeginJob(driver, obj, QEMU_JOB_MODIFY) < 0)
        goto error;
    jobStarted = true;

    /* XXX If we ever gonna change pid file pattern, come up with
     * some intelligence here to deal with old paths. */
    if (!(priv->pidfile = virPidFileBuildPath(cfg->stateDir, obj->def->name)))
        goto error;

    /* Restore the masterKey */
    if (qemuDomainMasterKeyReadFile(priv) < 0)
        goto error;

    /* If we are connecting to a guest started by old libvirt there is no
     * allowReboot in status XML and we need to initialize it. */
    qemuProcessPrepareAllowReboot(obj);

    if (qemuHostdevUpdateActiveDomainDevices(driver, obj->def) < 0)
        goto error;

    if (priv->qemuCaps &&
        virQEMUCapsGet(priv->qemuCaps, QEMU_CAPS_CHARDEV_FD_PASS))
        retry = false;

    if (qemuDomainObjStartWorker(obj) < 0)
        goto error;

    VIR_DEBUG("Reconnect monitor to def=%p name='%s' retry=%d",
              obj, obj->def->name, retry);

    tryMonReconn = true;

    /* XXX check PID liveliness & EXE path */
    if (qemuConnectMonitor(driver, obj, QEMU_ASYNC_JOB_NONE, retry, NULL) < 0)
        goto error;

    priv->machineName = qemuDomainGetMachineName(obj);
    if (!priv->machineName)
        goto error;

    if (qemuConnectCgroup(obj) < 0)
        goto error;

    if (qemuDomainPerfRestart(obj) < 0)
        goto error;

    /* recreate the pflash storage sources */
    if (qemuDomainInitializePflashStorageSource(obj) < 0)
        goto error;

    /* XXX: Need to change as long as lock is introduced for
     * qemu_driver->sharedDevices.
     */
    for (i = 0; i < obj->def->ndisks; i++) {
        virDomainDiskDefPtr disk = obj->def->disks[i];
        virDomainDeviceDef dev;

        if (virDomainDiskTranslateSourcePool(disk) < 0)
            goto error;

        /* backing chains need to be refreshed only if they could change */
        if (priv->reconnectBlockjobs != VIR_TRISTATE_BOOL_NO &&
            !virQEMUCapsGet(priv->qemuCaps, QEMU_CAPS_BLOCKDEV)) {
            /* This should be the only place that calls
             * qemuDomainDetermineDiskChain with @report_broken == false
             * to guarantee best-effort domain reconnect */
            virStorageSourceBackingStoreClear(disk->src);
            if (qemuDomainDetermineDiskChain(driver, obj, disk, NULL, false) < 0)
                goto error;
        } else {
            VIR_DEBUG("skipping backing chain detection for '%s'", disk->dst);
        }

        dev.type = VIR_DOMAIN_DEVICE_DISK;
        dev.data.disk = disk;
        if (qemuAddSharedDevice(driver, &dev, obj->def->name) < 0)
            goto error;
    }

    for (i = 0; i < obj->def->ngraphics; i++) {
        if (qemuProcessGraphicsReservePorts(obj->def->graphics[i], true) < 0)
            goto error;
    }

    if (qemuProcessUpdateState(driver, obj) < 0)
        goto error;

    state = virDomainObjGetState(obj, &reason);
    if (state == VIR_DOMAIN_SHUTOFF ||
        (state == VIR_DOMAIN_PAUSED &&
         reason == VIR_DOMAIN_PAUSED_STARTING_UP)) {
        VIR_DEBUG("Domain '%s' wasn't fully started yet, killing it",
                  obj->def->name);
        goto error;
    }

    if (!priv->qemuCaps) {
        virReportError(VIR_ERR_INTERNAL_ERROR,
                       _("domain '%s' has no capabilities recorded"),
                       obj->def->name);
        goto error;
    }

    /* In case the domain shutdown while we were not running,
     * we need to finish the shutdown process. And we need to do it after
     * we have virQEMUCaps filled in.
     */
    if (state == VIR_DOMAIN_SHUTDOWN ||
        (state == VIR_DOMAIN_PAUSED &&
         reason == VIR_DOMAIN_PAUSED_SHUTTING_DOWN)) {
        VIR_DEBUG("Finishing shutdown sequence for domain %s",
                  obj->def->name);
        qemuProcessShutdownOrReboot(driver, obj);
        goto cleanup;
    }

    if (qemuProcessBuildDestroyMemoryPaths(driver, obj, NULL, true) < 0)
        goto error;

    if ((qemuDomainAssignAddresses(obj->def, priv->qemuCaps,
                                   driver, obj, false)) < 0) {
        goto error;
    }

    /* if domain requests security driver we haven't loaded, report error, but
     * do not kill the domain
     */
    ignore_value(qemuSecurityCheckAllLabel(driver->securityManager,
                                           obj->def));

    if (qemuProcessRefreshCPU(driver, obj) < 0)
        goto error;

    if (qemuDomainRefreshVcpuInfo(driver, obj, QEMU_ASYNC_JOB_NONE, true) < 0)
        goto error;

    qemuDomainVcpuPersistOrder(obj->def);

    if (qemuProcessDetectIOThreadPIDs(driver, obj, QEMU_ASYNC_JOB_NONE) < 0)
        goto error;

    if (qemuSecurityReserveLabel(driver->securityManager, obj->def, obj->pid) < 0)
        goto error;

    qemuProcessNotifyNets(obj->def);

    qemuProcessFiltersInstantiate(obj->def);

    if (qemuProcessRefreshDisks(driver, obj, QEMU_ASYNC_JOB_NONE) < 0)
        goto error;

    if (!virQEMUCapsGet(priv->qemuCaps, QEMU_CAPS_BLOCKDEV) &&
        qemuBlockNodeNamesDetect(driver, obj, QEMU_ASYNC_JOB_NONE) < 0)
        goto error;

    if (qemuRefreshVirtioChannelState(driver, obj, QEMU_ASYNC_JOB_NONE) < 0)
        goto error;

    /* If querying of guest's RTC failed, report error, but do not kill the domain. */
    qemuRefreshRTC(driver, obj);

    if (qemuProcessRefreshBalloonState(driver, obj, QEMU_ASYNC_JOB_NONE) < 0)
        goto error;

    if (qemuProcessRecoverJob(driver, obj, &oldjob, &stopFlags) < 0)
        goto error;

    if (qemuProcessRefreshBlockjobs(driver, obj) < 0)
        goto error;

    if (qemuProcessUpdateDevices(driver, obj) < 0)
        goto error;

    if (qemuRefreshPRManagerState(driver, obj) < 0)
        goto error;

    qemuProcessReconnectCheckMemAliasOrderMismatch(obj);

    if (qemuConnectAgent(driver, obj) < 0)
        goto error;

    for (i = 0; i < obj->def->nresctrls; i++) {
        size_t j = 0;

        if (virResctrlAllocDeterminePath(obj->def->resctrls[i]->alloc,
                                         priv->machineName) < 0)
            goto error;

        for (j = 0; j < obj->def->resctrls[i]->nmonitors; j++) {
            virDomainResctrlMonDefPtr mon = NULL;

            mon = obj->def->resctrls[i]->monitors[j];
            if (virResctrlMonitorDeterminePath(mon->instance,
                                               priv->machineName) < 0)
                goto error;
        }
    }

    /* update domain state XML with possibly updated state in virDomainObj */
    if (virDomainObjSave(obj, driver->xmlopt, cfg->stateDir) < 0)
        goto error;

    /* Run an hook to allow admins to do some magic */
    if (virHookPresent(VIR_HOOK_DRIVER_QEMU)) {
        g_autofree char *xml = qemuDomainDefFormatXML(driver,
                                                          priv->qemuCaps,
                                                          obj->def, 0);
        int hookret;

        hookret = virHookCall(VIR_HOOK_DRIVER_QEMU, obj->def->name,
                              VIR_HOOK_QEMU_OP_RECONNECT, VIR_HOOK_SUBOP_BEGIN,
                              NULL, xml, NULL);

        /*
         * If the script raised an error abort the launch
         */
        if (hookret < 0)
            goto error;
    }

    if (g_atomic_int_add(&driver->nactive, 1) == 0 && driver->inhibitCallback)
        driver->inhibitCallback(true, driver->inhibitOpaque);

 cleanup:
    if (jobStarted) {
        if (!virDomainObjIsActive(obj))
            qemuDomainRemoveInactive(driver, obj);
        qemuDomainObjEndJob(driver, obj);
    } else {
        if (!virDomainObjIsActive(obj))
            qemuDomainRemoveInactiveJob(driver, obj);
    }
    virDomainObjEndAPI(&obj);
    virNWFilterUnlockFilterUpdates();
    virIdentitySetCurrent(NULL);
    return;

 error:
    if (virDomainObjIsActive(obj)) {
        /* We can't get the monitor back, so must kill the VM
         * to remove danger of it ending up running twice if
         * user tries to start it again later.
         *
         * If we cannot get to the monitor when the QEMU command
         * line used -no-shutdown, then we can safely say that the
         * domain crashed; otherwise, if the monitor was started,
         * then we can blame ourselves, else we failed before the
         * monitor started so we don't really know. */
        if (!priv->mon && tryMonReconn &&
            qemuDomainIsUsingNoShutdown(priv))
            state = VIR_DOMAIN_SHUTOFF_CRASHED;
        else if (priv->mon)
            state = VIR_DOMAIN_SHUTOFF_DAEMON;
        else
            state = VIR_DOMAIN_SHUTOFF_UNKNOWN;

        /* If BeginJob failed, we jumped here without a job, let's hope another
         * thread didn't have a chance to start playing with the domain yet
         * (it's all we can do anyway).
         */
        qemuProcessStop(driver, obj, state, QEMU_ASYNC_JOB_NONE, stopFlags);
    }
    goto cleanup;
}

static int
qemuProcessReconnectHelper(virDomainObjPtr obj,
                           void *opaque)
{
    virThread thread;
    struct qemuProcessReconnectData *src = opaque;
    struct qemuProcessReconnectData *data;
    g_autofree char *name = NULL;

    /* If the VM was inactive, we don't need to reconnect */
    if (!obj->pid)
        return 0;

    if (VIR_ALLOC(data) < 0)
        return -1;

    memcpy(data, src, sizeof(*data));
    data->obj = obj;
    data->identity = virIdentityGetCurrent();

    virNWFilterReadLockFilterUpdates();

    /* this lock and reference will be eventually transferred to the thread
     * that handles the reconnect */
    virObjectLock(obj);
    virObjectRef(obj);

    name = g_strdup_printf("init-%s", obj->def->name);

    if (virThreadCreateFull(&thread, false, qemuProcessReconnect,
                            name, false, data) < 0) {
        virReportError(VIR_ERR_INTERNAL_ERROR, "%s",
                       _("Could not create thread. QEMU initialization "
                         "might be incomplete"));
        /* We can't spawn a thread and thus connect to monitor. Kill qemu.
         * It's safe to call qemuProcessStop without a job here since there
         * is no thread that could be doing anything else with the same domain
         * object.
         */
        qemuProcessStop(src->driver, obj, VIR_DOMAIN_SHUTOFF_FAILED,
                        QEMU_ASYNC_JOB_NONE, 0);
        qemuDomainRemoveInactiveJobLocked(src->driver, obj);

        virDomainObjEndAPI(&obj);
        virNWFilterUnlockFilterUpdates();
        g_clear_object(&data->identity);
        VIR_FREE(data);
        return -1;
    }

    return 0;
}

/**
 * qemuProcessReconnectAll
 *
 * Try to re-open the resources for live VMs that we care
 * about.
 */
void
qemuProcessReconnectAll(virQEMUDriverPtr driver)
{
    struct qemuProcessReconnectData data = {.driver = driver};
    virDomainObjListForEach(driver->domains, true,
                            qemuProcessReconnectHelper, &data);
}


static void virQEMUCapsMonitorNotify(qemuMonitorPtr mon G_GNUC_UNUSED,
                                     virDomainObjPtr vm G_GNUC_UNUSED,
                                     void *opaque G_GNUC_UNUSED)
{
}

static qemuMonitorCallbacks callbacks = {
    .eofNotify = virQEMUCapsMonitorNotify,
    .errorNotify = virQEMUCapsMonitorNotify,
};


static void
qemuProcessQMPStop(qemuProcessQMPPtr proc)
{
    if (proc->mon) {
        virObjectUnlock(proc->mon);
        qemuMonitorClose(proc->mon);
        proc->mon = NULL;
    }

    if (proc->cmd) {
        virCommandAbort(proc->cmd);
        virCommandFree(proc->cmd);
        proc->cmd = NULL;
    }

    if (proc->monpath)
        unlink(proc->monpath);

    virDomainObjEndAPI(&proc->vm);

    if (proc->pid != 0) {
        VIR_DEBUG("Killing QMP caps process %lld", (long long)proc->pid);
        if (virProcessKill(proc->pid, SIGKILL) < 0 && errno != ESRCH)
            VIR_ERROR(_("Failed to kill process %lld: %s"),
                      (long long)proc->pid,
                      g_strerror(errno));

        proc->pid = 0;
    }

    if (proc->pidfile)
        unlink(proc->pidfile);

    if (proc->uniqDir)
        rmdir(proc->uniqDir);
}


/**
 * qemuProcessQMPFree:
 * @proc: Stores process and connection state
 *
 * Kill QEMU process and free process data structure.
 */
void
qemuProcessQMPFree(qemuProcessQMPPtr proc)
{
    if (!proc)
        return;

    qemuProcessQMPStop(proc);

    g_object_unref(proc->eventThread);

    VIR_FREE(proc->binary);
    VIR_FREE(proc->libDir);
    VIR_FREE(proc->uniqDir);
    VIR_FREE(proc->monpath);
    VIR_FREE(proc->monarg);
    VIR_FREE(proc->pidfile);
    VIR_FREE(proc->stdErr);
    VIR_FREE(proc);
}


/**
 * qemuProcessQMPNew:
 * @binary: QEMU binary
 * @libDir: Directory for process and connection artifacts
 * @runUid: UserId for QEMU process
 * @runGid: GroupId for QEMU process
 * @forceTCG: Force TCG mode if true
 *
 * Allocate and initialize domain structure encapsulating QEMU process state
 * and monitor connection for completing QMP queries.
 */
qemuProcessQMPPtr
qemuProcessQMPNew(const char *binary,
                  const char *libDir,
                  uid_t runUid,
                  gid_t runGid,
                  bool forceTCG)
{
    qemuProcessQMPPtr ret = NULL;
    qemuProcessQMPPtr proc = NULL;
    const char *threadSuffix;
    g_autofree char *threadName = NULL;

    VIR_DEBUG("exec=%s, libDir=%s, runUid=%u, runGid=%u, forceTCG=%d",
              binary, libDir, runUid, runGid, forceTCG);

    if (VIR_ALLOC(proc) < 0)
        goto cleanup;

    proc->binary = g_strdup(binary);
    proc->libDir = g_strdup(libDir);

    proc->runUid = runUid;
    proc->runGid = runGid;
    proc->forceTCG = forceTCG;

    threadSuffix = strrchr(binary, '-');
    if (threadSuffix)
        threadSuffix++;
    else
        threadSuffix = binary;
    threadName = g_strdup_printf("qmp-%s", threadSuffix);

    if (!(proc->eventThread = virEventThreadNew(threadName)))
        goto cleanup;

    ret = g_steal_pointer(&proc);

 cleanup:
    qemuProcessQMPFree(proc);
    return ret;
}


static int
qemuProcessQEMULabelUniqPath(qemuProcessQMPPtr proc)
{
    /* We cannot use the security driver here, but we should not need to. */
    if (chown(proc->uniqDir, proc->runUid, -1) < 0) {
        virReportSystemError(errno,
                             _("Cannot chown uniq path: %s"),
                             proc->uniqDir);
        return -1;
    }

    return 0;
}


static int
qemuProcessQMPInit(qemuProcessQMPPtr proc)
{
    g_autofree char *template = NULL;

    VIR_DEBUG("proc=%p, emulator=%s", proc, proc->binary);

    template = g_strdup_printf("%s/qmp-XXXXXX", proc->libDir);

    if (!(proc->uniqDir = g_mkdtemp(template))) {
        virReportSystemError(errno,
                             _("Failed to create unique directory with "
                               "template '%s' for probing QEMU"),
                             template);
        return -1;
    }
    /* if g_mkdtemp succeeds, proc->uniqDir is now the owner of
     * the string. Set template to NULL to avoid freeing
     * the memory in this case */
    template = NULL;

    if (qemuProcessQEMULabelUniqPath(proc) < 0)
        return -1;

    proc->monpath = g_strdup_printf("%s/%s", proc->uniqDir, "qmp.monitor");

    proc->monarg = g_strdup_printf("unix:%s,server,nowait", proc->monpath);

    /*
     * Normally we'd use runDir for pid files, but because we're using
     * -daemonize we need QEMU to be allowed to create them, rather
     * than libvirtd. So we're using libDir which QEMU can write to
     */
    proc->pidfile = g_strdup_printf("%s/%s", proc->uniqDir, "qmp.pid");

    return 0;
}


static int
qemuProcessQMPLaunch(qemuProcessQMPPtr proc)
{
    const char *machine;
    int status = 0;
    int rc;

    if (proc->forceTCG)
        machine = "none,accel=tcg";
    else
        machine = "none,accel=kvm:tcg";

    VIR_DEBUG("Try to probe capabilities of '%s' via QMP, machine %s",
              proc->binary, machine);

    /*
     * We explicitly need to use -daemonize here, rather than
     * virCommandDaemonize, because we need to synchronize
     * with QEMU creating its monitor socket API. Using
     * daemonize guarantees control won't return to libvirt
     * until the socket is present.
     */
    proc->cmd = virCommandNewArgList(proc->binary,
                                     "-S",
                                     "-no-user-config",
                                     "-nodefaults",
                                     "-nographic",
                                     "-machine", machine,
                                     "-qmp", proc->monarg,
                                     "-pidfile", proc->pidfile,
                                     "-daemonize",
                                    NULL);
    virCommandAddEnvPassCommon(proc->cmd);
    virCommandClearCaps(proc->cmd);

#if WITH_CAPNG
    /* QEMU might run into permission issues, e.g. /dev/sev (0600), override
     * them just for the purpose of probing */
    if (geteuid() == 0)
        virCommandAllowCap(proc->cmd, CAP_DAC_OVERRIDE);
#endif

    virCommandSetGID(proc->cmd, proc->runGid);
    virCommandSetUID(proc->cmd, proc->runUid);

    virCommandSetErrorBuffer(proc->cmd, &(proc->stdErr));

    if (virCommandRun(proc->cmd, &status) < 0)
        return -1;

    if (status != 0) {
        VIR_DEBUG("QEMU %s exited with status %d", proc->binary, status);
        virReportError(VIR_ERR_INTERNAL_ERROR,
                       _("Failed to start QEMU binary %s for probing: %s"),
                       proc->binary,
                       proc->stdErr ? proc->stdErr : _("unknown error"));
        return -1;
    }

    if ((rc = virPidFileReadPath(proc->pidfile, &proc->pid)) < 0) {
        virReportSystemError(-rc, _("Failed to read pidfile %s"), proc->pidfile);
        return -1;
    }

    return 0;
}


int
qemuProcessQMPInitMonitor(qemuMonitorPtr mon)
{
    if (qemuMonitorSetCapabilities(mon) < 0) {
        VIR_DEBUG("Failed to set monitor capabilities %s",
                  virGetLastErrorMessage());
        return -1;
    }

    return 0;
}


static int
qemuProcessQMPConnectMonitor(qemuProcessQMPPtr proc)
{
    virDomainXMLOptionPtr xmlopt = NULL;
    virDomainChrSourceDef monConfig;
    int ret = -1;

    VIR_DEBUG("proc=%p, emulator=%s, proc->pid=%lld",
              proc, proc->binary, (long long)proc->pid);

    monConfig.type = VIR_DOMAIN_CHR_TYPE_UNIX;
    monConfig.data.nix.path = proc->monpath;
    monConfig.data.nix.listen = false;

    if (!(xmlopt = virDomainXMLOptionNew(NULL, NULL, NULL, NULL, NULL)) ||
        !(proc->vm = virDomainObjNew(xmlopt)) ||
        !(proc->vm->def = virDomainDefNew()))
        goto cleanup;

    proc->vm->pid = proc->pid;

    if (!(proc->mon = qemuMonitorOpen(proc->vm, &monConfig, true, 0,
                                      virEventThreadGetContext(proc->eventThread),
                                      &callbacks, NULL)))
        goto cleanup;

    virObjectLock(proc->mon);

    if (qemuProcessQMPInitMonitor(proc->mon) < 0)
        goto cleanup;

    ret = 0;

 cleanup:
    virObjectUnref(xmlopt);
    return ret;
}


/**
 * qemuProcessQMPStart:
 * @proc: QEMU process and connection state created by qemuProcessQMPNew()
 *
 * Start and connect to QEMU binary so QMP queries can be made.
 *
 * Usage:
 *   proc = qemuProcessQMPNew(binary, libDir, runUid, runGid, forceTCG);
 *   qemuProcessQMPStart(proc);
 *   ** Send QMP Queries to QEMU using monitor (proc->mon) **
 *   qemuProcessQMPFree(proc);
 *
 * Process error output (proc->stdErr) remains available in qemuProcessQMP
 * struct until qemuProcessQMPFree is called.
 */
int
qemuProcessQMPStart(qemuProcessQMPPtr proc)
{
    VIR_DEBUG("proc=%p, emulator=%s", proc, proc->binary);

    if (qemuProcessQMPInit(proc) < 0)
        return -1;

    if (qemuProcessQMPLaunch(proc) < 0)
        return -1;

    if (qemuProcessQMPConnectMonitor(proc) < 0)
        return -1;

    return 0;
}<|MERGE_RESOLUTION|>--- conflicted
+++ resolved
@@ -7196,23 +7196,7 @@
         return NULL;
 
     VIR_DEBUG("Building emulator command line");
-<<<<<<< HEAD
     //构建qemu命令行
-    cmd = qemuBuildCommandLine(driver,
-                               NULL,
-                               driver->securityManager,
-                               vm,
-                               migrateURI,
-                               NULL,
-                               VIR_NETDEV_VPORT_PROFILE_OP_NO_OP,
-                               standalone,
-                               enableFips,
-                               NULL,
-                               NULL);
-
- cleanup:
-    return cmd;
-=======
     return qemuBuildCommandLine(driver,
                                 NULL,
                                 driver->securityManager,
@@ -7225,7 +7209,6 @@
                                 NULL,
                                 NULL,
                                 buildflags);
->>>>>>> 4268e187
 }
 
 
