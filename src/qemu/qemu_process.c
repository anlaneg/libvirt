/*
 * qemu_process.c: QEMU process management
 *
 * Copyright (C) 2006-2016 Red Hat, Inc.
 *
 * This library is free software; you can redistribute it and/or
 * modify it under the terms of the GNU Lesser General Public
 * License as published by the Free Software Foundation; either
 * version 2.1 of the License, or (at your option) any later version.
 *
 * This library is distributed in the hope that it will be useful,
 * but WITHOUT ANY WARRANTY; without even the implied warranty of
 * MERCHANTABILITY or FITNESS FOR A PARTICULAR PURPOSE.  See the GNU
 * Lesser General Public License for more details.
 *
 * You should have received a copy of the GNU Lesser General Public
 * License along with this library.  If not, see
 * <http://www.gnu.org/licenses/>.
 *
 */

#include <config.h>

#include <fcntl.h>
#include <unistd.h>
#include <signal.h>
#include <sys/stat.h>
#if defined(__linux__)
# include <linux/capability.h>
#elif defined(__FreeBSD__)
# include <sys/param.h>
# include <sys/cpuset.h>
#endif

#include <sys/utsname.h>

#if WITH_CAPNG
# include <cap-ng.h>
#endif

#include "qemu_process.h"
#define LIBVIRT_QEMU_PROCESSPRIV_H_ALLOW
#include "qemu_processpriv.h"
#include "qemu_alias.h"
#include "qemu_block.h"
#include "qemu_domain.h"
#include "qemu_domain_address.h"
#include "qemu_namespace.h"
#include "qemu_cgroup.h"
#include "qemu_capabilities.h"
#include "qemu_monitor.h"
#include "qemu_command.h"
#include "qemu_hostdev.h"
#include "qemu_hotplug.h"
#include "qemu_migration.h"
#include "qemu_migration_params.h"
#include "qemu_interface.h"
#include "qemu_security.h"
#include "qemu_extdevice.h"
#include "qemu_firmware.h"
#include "qemu_backup.h"
#include "qemu_dbus.h"
#include "qemu_snapshot.h"

#include "cpu/cpu.h"
#include "cpu/cpu_x86.h"
#include "datatypes.h"
#include "virlog.h"
#include "virerror.h"
#include "viralloc.h"
#include "virhook.h"
#include "virfile.h"
#include "virpidfile.h"
#include "virhostcpu.h"
#include "domain_audit.h"
#include "domain_cgroup.h"
#include "domain_nwfilter.h"
#include "domain_postparse.h"
#include "domain_validate.h"
#include "locking/domain_lock.h"
#include "viruuid.h"
#include "virprocess.h"
#include "virtime.h"
#include "virnetdevtap.h"
#include "virnetdevopenvswitch.h"
#include "virnetdevmidonet.h"
#include "virbitmap.h"
#include "virnuma.h"
#include "virstring.h"
#include "virhostdev.h"
#include "configmake.h"
#include "netdev_bandwidth_conf.h"
#include "virresctrl.h"
#include "virvsock.h"
#include "viridentity.h"
#include "virthreadjob.h"
#include "virutil.h"
#include "storage_source.h"
#include "backup_conf.h"

#include "logging/log_manager.h"
#include "logging/log_protocol.h"

#define VIR_FROM_THIS VIR_FROM_QEMU

VIR_LOG_INIT("qemu.qemu_process");

/**
 * qemuProcessRemoveDomainStatus
 *
 * remove all state files of a domain from statedir
 */
static void
qemuProcessRemoveDomainStatus(virQEMUDriver *driver,
                              virDomainObj *vm)
{
    g_autofree char *file = NULL;
    qemuDomainObjPrivate *priv = vm->privateData;
    g_autoptr(virQEMUDriverConfig) cfg = virQEMUDriverGetConfig(driver);

    file = g_strdup_printf("%s/%s.xml", cfg->stateDir, vm->def->name);

    if (unlink(file) < 0 && errno != ENOENT && errno != ENOTDIR)
        VIR_WARN("Failed to remove domain XML for %s: %s",
                 vm->def->name, g_strerror(errno));

    if (priv->pidfile &&
        unlink(priv->pidfile) < 0 &&
        errno != ENOENT)
        VIR_WARN("Failed to remove PID file for %s: %s",
                 vm->def->name, g_strerror(errno));
}


/*
 * This is a callback registered with a qemuAgent *instance,
 * and to be invoked when the agent console hits an end of file
 * condition, or error, thus indicating VM shutdown should be
 * performed
 */
static void
qemuProcessHandleAgentEOF(qemuAgent *agent,
                          virDomainObj *vm)
{
    qemuDomainObjPrivate *priv;

    virObjectLock(vm);
    VIR_DEBUG("Received EOF from agent on %p '%s'", vm, vm->def->name);

    priv = vm->privateData;

    if (!priv->agent) {
        VIR_DEBUG("Agent freed already");
        goto unlock;
    }

    if (priv->beingDestroyed) {
        VIR_DEBUG("Domain is being destroyed, agent EOF is expected");
        goto unlock;
    }

    qemuAgentClose(agent);
    priv->agent = NULL;
    priv->agentError = false;

    virObjectUnlock(vm);
    return;

 unlock:
    virObjectUnlock(vm);
    return;
}


/*
 * This is invoked when there is some kind of error
 * parsing data to/from the agent. The VM can continue
 * to run, but no further agent commands will be
 * allowed
 */
static void
qemuProcessHandleAgentError(qemuAgent *agent G_GNUC_UNUSED,
                            virDomainObj *vm)
{
    qemuDomainObjPrivate *priv;

    virObjectLock(vm);
    VIR_DEBUG("Received error from agent on %p '%s'", vm, vm->def->name);

    priv = vm->privateData;

    priv->agentError = true;

    virObjectUnlock(vm);
}


static qemuAgentCallbacks agentCallbacks = {
    .eofNotify = qemuProcessHandleAgentEOF,
    .errorNotify = qemuProcessHandleAgentError,
};


int
qemuConnectAgent(virQEMUDriver *driver, virDomainObj *vm)
{
    qemuDomainObjPrivate *priv = vm->privateData;
    qemuAgent *agent = NULL;
    virDomainChrDef *config = qemuFindAgentConfig(vm->def);

    if (!config)
        return 0;

    if (priv->agent)
        return 0;

    if (config->state != VIR_DOMAIN_CHR_DEVICE_STATE_CONNECTED) {
        VIR_DEBUG("Deferring connecting to guest agent");
        return 0;
    }

    if (qemuSecuritySetDaemonSocketLabel(driver->securityManager, vm->def) < 0) {
        VIR_ERROR(_("Failed to set security context for agent for %1$s"),
                  vm->def->name);
        goto cleanup;
    }

    agent = qemuAgentOpen(vm,
                          config->source,
                          virEventThreadGetContext(priv->eventThread),
                          &agentCallbacks);

    if (!virDomainObjIsActive(vm)) {
        qemuAgentClose(agent);
        virReportError(VIR_ERR_INTERNAL_ERROR, "%s",
                       _("guest crashed while connecting to the guest agent"));
        return -1;
    }

    if (qemuSecurityClearSocketLabel(driver->securityManager, vm->def) < 0) {
        VIR_ERROR(_("Failed to clear security context for agent for %1$s"),
                  vm->def->name);
        qemuAgentClose(agent);
        goto cleanup;
    }

    priv->agent = agent;
    if (!priv->agent)
        VIR_INFO("Failed to connect agent for %s", vm->def->name);

 cleanup:
    if (!priv->agent) {
        VIR_WARN("Cannot connect to QEMU guest agent for %s", vm->def->name);
        priv->agentError = true;
        virResetLastError();
    }

    return 0;
}


/**
 * qemuProcessEventSubmit:
 * @vm: pointer to the domain object, the function will take an extra reference
 * @eventType: the event to be processed
 * @action: event specific action to be taken
 * @status: event specific status
 * @data: additional data for the event processor (the pointer is stolen and it
 *        will be properly freed
 *
 * Submits @eventType to be processed by the asynchronous event handling thread.
 */
static void
qemuProcessEventSubmit(virDomainObj *vm,
                       qemuProcessEventType eventType,
                       int action,
                       int status,
                       void *data)
{
    struct qemuProcessEvent *event = g_new0(struct qemuProcessEvent, 1);
    virQEMUDriver *driver = QEMU_DOMAIN_PRIVATE(vm)->driver;

    event->vm = virObjectRef(vm);
    event->eventType = eventType;
    event->action = action;
    event->status = status;
    event->data = data;

    if (virThreadPoolSendJob(driver->workerPool, 0, event) < 0) {
        virObjectUnref(event->vm);
        qemuProcessEventFree(event);
    }
}


/*
 * This is a callback registered with a qemuMonitor *instance,
 * and to be invoked when the monitor console hits an end of file
 * condition, or error, thus indicating VM shutdown should be
 * performed
 */
static void
qemuProcessHandleMonitorEOF(qemuMonitor *mon,
                            virDomainObj *vm)
{
    qemuDomainObjPrivate *priv;

    virObjectLock(vm);

    VIR_DEBUG("Received EOF on %p '%s'", vm, vm->def->name);

    priv = vm->privateData;
    if (priv->beingDestroyed) {
        VIR_DEBUG("Domain is being destroyed, EOF is expected");
        goto cleanup;
    }

    qemuProcessEventSubmit(vm, QEMU_PROCESS_EVENT_MONITOR_EOF,
                           0, 0, NULL);

    /* We don't want this EOF handler to be called over and over while the
     * thread is waiting for a job.
     */
    virObjectLock(mon);
    qemuMonitorUnregister(mon);
    virObjectUnlock(mon);

    /* We don't want any cleanup from EOF handler (or any other
     * thread) to enter qemu namespace. */
    qemuDomainDestroyNamespace(priv->driver, vm);

 cleanup:
    virObjectUnlock(vm);
}


/*
 * This is invoked when there is some kind of error
 * parsing data to/from the monitor. The VM can continue
 * to run, but no further monitor commands will be
 * allowed
 */
static void
qemuProcessHandleMonitorError(qemuMonitor *mon G_GNUC_UNUSED,
                              virDomainObj *vm)
{
    qemuDomainObjPrivate *priv;
    virObjectEvent *event = NULL;

    virObjectLock(vm);
    VIR_DEBUG("Received error on %p '%s'", vm, vm->def->name);

    priv = vm->privateData;
    priv->monError = true;
    event = virDomainEventControlErrorNewFromObj(vm);
    virObjectEventStateQueue(priv->driver->domainEventState, event);

    virObjectUnlock(vm);
}


/**
 * qemuProcessFindDomainDiskByAliasOrQOM:
 * @vm: domain object to search for the disk
 * @alias: -drive or -device alias of the disk
 * @qomid: QOM tree device name
 *
 * Looks up a disk in the domain definition of @vm which either matches the
 * -drive or -device alias used for the backend and frontend respectively or the
 * QOM name. If @alias is empty it's treated as NULL as it's a mandatory field
 * in some cases.
 *
 * Returns a disk from @vm or NULL if it could not be found.
 */
virDomainDiskDef *
qemuProcessFindDomainDiskByAliasOrQOM(virDomainObj *vm,
                                      const char *alias,
                                      const char *qomid)
{
    size_t i;

    if (alias && *alias == '\0')
        alias = NULL;

    if (alias)
        alias = qemuAliasDiskDriveSkipPrefix(alias);

    for (i = 0; i < vm->def->ndisks; i++) {
        virDomainDiskDef *disk = vm->def->disks[i];
        qemuDomainDiskPrivate *diskPriv = QEMU_DOMAIN_DISK_PRIVATE(disk);

        if ((disk->info.alias && STREQ_NULLABLE(disk->info.alias, alias)) ||
            (diskPriv->qomName && STREQ_NULLABLE(diskPriv->qomName, qomid)))
            return disk;
    }

    virReportError(VIR_ERR_INTERNAL_ERROR,
                   _("no disk found with alias '%1$s' or id '%2$s'"),
                   NULLSTR(alias), NULLSTR(qomid));
    return NULL;
}


static void
qemuProcessHandleReset(qemuMonitor *mon G_GNUC_UNUSED,
                       virDomainObj *vm)
{
    virQEMUDriver *driver;
    virObjectEvent *event = NULL;
    qemuDomainObjPrivate *priv;
    virDomainState state;
    int reason;

    virObjectLock(vm);
    priv = vm->privateData;
    driver = priv->driver;

    state = virDomainObjGetState(vm, &reason);

    /* ignore reset events on VM startup. Libvirt in certain instances does a
     * reset during startup so that the ACPI tables are re-generated */
    if (state == VIR_DOMAIN_PAUSED &&
        reason == VIR_DOMAIN_PAUSED_STARTING_UP) {
        VIR_DEBUG("ignoring reset event during startup");
        goto unlock;
    }

    event = virDomainEventRebootNewFromObj(vm);
    if (priv->agent)
        qemuAgentNotifyEvent(priv->agent, QEMU_AGENT_EVENT_RESET);

    qemuDomainSetFakeReboot(vm, false);
    qemuDomainSaveStatus(vm);

    qemuProcessEventSubmit(vm, QEMU_PROCESS_EVENT_RESET, 0, 0, NULL);

 unlock:
    virObjectUnlock(vm);
    virObjectEventStateQueue(driver->domainEventState, event);
}


/*
 * Since we have the '-no-shutdown' flag set, the
 * QEMU process will currently have guest OS shutdown
 * and the CPUS stopped. To fake the reboot, we thus
 * want todo a reset of the virtual hardware, followed
 * by restart of the CPUs. This should result in the
 * guest OS booting up again
 */
static void
qemuProcessFakeReboot(void *opaque)
{
    virDomainObj *vm = opaque;
    qemuDomainObjPrivate *priv = vm->privateData;
    virQEMUDriver *driver = priv->driver;
    virDomainRunningReason reason = VIR_DOMAIN_RUNNING_BOOTED;
    int ret = -1, rc;

    VIR_DEBUG("vm=%p", vm);
    virObjectLock(vm);
    if (virDomainObjBeginJob(vm, VIR_JOB_MODIFY) < 0)
        goto cleanup;

    if (!virDomainObjIsActive(vm)) {
        virReportError(VIR_ERR_INTERNAL_ERROR, "%s",
                       _("guest unexpectedly quit"));
        goto endjob;
    }

    qemuDomainObjEnterMonitor(vm);
    rc = qemuMonitorSystemReset(priv->mon);

    qemuDomainObjExitMonitor(vm);

    if (rc < 0)
        goto endjob;

    if (virDomainObjGetState(vm, NULL) == VIR_DOMAIN_CRASHED)
        reason = VIR_DOMAIN_RUNNING_CRASHED;

    if (qemuProcessStartCPUs(driver, vm,
                             reason,
                             VIR_ASYNC_JOB_NONE) < 0) {
        if (virGetLastErrorCode() == VIR_ERR_OK)
            virReportError(VIR_ERR_INTERNAL_ERROR,
                           "%s", _("resume operation failed"));
        goto endjob;
    }

    qemuDomainSaveStatus(vm);
    ret = 0;

 endjob:
    virDomainObjEndJob(vm);

 cleanup:
    priv->pausedShutdown = false;
    qemuDomainSetFakeReboot(vm, false);
    if (ret == -1)
        ignore_value(qemuProcessKill(vm, VIR_QEMU_PROCESS_KILL_FORCE));
    virDomainObjEndAPI(&vm);
}


void
qemuProcessShutdownOrReboot(virDomainObj *vm)
{
    qemuDomainObjPrivate *priv = vm->privateData;

    if (priv->fakeReboot ||
        vm->def->onPoweroff == VIR_DOMAIN_LIFECYCLE_ACTION_RESTART) {
        g_autofree char *name = g_strdup_printf("reboot-%s", vm->def->name);
        virThread th;

        virObjectRef(vm);
        if (virThreadCreateFull(&th,
                                false,
                                qemuProcessFakeReboot,
                                name,
                                false,
                                vm) < 0) {
            VIR_ERROR(_("Failed to create reboot thread, killing domain"));
            ignore_value(qemuProcessKill(vm, VIR_QEMU_PROCESS_KILL_NOWAIT));
            priv->pausedShutdown = false;
            qemuDomainSetFakeReboot(vm, false);
            virObjectUnref(vm);
        }
    } else {
        ignore_value(qemuProcessKill(vm, VIR_QEMU_PROCESS_KILL_NOWAIT));
    }
}


static void
qemuProcessHandleEvent(qemuMonitor *mon G_GNUC_UNUSED,
                       virDomainObj *vm,
                       const char *eventName,
                       long long seconds,
                       unsigned int micros,
                       const char *details)
{
    virQEMUDriver *driver;
    virObjectEvent *event = NULL;

    VIR_DEBUG("vm=%p", vm);

    virObjectLock(vm);
    driver = QEMU_DOMAIN_PRIVATE(vm)->driver;
    event = virDomainQemuMonitorEventNew(vm->def->id, vm->def->name,
                                         vm->def->uuid, eventName,
                                         seconds, micros, details);

    virObjectUnlock(vm);
    virObjectEventStateQueue(driver->domainEventState, event);
}


static void
qemuProcessHandleShutdown(qemuMonitor *mon G_GNUC_UNUSED,
                          virDomainObj *vm,
                          virTristateBool guest_initiated)
{
    virQEMUDriver *driver;
    qemuDomainObjPrivate *priv;
    virObjectEvent *event = NULL;
    int detail = 0;

    VIR_DEBUG("vm=%p", vm);

    virObjectLock(vm);

    priv = vm->privateData;
    driver = priv->driver;

    if (virDomainObjGetState(vm, NULL) == VIR_DOMAIN_SHUTDOWN) {
        VIR_DEBUG("Ignoring repeated SHUTDOWN event from domain %s",
                  vm->def->name);
        goto unlock;
    } else if (!virDomainObjIsActive(vm)) {
        VIR_DEBUG("Ignoring SHUTDOWN event from inactive domain %s",
                  vm->def->name);
        goto unlock;
    }

    /* In case of fake reboot qemu shutdown state is transient so don't
     * change domain state nor send events. */
    if (!priv->fakeReboot &&
        vm->def->onPoweroff != VIR_DOMAIN_LIFECYCLE_ACTION_RESTART) {
        VIR_DEBUG("Transitioned guest %s to shutdown state",
                  vm->def->name);
        virDomainObjSetState(vm,
                             VIR_DOMAIN_SHUTDOWN,
                             VIR_DOMAIN_SHUTDOWN_UNKNOWN);

        switch (guest_initiated) {
        case VIR_TRISTATE_BOOL_YES:
            detail = VIR_DOMAIN_EVENT_SHUTDOWN_GUEST;
            break;

        case VIR_TRISTATE_BOOL_NO:
            detail = VIR_DOMAIN_EVENT_SHUTDOWN_HOST;
            break;

        case VIR_TRISTATE_BOOL_ABSENT:
        case VIR_TRISTATE_BOOL_LAST:
        default:
            detail = VIR_DOMAIN_EVENT_SHUTDOWN_FINISHED;
            break;
        }

        event = virDomainEventLifecycleNewFromObj(vm,
                                                  VIR_DOMAIN_EVENT_SHUTDOWN,
                                                  detail);
        qemuDomainSaveStatus(vm);
    } else {
        priv->pausedShutdown = true;
    }

    if (priv->agent)
        qemuAgentNotifyEvent(priv->agent, QEMU_AGENT_EVENT_SHUTDOWN);

    qemuProcessShutdownOrReboot(vm);

 unlock:
    virObjectUnlock(vm);
    virObjectEventStateQueue(driver->domainEventState, event);
}


static void
qemuProcessHandleStop(qemuMonitor *mon G_GNUC_UNUSED,
                      virDomainObj *vm)
{
    virQEMUDriver *driver;
    virObjectEvent *event = NULL;
    virDomainPausedReason reason;
    virDomainEventSuspendedDetailType detail;
    qemuDomainObjPrivate *priv = vm->privateData;

    virObjectLock(vm);

    driver = priv->driver;
    reason = priv->pausedReason;
    priv->pausedReason = VIR_DOMAIN_PAUSED_UNKNOWN;

    /* In case of fake reboot qemu paused state is transient so don't
     * reveal it in domain state nor sent events */
    if (virDomainObjGetState(vm, NULL) == VIR_DOMAIN_RUNNING &&
        !priv->pausedShutdown) {
        if (vm->job->asyncJob == VIR_ASYNC_JOB_MIGRATION_OUT) {
            if (vm->job->current->status == VIR_DOMAIN_JOB_STATUS_POSTCOPY)
                reason = VIR_DOMAIN_PAUSED_POSTCOPY;
            else
                reason = VIR_DOMAIN_PAUSED_MIGRATION;
        }

        detail = qemuDomainPausedReasonToSuspendedEvent(reason);
        VIR_DEBUG("Transitioned guest %s to paused state, "
                  "reason %s, event detail %d",
                  vm->def->name, virDomainPausedReasonTypeToString(reason),
                  detail);

        if (vm->job->current)
            ignore_value(virTimeMillisNow(&vm->job->current->stopped));

        if (priv->signalStop)
            virDomainObjBroadcast(vm);

        virDomainObjSetState(vm, VIR_DOMAIN_PAUSED, reason);
        event = virDomainEventLifecycleNewFromObj(vm,
                                                  VIR_DOMAIN_EVENT_SUSPENDED,
                                                  detail);

        VIR_FREE(priv->lockState);
        if (virDomainLockProcessPause(driver->lockManager, vm, &priv->lockState) < 0)
            VIR_WARN("Unable to release lease on %s", vm->def->name);
        VIR_DEBUG("Preserving lock state '%s'", NULLSTR(priv->lockState));

        qemuDomainSaveStatus(vm);
    }

    virObjectUnlock(vm);
    virObjectEventStateQueue(driver->domainEventState, event);
}


static void
qemuProcessHandleResume(qemuMonitor *mon G_GNUC_UNUSED,
                        virDomainObj *vm)
{
    virQEMUDriver *driver;
    virObjectEvent *event = NULL;
    qemuDomainObjPrivate *priv;
    virDomainRunningReason reason = VIR_DOMAIN_RUNNING_UNPAUSED;
    virDomainEventResumedDetailType eventDetail;

    virObjectLock(vm);

    priv = vm->privateData;
    driver = priv->driver;

    if (priv->runningReason != VIR_DOMAIN_RUNNING_UNKNOWN) {
        reason = priv->runningReason;
        priv->runningReason = VIR_DOMAIN_RUNNING_UNKNOWN;
    }

    if (virDomainObjGetState(vm, NULL) != VIR_DOMAIN_RUNNING) {
        eventDetail = qemuDomainRunningReasonToResumeEvent(reason);
        VIR_DEBUG("Transitioned guest %s into running state, reason '%s', "
                  "event detail %d",
                  vm->def->name, virDomainRunningReasonTypeToString(reason),
                  eventDetail);

        /* When a domain is running in (failed) post-copy migration on the
         * destination host, we need to make sure to set the appropriate reason
         * here. */
        if (virDomainObjIsPostcopy(vm, vm->job)) {
            if (virDomainObjIsFailedPostcopy(vm, vm->job))
                reason = VIR_DOMAIN_RUNNING_POSTCOPY_FAILED;
            else
                reason = VIR_DOMAIN_RUNNING_POSTCOPY;
        }
        virDomainObjSetState(vm, VIR_DOMAIN_RUNNING, reason);
        event = virDomainEventLifecycleNewFromObj(vm,
                                                  VIR_DOMAIN_EVENT_RESUMED,
                                                  eventDetail);
        qemuDomainSaveStatus(vm);
    }

    virObjectUnlock(vm);
    virObjectEventStateQueue(driver->domainEventState, event);
}

static void
qemuProcessHandleRTCChange(qemuMonitor *mon G_GNUC_UNUSED,
                           virDomainObj *vm,
                           long long offset)
{
    virQEMUDriver *driver;
    virObjectEvent *event = NULL;

    virObjectLock(vm);
    driver = QEMU_DOMAIN_PRIVATE(vm)->driver;

    if (vm->def->clock.offset == VIR_DOMAIN_CLOCK_OFFSET_VARIABLE) {
        /* when a basedate is manually given on the qemu commandline
         * rather than simply "-rtc base=utc", the offset sent by qemu
         * in this event is *not* the new offset from UTC, but is
         * instead the new offset from the *original basedate* +
         * uptime. For example, if the original offset was 3600 and
         * the guest clock has been advanced by 10 seconds, qemu will
         * send "10" in the event - this means that the new offset
         * from UTC is 3610, *not* 10. If the guest clock is advanced
         * by another 10 seconds, qemu will now send "20" - i.e. each
         * event is the sum of the most recent change and all previous
         * changes since the domain was started. Fortunately, we have
         * saved the initial offset in "adjustment0", so to arrive at
         * the proper new "adjustment", we just add the most recent
         * offset to adjustment0.
         */
        offset += vm->def->clock.data.variable.adjustment0;
        vm->def->clock.data.variable.adjustment = offset;

        qemuDomainSaveStatus(vm);
    }

    event = virDomainEventRTCChangeNewFromObj(vm, offset);

    virObjectUnlock(vm);

    virObjectEventStateQueue(driver->domainEventState, event);
}


static void
qemuProcessHandleWatchdog(qemuMonitor *mon G_GNUC_UNUSED,
                          virDomainObj *vm,
                          int action)
{
    virQEMUDriver *driver;
    virObjectEvent *watchdogEvent = NULL;
    virObjectEvent *lifecycleEvent = NULL;

    virObjectLock(vm);
    driver = QEMU_DOMAIN_PRIVATE(vm)->driver;
    watchdogEvent = virDomainEventWatchdogNewFromObj(vm, action);

    if (action == VIR_DOMAIN_EVENT_WATCHDOG_PAUSE &&
        virDomainObjGetState(vm, NULL) == VIR_DOMAIN_RUNNING) {
        qemuDomainObjPrivate *priv = vm->privateData;
        VIR_DEBUG("Transitioned guest %s to paused state due to watchdog", vm->def->name);

        virDomainObjSetState(vm, VIR_DOMAIN_PAUSED, VIR_DOMAIN_PAUSED_WATCHDOG);
        lifecycleEvent = virDomainEventLifecycleNewFromObj(vm,
                                                  VIR_DOMAIN_EVENT_SUSPENDED,
                                                  VIR_DOMAIN_EVENT_SUSPENDED_WATCHDOG);

        VIR_FREE(priv->lockState);
        if (virDomainLockProcessPause(driver->lockManager, vm, &priv->lockState) < 0)
            VIR_WARN("Unable to release lease on %s", vm->def->name);
        VIR_DEBUG("Preserving lock state '%s'", NULLSTR(priv->lockState));

        qemuDomainSaveStatus(vm);
    }

    if (vm->def->nwatchdogs &&
        vm->def->watchdogs[0]->action == VIR_DOMAIN_WATCHDOG_ACTION_DUMP) {
        qemuProcessEventSubmit(vm, QEMU_PROCESS_EVENT_WATCHDOG,
                               VIR_DOMAIN_WATCHDOG_ACTION_DUMP, 0, NULL);
    }

    virObjectUnlock(vm);
    virObjectEventStateQueue(driver->domainEventState, watchdogEvent);
    virObjectEventStateQueue(driver->domainEventState, lifecycleEvent);
}


static void
qemuProcessHandleIOError(qemuMonitor *mon G_GNUC_UNUSED,
                         virDomainObj *vm,
                         const char *diskAlias,
                         const char *nodename,
                         int action,
                         const char *reason)
{
    virQEMUDriver *driver;
    virObjectEvent *ioErrorEvent = NULL;
    virObjectEvent *ioErrorEvent2 = NULL;
    virObjectEvent *lifecycleEvent = NULL;
    const char *srcPath;
    const char *devAlias;
    virDomainDiskDef *disk;

    virObjectLock(vm);
    driver = QEMU_DOMAIN_PRIVATE(vm)->driver;

    if (*diskAlias == '\0')
        diskAlias = NULL;

    if (diskAlias)
        disk = qemuProcessFindDomainDiskByAliasOrQOM(vm, diskAlias, NULL);
    else if (nodename)
        disk = qemuDomainDiskLookupByNodename(vm->def, NULL, nodename, NULL);
    else
        disk = NULL;

    if (disk) {
        srcPath = virDomainDiskGetSource(disk);
        devAlias = disk->info.alias;
    } else {
        srcPath = "";
        devAlias = "";
    }

    ioErrorEvent = virDomainEventIOErrorNewFromObj(vm, srcPath, devAlias, action);
    ioErrorEvent2 = virDomainEventIOErrorReasonNewFromObj(vm, srcPath, devAlias, action, reason);

    if (action == VIR_DOMAIN_EVENT_IO_ERROR_PAUSE &&
        virDomainObjGetState(vm, NULL) == VIR_DOMAIN_RUNNING) {
        qemuDomainObjPrivate *priv = vm->privateData;
        VIR_DEBUG("Transitioned guest %s to paused state due to IO error", vm->def->name);

        if (priv->signalIOError)
            virDomainObjBroadcast(vm);

        virDomainObjSetState(vm, VIR_DOMAIN_PAUSED, VIR_DOMAIN_PAUSED_IOERROR);
        lifecycleEvent = virDomainEventLifecycleNewFromObj(vm,
                                                  VIR_DOMAIN_EVENT_SUSPENDED,
                                                  VIR_DOMAIN_EVENT_SUSPENDED_IOERROR);

        VIR_FREE(priv->lockState);
        if (virDomainLockProcessPause(driver->lockManager, vm, &priv->lockState) < 0)
            VIR_WARN("Unable to release lease on %s", vm->def->name);
        VIR_DEBUG("Preserving lock state '%s'", NULLSTR(priv->lockState));

        qemuDomainSaveStatus(vm);
    }
    virObjectUnlock(vm);

    virObjectEventStateQueue(driver->domainEventState, ioErrorEvent);
    virObjectEventStateQueue(driver->domainEventState, ioErrorEvent2);
    virObjectEventStateQueue(driver->domainEventState, lifecycleEvent);
}


static void
qemuProcessHandleJobStatusChange(qemuMonitor *mon G_GNUC_UNUSED,
                                 virDomainObj *vm,
                                 const char *jobname,
                                 int status)
{
    qemuDomainObjPrivate *priv;
    qemuBlockJobData *job = NULL;
    int jobnewstate;

    virObjectLock(vm);
    priv = vm->privateData;

    VIR_DEBUG("job '%s'(domain: %p,%s) state changed to '%s'(%d)",
              jobname, vm, vm->def->name,
              qemuMonitorJobStatusTypeToString(status), status);

    if ((jobnewstate = qemuBlockjobConvertMonitorStatus(status)) == QEMU_BLOCKJOB_STATE_LAST)
        goto cleanup;

    if (!(job = virHashLookup(priv->blockjobs, jobname))) {
        VIR_DEBUG("job '%s' not registered", jobname);
        goto cleanup;
    }

    job->newstate = jobnewstate;

    if (job->synchronous) {
        VIR_DEBUG("job '%s' handled synchronously", jobname);
        virDomainObjBroadcast(vm);
    } else {
        VIR_DEBUG("job '%s' handled by event thread", jobname);
        qemuProcessEventSubmit(vm, QEMU_PROCESS_EVENT_JOB_STATUS_CHANGE,
                               0, 0, virObjectRef(job));
    }

 cleanup:
    virObjectUnlock(vm);
}


static void
qemuProcessHandleGraphics(qemuMonitor *mon G_GNUC_UNUSED,
                          virDomainObj *vm,
                          int phase,
                          int localFamily,
                          const char *localNode,
                          const char *localService,
                          int remoteFamily,
                          const char *remoteNode,
                          const char *remoteService,
                          const char *authScheme,
                          const char *x509dname,
                          const char *saslUsername)
{
    virQEMUDriver *driver;
    virObjectEvent *event;
    virDomainEventGraphicsAddressPtr localAddr = NULL;
    virDomainEventGraphicsAddressPtr remoteAddr = NULL;
    virDomainEventGraphicsSubjectPtr subject = NULL;

    localAddr = g_new0(virDomainEventGraphicsAddress, 1);
    localAddr->family = localFamily;
    localAddr->service = g_strdup(localService);
    localAddr->node = g_strdup(localNode);

    remoteAddr = g_new0(virDomainEventGraphicsAddress, 1);
    remoteAddr->family = remoteFamily;
    remoteAddr->service = g_strdup(remoteService);
    remoteAddr->node = g_strdup(remoteNode);

    subject = g_new0(virDomainEventGraphicsSubject, 1);
    if (x509dname) {
        VIR_REALLOC_N(subject->identities, subject->nidentity+1);
        subject->nidentity++;
        subject->identities[subject->nidentity - 1].type = g_strdup("x509dname");
        subject->identities[subject->nidentity - 1].name = g_strdup(x509dname);
    }
    if (saslUsername) {
        VIR_REALLOC_N(subject->identities, subject->nidentity+1);
        subject->nidentity++;
        subject->identities[subject->nidentity - 1].type = g_strdup("saslUsername");
        subject->identities[subject->nidentity - 1].name = g_strdup(saslUsername);
    }

    virObjectLock(vm);
    driver = QEMU_DOMAIN_PRIVATE(vm)->driver;
    event = virDomainEventGraphicsNewFromObj(vm, phase, localAddr, remoteAddr, authScheme, subject);
    virObjectUnlock(vm);

    virObjectEventStateQueue(driver->domainEventState, event);
}

static void
qemuProcessHandleTrayChange(qemuMonitor *mon G_GNUC_UNUSED,
                            virDomainObj *vm,
                            const char *devAlias,
                            const char *devid,
                            int reason)
{
    virQEMUDriver *driver;
    virObjectEvent *event = NULL;
    virDomainDiskDef *disk;

    virObjectLock(vm);
    driver = QEMU_DOMAIN_PRIVATE(vm)->driver;
    disk = qemuProcessFindDomainDiskByAliasOrQOM(vm, devAlias, devid);

    if (disk) {
        event = virDomainEventTrayChangeNewFromObj(vm, disk->info.alias, reason);
        /* Update disk tray status */
        if (reason == VIR_DOMAIN_EVENT_TRAY_CHANGE_OPEN)
            disk->tray_status = VIR_DOMAIN_DISK_TRAY_OPEN;
        else if (reason == VIR_DOMAIN_EVENT_TRAY_CHANGE_CLOSE)
            disk->tray_status = VIR_DOMAIN_DISK_TRAY_CLOSED;

        qemuDomainSaveStatus(vm);
        virDomainObjBroadcast(vm);
    }

    virObjectUnlock(vm);
    virObjectEventStateQueue(driver->domainEventState, event);
}

static void
qemuProcessHandlePMWakeup(qemuMonitor *mon G_GNUC_UNUSED,
                          virDomainObj *vm)
{
    virQEMUDriver *driver;
    virObjectEvent *event = NULL;
    virObjectEvent *lifecycleEvent = NULL;

    virObjectLock(vm);
    driver = QEMU_DOMAIN_PRIVATE(vm)->driver;
    event = virDomainEventPMWakeupNewFromObj(vm);

    /* Don't set domain status back to running if it wasn't paused
     * from guest side, otherwise it can just cause confusion.
     */
    if (virDomainObjGetState(vm, NULL) == VIR_DOMAIN_PMSUSPENDED) {
        VIR_DEBUG("Transitioned guest %s from pmsuspended to running "
                  "state due to QMP wakeup event", vm->def->name);

        virDomainObjSetState(vm, VIR_DOMAIN_RUNNING,
                             VIR_DOMAIN_RUNNING_WAKEUP);
        lifecycleEvent = virDomainEventLifecycleNewFromObj(vm,
                                                  VIR_DOMAIN_EVENT_STARTED,
                                                  VIR_DOMAIN_EVENT_STARTED_WAKEUP);
        qemuDomainSaveStatus(vm);
    }

    virObjectUnlock(vm);
    virObjectEventStateQueue(driver->domainEventState, event);
    virObjectEventStateQueue(driver->domainEventState, lifecycleEvent);
}

static void
qemuProcessHandlePMSuspend(qemuMonitor *mon G_GNUC_UNUSED,
                           virDomainObj *vm)
{
    virQEMUDriver *driver;
    virObjectEvent *event = NULL;
    virObjectEvent *lifecycleEvent = NULL;

    virObjectLock(vm);
    driver = QEMU_DOMAIN_PRIVATE(vm)->driver;
    event = virDomainEventPMSuspendNewFromObj(vm);

    if (virDomainObjGetState(vm, NULL) == VIR_DOMAIN_RUNNING) {
        qemuDomainObjPrivate *priv = vm->privateData;
        VIR_DEBUG("Transitioned guest %s to pmsuspended state due to "
                  "QMP suspend event", vm->def->name);

        virDomainObjSetState(vm, VIR_DOMAIN_PMSUSPENDED,
                             VIR_DOMAIN_PMSUSPENDED_UNKNOWN);
        lifecycleEvent =
            virDomainEventLifecycleNewFromObj(vm,
                                     VIR_DOMAIN_EVENT_PMSUSPENDED,
                                     VIR_DOMAIN_EVENT_PMSUSPENDED_MEMORY);
        qemuDomainSaveStatus(vm);

        if (priv->agent)
            qemuAgentNotifyEvent(priv->agent, QEMU_AGENT_EVENT_SUSPEND);
    }

    virObjectUnlock(vm);

    virObjectEventStateQueue(driver->domainEventState, event);
    virObjectEventStateQueue(driver->domainEventState, lifecycleEvent);
}

static void
qemuProcessHandleBalloonChange(qemuMonitor *mon G_GNUC_UNUSED,
                               virDomainObj *vm,
                               unsigned long long actual)
{
    virQEMUDriver *driver;
    virObjectEvent *event = NULL;
    size_t i;

    virObjectLock(vm);
    driver = QEMU_DOMAIN_PRIVATE(vm)->driver;
    event = virDomainEventBalloonChangeNewFromObj(vm, actual);

    /* We want the balloon size stored in domain definition to
     * account for the actual size of virtio-mem too. But the
     * balloon size as reported by QEMU (@actual) contains just
     * the balloon size without any virtio-mem. Do a wee bit of
     * math to fix it. */
    VIR_DEBUG("balloon size before fix is %lld", actual);
    for (i = 0; i < vm->def->nmems; i++) {
        if (vm->def->mems[i]->model == VIR_DOMAIN_MEMORY_MODEL_VIRTIO_MEM)
            actual += vm->def->mems[i]->target.virtio_mem.currentsize;
    }

    VIR_DEBUG("Updating balloon from %lld to %lld kb",
              vm->def->mem.cur_balloon, actual);
    vm->def->mem.cur_balloon = actual;

    qemuDomainSaveStatus(vm);
    virObjectUnlock(vm);

    virObjectEventStateQueue(driver->domainEventState, event);
}

static void
qemuProcessHandlePMSuspendDisk(qemuMonitor *mon G_GNUC_UNUSED,
                               virDomainObj *vm)
{
    virQEMUDriver *driver;
    virObjectEvent *event = NULL;
    virObjectEvent *lifecycleEvent = NULL;

    virObjectLock(vm);
    driver = QEMU_DOMAIN_PRIVATE(vm)->driver;
    event = virDomainEventPMSuspendDiskNewFromObj(vm);

    if (virDomainObjGetState(vm, NULL) == VIR_DOMAIN_RUNNING) {
        qemuDomainObjPrivate *priv = vm->privateData;
        VIR_DEBUG("Transitioned guest %s to pmsuspended state due to "
                  "QMP suspend_disk event", vm->def->name);

        virDomainObjSetState(vm, VIR_DOMAIN_PMSUSPENDED,
                             VIR_DOMAIN_PMSUSPENDED_UNKNOWN);
        lifecycleEvent =
            virDomainEventLifecycleNewFromObj(vm,
                                     VIR_DOMAIN_EVENT_PMSUSPENDED,
                                     VIR_DOMAIN_EVENT_PMSUSPENDED_DISK);
        qemuDomainSaveStatus(vm);

        if (priv->agent)
            qemuAgentNotifyEvent(priv->agent, QEMU_AGENT_EVENT_SUSPEND);
    }

    virObjectUnlock(vm);

    virObjectEventStateQueue(driver->domainEventState, event);
    virObjectEventStateQueue(driver->domainEventState, lifecycleEvent);
}


static void
qemuProcessHandleGuestPanic(qemuMonitor *mon G_GNUC_UNUSED,
                            virDomainObj *vm,
                            qemuMonitorEventPanicInfo *info)
{
    virObjectLock(vm);

    qemuProcessEventSubmit(vm, QEMU_PROCESS_EVENT_GUESTPANIC,
                           vm->def->onCrash, 0, info);

    virObjectUnlock(vm);
}


void
qemuProcessHandleDeviceDeleted(qemuMonitor *mon G_GNUC_UNUSED,
                               virDomainObj *vm,
                               const char *devAlias)
{
    virObjectLock(vm);

    VIR_DEBUG("Device %s removed from domain %p %s",
              devAlias, vm, vm->def->name);

    if (qemuDomainSignalDeviceRemoval(vm, devAlias,
                                      QEMU_DOMAIN_UNPLUGGING_DEVICE_STATUS_OK))
        goto cleanup;

    qemuProcessEventSubmit(vm, QEMU_PROCESS_EVENT_DEVICE_DELETED,
                           0, 0, g_strdup(devAlias));

 cleanup:
    virObjectUnlock(vm);
}


static void
qemuProcessHandleDeviceUnplugErr(qemuMonitor *mon G_GNUC_UNUSED,
                                 virDomainObj *vm,
                                 const char *devPath,
                                 const char *devAlias)
{
    virQEMUDriver *driver;
    virObjectEvent *event = NULL;

    virObjectLock(vm);
    driver = QEMU_DOMAIN_PRIVATE(vm)->driver;

    VIR_DEBUG("Device %s QOM path %s failed to be removed from domain %p %s",
              devAlias, devPath, vm, vm->def->name);

    /*
     * DEVICE_UNPLUG_GUEST_ERROR will always contain the QOM path
     * but QEMU will not guarantee that devAlias will be provided.
     *
     * However, given that all Libvirt devices have a devAlias, we
     * can ignore the case where QEMU emitted this event without it.
     */
    if (!devAlias)
        goto cleanup;

    qemuDomainSignalDeviceRemoval(vm, devAlias,
                                  QEMU_DOMAIN_UNPLUGGING_DEVICE_STATUS_GUEST_REJECTED);

    event = virDomainEventDeviceRemovalFailedNewFromObj(vm, devAlias);

 cleanup:
    virObjectUnlock(vm);
    virObjectEventStateQueue(driver->domainEventState, event);
}


/**
 *
 * Meaning of fields reported by the event according to the ACPI standard:
 * @source:
 *  0x00 - 0xff: Notification values, as passed at the request time
 *  0x100: Operating System Shutdown Processing
 *  0x103: Ejection processing
 *  0x200: Insertion processing
 *  other values are reserved
 *
 * @status:
 *   general values
 *     0x00: success
 *     0x01: non-specific failure
 *     0x02: unrecognized notify code
 *     0x03 - 0x7f: reserved
 *     other values are specific to the notification type (see below)
 *
 *   for the 0x100 source the following additional codes are standardized:
 *     0x80: OS Shutdown request denied
 *     0x81: OS Shutdown in progress
 *     0x82: OS Shutdown completed
 *     0x83: OS Graceful shutdown not supported
 *     other higher values are reserved
 *
 *  for the 0x003 (Ejection request) and 0x103 (Ejection processing) source
 *  the following additional codes are standardized:
 *     0x80: Device ejection not supported by OSPM
 *     0x81: Device in use by application
 *     0x82: Device Busy
 *     0x83: Ejection dependency is busy or not supported for ejection by OSPM
 *     0x84: Ejection is in progress (pending)
 *     other higher values are reserved
 *
 *  for the 0x200 source the following additional codes are standardized:
 *     0x80: Device insertion in progress (pending)
 *     0x81: Device driver load failure
 *     0x82: Device insertion not supported by OSPM
 *     0x83-0x8F: Reserved
 *     0x90-0x9F: Insertion failure - Resources Unavailable as described by the
 *                                    following bit encodings:
 *                                    Bit [3]: Bus or Segment Numbers
 *                                    Bit [2]: Interrupts
 *                                    Bit [1]: I/O
 *                                    Bit [0]: Memory
 *     other higher values are reserved
 *
 * Other fields and semantics are specific to the qemu handling of the event.
 *  - @alias may be NULL for successful unplug operations
 *  - @slotType describes the device type a bit more closely, currently the
 *    only known value is 'DIMM'
 *  - @slot describes the specific device
 *
 *  Note that qemu does not emit the event for all the documented sources or
 *  devices.
 */
static void
qemuProcessHandleAcpiOstInfo(qemuMonitor *mon G_GNUC_UNUSED,
                             virDomainObj *vm,
                             const char *alias,
                             const char *slotType,
                             const char *slot,
                             unsigned int source,
                             unsigned int status)
{
    virQEMUDriver *driver;
    virObjectEvent *event = NULL;

    virObjectLock(vm);
    driver = QEMU_DOMAIN_PRIVATE(vm)->driver;

    VIR_DEBUG("ACPI OST info for device %s domain %p %s. "
              "slotType='%s' slot='%s' source=%u status=%u",
              NULLSTR(alias), vm, vm->def->name, slotType, slot, source, status);

    if (!alias)
        goto cleanup;

    if (STREQ(slotType, "DIMM")) {
        if ((source == 0x003 || source == 0x103) &&
            (status == 0x01 || (status >= 0x80 && status <= 0x83))) {
            qemuDomainSignalDeviceRemoval(vm, alias,
                                          QEMU_DOMAIN_UNPLUGGING_DEVICE_STATUS_GUEST_REJECTED);

            event = virDomainEventDeviceRemovalFailedNewFromObj(vm, alias);
        }
    }

 cleanup:
    virObjectUnlock(vm);
    virObjectEventStateQueue(driver->domainEventState, event);
}


static void
qemuProcessHandleBlockThreshold(qemuMonitor *mon G_GNUC_UNUSED,
                                virDomainObj *vm,
                                const char *nodename,
                                unsigned long long threshold,
                                unsigned long long excess)
{
    qemuDomainObjPrivate *priv;
    virQEMUDriver *driver;
    virObjectEvent *eventSource = NULL;
    virObjectEvent *eventDevice = NULL;
    virDomainDiskDef *disk;
    virStorageSource *src;
    const char *path = NULL;

    virObjectLock(vm);

    priv  = vm->privateData;
    driver = priv->driver;

    VIR_DEBUG("BLOCK_WRITE_THRESHOLD event for block node '%s' in domain %p %s:"
              "threshold '%llu' exceeded by '%llu'",
              nodename, vm, vm->def->name, threshold, excess);

    if ((disk = qemuDomainDiskLookupByNodename(vm->def, priv->backup, nodename, &src))) {
        if (virStorageSourceIsLocalStorage(src))
            path = src->path;

        if (src == disk->src &&
            !src->thresholdEventWithIndex) {
            g_autofree char *dev = qemuDomainDiskBackingStoreGetName(disk, 0);

            eventDevice = virDomainEventBlockThresholdNewFromObj(vm, dev, path,
                                                                 threshold, excess);
        }

        if (src->id != 0) {
            g_autofree char *dev = qemuDomainDiskBackingStoreGetName(disk, src->id);

            eventSource = virDomainEventBlockThresholdNewFromObj(vm, dev, path,
                                                                 threshold, excess);
        }
    }

    virObjectUnlock(vm);
    virObjectEventStateQueue(driver->domainEventState, eventDevice);
    virObjectEventStateQueue(driver->domainEventState, eventSource);
}


static void
qemuProcessHandleNetdevStreamDisconnected(qemuMonitor *mon G_GNUC_UNUSED,
                                          virDomainObj *vm,
                                          const char *devAlias)
{
    virObjectLock(vm);

    VIR_DEBUG("Device %s Netdev Stream Disconnected in domain %p %s",
              devAlias, vm, vm->def->name);

    qemuProcessEventSubmit(vm, QEMU_PROCESS_EVENT_NETDEV_STREAM_DISCONNECTED,
                           0, 0, g_strdup(devAlias));

    virObjectUnlock(vm);
}


static void
qemuProcessHandleNicRxFilterChanged(qemuMonitor *mon G_GNUC_UNUSED,
                                    virDomainObj *vm,
                                    const char *devAlias)
{
    virObjectLock(vm);

    VIR_DEBUG("Device %s RX Filter changed in domain %p %s",
              devAlias, vm, vm->def->name);

    qemuProcessEventSubmit(vm, QEMU_PROCESS_EVENT_NIC_RX_FILTER_CHANGED,
                           0, 0, g_strdup(devAlias));

    virObjectUnlock(vm);
}


static void
qemuProcessHandleSerialChanged(qemuMonitor *mon G_GNUC_UNUSED,
                               virDomainObj *vm,
                               const char *devAlias,
                               bool connected)
{
    virObjectLock(vm);

    VIR_DEBUG("Serial port %s state changed to '%d' in domain %p %s",
              devAlias, connected, vm, vm->def->name);

    qemuProcessEventSubmit(vm, QEMU_PROCESS_EVENT_SERIAL_CHANGED,
                           connected, 0, g_strdup(devAlias));

    virObjectUnlock(vm);
}


static void
qemuProcessHandleSpiceMigrated(qemuMonitor *mon G_GNUC_UNUSED,
                               virDomainObj *vm)
{
    qemuDomainJobPrivate *jobPriv;

    virObjectLock(vm);

    VIR_DEBUG("Spice migration completed for domain %p %s",
              vm, vm->def->name);

    jobPriv = vm->job->privateData;
    if (vm->job->asyncJob != VIR_ASYNC_JOB_MIGRATION_OUT) {
        VIR_DEBUG("got SPICE_MIGRATE_COMPLETED event without a migration job");
        goto cleanup;
    }

    jobPriv->spiceMigrated = true;
    virDomainObjBroadcast(vm);

 cleanup:
    virObjectUnlock(vm);
}


static void
qemuProcessHandleMigrationStatus(qemuMonitor *mon G_GNUC_UNUSED,
                                 virDomainObj *vm,
                                 int status)
{
    qemuDomainObjPrivate *priv;
    qemuDomainJobDataPrivate *privJob = NULL;
    virQEMUDriver *driver;
    virObjectEvent *event = NULL;
    virDomainState state;
    int reason;

    virObjectLock(vm);

    VIR_DEBUG("Migration of domain %p %s changed state to %s",
              vm, vm->def->name,
              qemuMonitorMigrationStatusTypeToString(status));

    priv = vm->privateData;
    driver = priv->driver;

    if (vm->job->asyncJob == VIR_ASYNC_JOB_NONE) {
        VIR_DEBUG("got MIGRATION event without a migration job");
        goto cleanup;
    }

    privJob = vm->job->current->privateData;

    privJob->stats.mig.status = status;
    virDomainObjBroadcast(vm);

    state = virDomainObjGetState(vm, &reason);

    switch ((qemuMonitorMigrationStatus) status) {
    case QEMU_MONITOR_MIGRATION_STATUS_POSTCOPY:
        if (vm->job->asyncJob == VIR_ASYNC_JOB_MIGRATION_OUT &&
            state == VIR_DOMAIN_PAUSED &&
            reason == VIR_DOMAIN_PAUSED_MIGRATION) {
            VIR_DEBUG("Correcting paused state reason for domain %s to %s",
                      vm->def->name,
                      virDomainPausedReasonTypeToString(VIR_DOMAIN_PAUSED_POSTCOPY));

            virDomainObjSetState(vm, VIR_DOMAIN_PAUSED, VIR_DOMAIN_PAUSED_POSTCOPY);
            event = virDomainEventLifecycleNewFromObj(vm,
                                                      VIR_DOMAIN_EVENT_SUSPENDED,
                                                      VIR_DOMAIN_EVENT_SUSPENDED_POSTCOPY);
            qemuDomainSaveStatus(vm);
        }
        break;

    case QEMU_MONITOR_MIGRATION_STATUS_POSTCOPY_PAUSED:
        if (vm->job->asyncJob == VIR_ASYNC_JOB_MIGRATION_OUT &&
            state == VIR_DOMAIN_PAUSED) {
            /* At this point no thread is watching the migration progress on
             * the source as it is just waiting for the Finish phase to end.
             * Thus we need to handle the event here. */
            qemuMigrationSrcPostcopyFailed(vm);
            qemuDomainSaveStatus(vm);
        }
        break;

    case QEMU_MONITOR_MIGRATION_STATUS_POSTCOPY_RECOVER:
        if (virDomainObjIsFailedPostcopy(vm, vm->job)) {
            int eventType = -1;
            int eventDetail = -1;

            if (state == VIR_DOMAIN_PAUSED) {
                reason = VIR_DOMAIN_PAUSED_POSTCOPY;
                eventType = VIR_DOMAIN_EVENT_SUSPENDED;
                eventDetail = qemuDomainPausedReasonToSuspendedEvent(reason);
            } else {
                reason = VIR_DOMAIN_RUNNING_POSTCOPY;
                eventType = VIR_DOMAIN_EVENT_RESUMED;
                eventDetail = qemuDomainRunningReasonToResumeEvent(reason);
            }

            VIR_DEBUG("Post-copy migration recovered; correcting state for domain '%s' to %s/%s",
                      vm->def->name,
                      virDomainStateTypeToString(state),
                      NULLSTR(virDomainStateReasonToString(state, reason)));
            vm->job->asyncPaused = false;
            virDomainObjSetState(vm, state, reason);
            event = virDomainEventLifecycleNewFromObj(vm, eventType, eventDetail);
            qemuDomainSaveStatus(vm);
        }
        break;

    case QEMU_MONITOR_MIGRATION_STATUS_COMPLETED:
        /* A post-copy migration marked as failed when reconnecting to a domain
         * with running migration may actually still be running, but we're not
         * watching it in any thread. Let's make sure the migration is properly
         * finished in case we get a "completed" event.
         */
        if (virDomainObjIsPostcopy(vm, vm->job) &&
            vm->job->phase == QEMU_MIGRATION_PHASE_POSTCOPY_FAILED &&
            vm->job->asyncOwner == 0) {
            qemuProcessEventSubmit(vm, QEMU_PROCESS_EVENT_UNATTENDED_MIGRATION,
                                   vm->job->asyncJob, status, NULL);
        }
        break;

    case QEMU_MONITOR_MIGRATION_STATUS_INACTIVE:
    case QEMU_MONITOR_MIGRATION_STATUS_SETUP:
    case QEMU_MONITOR_MIGRATION_STATUS_ACTIVE:
    case QEMU_MONITOR_MIGRATION_STATUS_PRE_SWITCHOVER:
    case QEMU_MONITOR_MIGRATION_STATUS_DEVICE:
    case QEMU_MONITOR_MIGRATION_STATUS_ERROR:
    case QEMU_MONITOR_MIGRATION_STATUS_CANCELLING:
    case QEMU_MONITOR_MIGRATION_STATUS_CANCELLED:
    case QEMU_MONITOR_MIGRATION_STATUS_WAIT_UNPLUG:
    case QEMU_MONITOR_MIGRATION_STATUS_LAST:
    default:
        break;
    }

 cleanup:
    virObjectUnlock(vm);
    virObjectEventStateQueue(driver->domainEventState, event);
}


static void
qemuProcessHandleMigrationPass(qemuMonitor *mon G_GNUC_UNUSED,
                               virDomainObj *vm,
                               int pass)
{
    qemuDomainObjPrivate *priv;

    virObjectLock(vm);

    VIR_DEBUG("Migrating domain %p %s, iteration %d",
              vm, vm->def->name, pass);

    priv = vm->privateData;
    if (vm->job->asyncJob == VIR_ASYNC_JOB_NONE) {
        VIR_DEBUG("got MIGRATION_PASS event without a migration job");
        goto cleanup;
    }

    virObjectEventStateQueue(priv->driver->domainEventState,
                         virDomainEventMigrationIterationNewFromObj(vm, pass));

 cleanup:
    virObjectUnlock(vm);
}


static void
qemuProcessHandleDumpCompleted(qemuMonitor *mon G_GNUC_UNUSED,
                               virDomainObj *vm,
                               int status,
                               qemuMonitorDumpStats *stats,
                               const char *error)
{
    qemuDomainJobPrivate *jobPriv;
    qemuDomainJobDataPrivate *privJobCurrent = NULL;

    virObjectLock(vm);

    VIR_DEBUG("Dump completed for domain %p %s with stats=%p error='%s'",
              vm, vm->def->name, stats, NULLSTR(error));

    jobPriv = vm->job->privateData;
    if (vm->job->asyncJob == VIR_ASYNC_JOB_NONE) {
        VIR_DEBUG("got DUMP_COMPLETED event without a dump_completed job");
        goto cleanup;
    }
    privJobCurrent = vm->job->current->privateData;
    jobPriv->dumpCompleted = true;
    privJobCurrent->stats.dump = *stats;
    vm->job->error = g_strdup(error);

    /* Force error if extracting the DUMP_COMPLETED status failed */
    if (!error && status < 0) {
        vm->job->error = g_strdup(virGetLastErrorMessage());
        privJobCurrent->stats.dump.status = QEMU_MONITOR_DUMP_STATUS_FAILED;
    }

    virDomainObjBroadcast(vm);

 cleanup:
    virResetLastError();
    virObjectUnlock(vm);
}


static void
qemuProcessHandlePRManagerStatusChanged(qemuMonitor *mon G_GNUC_UNUSED,
                                        virDomainObj *vm,
                                        const char *prManager,
                                        bool connected)
{
    qemuDomainObjPrivate *priv;
    const char *managedAlias = qemuDomainGetManagedPRAlias();

    virObjectLock(vm);

    VIR_DEBUG("pr-manager %s status changed for domain %p %s connected=%d",
              prManager, vm, vm->def->name, connected);

    /* Connect events are boring. */
    if (connected)
        goto cleanup;

    /* Disconnect events are more interesting. */

    if (STRNEQ(prManager, managedAlias)) {
        VIR_DEBUG("pr-manager %s not managed, ignoring event",
                  prManager);
        goto cleanup;
    }

    priv = vm->privateData;
    priv->prDaemonRunning = false;

    qemuProcessEventSubmit(vm, QEMU_PROCESS_EVENT_PR_DISCONNECT,
                           0, 0, NULL);

 cleanup:
    virObjectUnlock(vm);
}


static void
qemuProcessHandleRdmaGidStatusChanged(qemuMonitor *mon G_GNUC_UNUSED,
                                      virDomainObj *vm,
                                      const char *netdev,
                                      bool gid_status,
                                      unsigned long long subnet_prefix,
                                      unsigned long long interface_id)
{
    qemuMonitorRdmaGidStatus *info = NULL;

    virObjectLock(vm);

    VIR_DEBUG("netdev=%s,gid_status=%d,subnet_prefix=0x%llx,interface_id=0x%llx",
              netdev, gid_status, subnet_prefix, interface_id);

    info = g_new0(qemuMonitorRdmaGidStatus, 1);

    info->netdev = g_strdup(netdev);

    info->gid_status = gid_status;
    info->subnet_prefix = subnet_prefix;
    info->interface_id = interface_id;

    qemuProcessEventSubmit(vm, QEMU_PROCESS_EVENT_RDMA_GID_STATUS_CHANGED,
                           0, 0, info);

    virObjectUnlock(vm);
}


static void
qemuProcessHandleGuestCrashloaded(qemuMonitor *mon G_GNUC_UNUSED,
                                  virDomainObj *vm)
{
    virObjectLock(vm);

    qemuProcessEventSubmit(vm, QEMU_PROCESS_EVENT_GUEST_CRASHLOADED,
                           0, 0, NULL);

    virObjectUnlock(vm);
}


static void
qemuProcessHandleMemoryFailure(qemuMonitor *mon G_GNUC_UNUSED,
                               virDomainObj *vm,
                               qemuMonitorEventMemoryFailure *mfp)
{
    virQEMUDriver *driver;
    virObjectEvent *event = NULL;
    virDomainMemoryFailureRecipientType recipient;
    virDomainMemoryFailureActionType action;
    unsigned int flags = 0;

    virObjectLock(vm);
    driver = QEMU_DOMAIN_PRIVATE(vm)->driver;

    switch (mfp->recipient) {
    case QEMU_MONITOR_MEMORY_FAILURE_RECIPIENT_HYPERVISOR:
        recipient = VIR_DOMAIN_EVENT_MEMORY_FAILURE_RECIPIENT_HYPERVISOR;
        break;
    case QEMU_MONITOR_MEMORY_FAILURE_RECIPIENT_GUEST:
        recipient = VIR_DOMAIN_EVENT_MEMORY_FAILURE_RECIPIENT_GUEST;
        break;
    case QEMU_MONITOR_MEMORY_FAILURE_RECIPIENT_LAST:
    default:
        return;
    }

    switch (mfp->action) {
    case QEMU_MONITOR_MEMORY_FAILURE_ACTION_IGNORE:
        action = VIR_DOMAIN_EVENT_MEMORY_FAILURE_ACTION_IGNORE;
        break;
    case QEMU_MONITOR_MEMORY_FAILURE_ACTION_INJECT:
        action = VIR_DOMAIN_EVENT_MEMORY_FAILURE_ACTION_INJECT;
        break;
    case QEMU_MONITOR_MEMORY_FAILURE_ACTION_FATAL:
        action = VIR_DOMAIN_EVENT_MEMORY_FAILURE_ACTION_FATAL;
        break;
    case QEMU_MONITOR_MEMORY_FAILURE_ACTION_RESET:
        action = VIR_DOMAIN_EVENT_MEMORY_FAILURE_ACTION_RESET;
        break;
    case QEMU_MONITOR_MEMORY_FAILURE_ACTION_LAST:
    default:
        return;
    }

    if (mfp->action_required)
        flags |= VIR_DOMAIN_MEMORY_FAILURE_ACTION_REQUIRED;
    if (mfp->recursive)
        flags |= VIR_DOMAIN_MEMORY_FAILURE_RECURSIVE;

    event = virDomainEventMemoryFailureNewFromObj(vm, recipient, action, flags);

    virObjectUnlock(vm);

    virObjectEventStateQueue(driver->domainEventState, event);
}


static void
qemuProcessHandleMemoryDeviceSizeChange(qemuMonitor *mon G_GNUC_UNUSED,
                                        virDomainObj *vm,
                                        const char *devAlias,
                                        unsigned long long size)
{
    qemuMonitorMemoryDeviceSizeChange *info = NULL;

    virObjectLock(vm);

    VIR_DEBUG("Memory device '%s' changed size to '%llu' in domain '%s'",
              devAlias, size, vm->def->name);

    info = g_new0(qemuMonitorMemoryDeviceSizeChange, 1);
    info->devAlias = g_strdup(devAlias);
    info->size = size;

    qemuProcessEventSubmit(vm, QEMU_PROCESS_EVENT_MEMORY_DEVICE_SIZE_CHANGE,
                           0, 0, info);

    virObjectUnlock(vm);
}


static qemuMonitorCallbacks monitorCallbacks = {
    .eofNotify = qemuProcessHandleMonitorEOF,
    .errorNotify = qemuProcessHandleMonitorError,
    .domainEvent = qemuProcessHandleEvent,
    .domainShutdown = qemuProcessHandleShutdown,
    .domainStop = qemuProcessHandleStop,
    .domainResume = qemuProcessHandleResume,
    .domainReset = qemuProcessHandleReset,
    .domainRTCChange = qemuProcessHandleRTCChange,
    .domainWatchdog = qemuProcessHandleWatchdog,
    .domainIOError = qemuProcessHandleIOError,
    .domainGraphics = qemuProcessHandleGraphics,
    .jobStatusChange = qemuProcessHandleJobStatusChange,
    .domainTrayChange = qemuProcessHandleTrayChange,
    .domainPMWakeup = qemuProcessHandlePMWakeup,
    .domainPMSuspend = qemuProcessHandlePMSuspend,
    .domainBalloonChange = qemuProcessHandleBalloonChange,
    .domainPMSuspendDisk = qemuProcessHandlePMSuspendDisk,
    .domainGuestPanic = qemuProcessHandleGuestPanic,
    .domainDeviceDeleted = qemuProcessHandleDeviceDeleted,
    .domainNicRxFilterChanged = qemuProcessHandleNicRxFilterChanged,
    .domainSerialChange = qemuProcessHandleSerialChanged,
    .domainSpiceMigrated = qemuProcessHandleSpiceMigrated,
    .domainMigrationStatus = qemuProcessHandleMigrationStatus,
    .domainMigrationPass = qemuProcessHandleMigrationPass,
    .domainAcpiOstInfo = qemuProcessHandleAcpiOstInfo,
    .domainBlockThreshold = qemuProcessHandleBlockThreshold,
    .domainDumpCompleted = qemuProcessHandleDumpCompleted,
    .domainPRManagerStatusChanged = qemuProcessHandlePRManagerStatusChanged,
    .domainRdmaGidStatusChanged = qemuProcessHandleRdmaGidStatusChanged,
    .domainGuestCrashloaded = qemuProcessHandleGuestCrashloaded,
    .domainMemoryFailure = qemuProcessHandleMemoryFailure,
    .domainMemoryDeviceSizeChange = qemuProcessHandleMemoryDeviceSizeChange,
    .domainDeviceUnplugError = qemuProcessHandleDeviceUnplugErr,
    .domainNetdevStreamDisconnected = qemuProcessHandleNetdevStreamDisconnected,
};

static void
qemuProcessMonitorReportLogError(qemuMonitor *mon,
                                 const char *msg,
                                 void *opaque);


static void
qemuProcessMonitorLogFree(void *opaque)
{
    qemuLogContext *logCtxt = opaque;
    g_clear_object(&logCtxt);
}


static int
qemuProcessInitMonitor(virDomainObj *vm,
                       virDomainAsyncJob asyncJob)
{
    int ret;

    if (qemuDomainObjEnterMonitorAsync(vm, asyncJob) < 0)
        return -1;

    ret = qemuMonitorSetCapabilities(QEMU_DOMAIN_PRIVATE(vm)->mon);

    qemuDomainObjExitMonitor(vm);

    return ret;
}


static int
qemuConnectMonitor(virQEMUDriver *driver,
                   virDomainObj *vm,
                   int asyncJob,
                   qemuLogContext *logCtxt,
                   bool reconnect)
{
    qemuDomainObjPrivate *priv = vm->privateData;
    qemuMonitor *mon = NULL;

    if (qemuSecuritySetDaemonSocketLabel(driver->securityManager, vm->def) < 0) {
        VIR_ERROR(_("Failed to set security context for monitor for %1$s"),
                  vm->def->name);
        return -1;
    }

    ignore_value(virTimeMillisNow(&priv->monStart));

    mon = qemuMonitorOpen(vm,
                          priv->monConfig,
                          virEventThreadGetContext(priv->eventThread),
                          &monitorCallbacks);

    if (mon && logCtxt) {
        g_object_ref(logCtxt);
        qemuMonitorSetDomainLog(mon,
                                qemuProcessMonitorReportLogError,
                                logCtxt,
                                qemuProcessMonitorLogFree);
    }

    priv->monStart = 0;
    priv->mon = mon;

    if (qemuSecurityClearSocketLabel(driver->securityManager, vm->def) < 0) {
        VIR_ERROR(_("Failed to clear security context for monitor for %1$s"),
                  vm->def->name);
        return -1;
    }

    if (priv->mon == NULL) {
        VIR_INFO("Failed to connect monitor for %s", vm->def->name);
        return -1;
    }

    if (qemuProcessInitMonitor(vm, asyncJob) < 0)
        return -1;

    if (qemuMigrationCapsCheck(vm, asyncJob, reconnect) < 0)
        return -1;

    return 0;
}


static int
qemuProcessReportLogError(qemuLogContext *logCtxt,
                          const char *msgprefix)
{
    g_autofree char *logmsg = NULL;

    /* assume that 1024 chars of qemu log is the right balance */
    if (qemuLogContextReadFiltered(logCtxt, &logmsg, 1024) < 0)
        return -1;

    virResetLastError();
    if (virStringIsEmpty(logmsg))
        virReportError(VIR_ERR_INTERNAL_ERROR, "%s", msgprefix);
    else
        virReportError(VIR_ERR_INTERNAL_ERROR, "%s: %s", /* _( silence sc_libvirt_unmarked_diagnostics */
                       msgprefix, logmsg);

    return 0;
}


static void
qemuProcessMonitorReportLogError(qemuMonitor *mon G_GNUC_UNUSED,
                                 const char *msg,
                                 void *opaque)
{
    qemuLogContext *logCtxt = opaque;
    qemuProcessReportLogError(logCtxt, msg);
}


static int
qemuProcessLookupPTYs(virDomainChrDef **devices,
                      int count,
                      GHashTable *info)
{
    size_t i;

    for (i = 0; i < count; i++) {
        g_autofree char *id = NULL;
        virDomainChrDef *chr = devices[i];
        if (chr->source->type == VIR_DOMAIN_CHR_TYPE_PTY) {
            qemuMonitorChardevInfo *entry;

            id = g_strdup_printf("char%s", chr->info.alias);

            entry = virHashLookup(info, id);
            if (!entry || !entry->ptyPath) {
                if (chr->source->data.file.path == NULL) {
                    /* neither the log output nor 'info chardev' had a
                     * pty path for this chardev, report an error
                     */
                    virReportError(VIR_ERR_INTERNAL_ERROR,
                                   _("no assigned pty for device %1$s"), id);
                    return -1;
                } else {
                    /* 'info chardev' had no pty path for this chardev,
                     * but the log output had, so we're fine
                     */
                    continue;
                }
            }

            g_free(chr->source->data.file.path);
            chr->source->data.file.path = g_strdup(entry->ptyPath);
        }
    }

    return 0;
}

static int
qemuProcessFindCharDevicePTYsMonitor(virDomainObj *vm,
                                     GHashTable *info)
{
    size_t i = 0;

    if (qemuProcessLookupPTYs(vm->def->serials, vm->def->nserials, info) < 0)
        return -1;

    if (qemuProcessLookupPTYs(vm->def->parallels, vm->def->nparallels,
                              info) < 0)
        return -1;

    if (qemuProcessLookupPTYs(vm->def->channels, vm->def->nchannels, info) < 0)
        return -1;
    /* For historical reasons, console[0] can be just an alias
     * for serial[0]. That's why we need to update it as well. */
    if (vm->def->nconsoles) {
        virDomainChrDef *chr = vm->def->consoles[0];

        if (vm->def->nserials &&
            chr->deviceType == VIR_DOMAIN_CHR_DEVICE_TYPE_CONSOLE &&
            chr->targetType == VIR_DOMAIN_CHR_CONSOLE_TARGET_TYPE_SERIAL) {
            /* yes, the first console is just an alias for serials[0] */
            i = 1;
            virDomainChrSourceDefCopy(chr->source,
                                      ((vm->def->serials[0])->source));
        }
    }

    if (qemuProcessLookupPTYs(vm->def->consoles + i, vm->def->nconsoles - i,
                              info) < 0)
        return -1;

    return 0;
}


static void
qemuProcessRefreshChannelVirtioState(virQEMUDriver *driver,
                                     virDomainObj *vm,
                                     GHashTable *info,
                                     int booted)
{
    size_t i;
    int agentReason = VIR_CONNECT_DOMAIN_EVENT_AGENT_LIFECYCLE_REASON_CHANNEL;
    qemuMonitorChardevInfo *entry;
    virObjectEvent *event = NULL;
    g_autofree char *id = NULL;

    if (booted)
        agentReason = VIR_CONNECT_DOMAIN_EVENT_AGENT_LIFECYCLE_REASON_DOMAIN_STARTED;

    for (i = 0; i < vm->def->nchannels; i++) {
        virDomainChrDef *chr = vm->def->channels[i];
        if (chr->targetType == VIR_DOMAIN_CHR_CHANNEL_TARGET_TYPE_VIRTIO) {

            VIR_FREE(id);
            id = g_strdup_printf("char%s", chr->info.alias);

            /* port state not reported */
            if (!(entry = virHashLookup(info, id)) ||
                !entry->state)
                continue;

            if (entry->state != VIR_DOMAIN_CHR_DEVICE_STATE_DEFAULT &&
                STREQ_NULLABLE(chr->target.name, "org.qemu.guest_agent.0") &&
                (event = virDomainEventAgentLifecycleNewFromObj(vm, entry->state,
                                                                agentReason)))
                virObjectEventStateQueue(driver->domainEventState, event);

            chr->state = entry->state;
        }
    }
}


int
qemuRefreshVirtioChannelState(virQEMUDriver *driver,
                              virDomainObj *vm,
                              virDomainAsyncJob asyncJob)
{
    qemuDomainObjPrivate *priv = vm->privateData;
    g_autoptr(GHashTable) info = NULL;
    int rc;

    if (qemuDomainObjEnterMonitorAsync(vm, asyncJob) < 0)
        return -1;

    rc = qemuMonitorGetChardevInfo(priv->mon, &info);
    qemuDomainObjExitMonitor(vm);

    if (rc < 0)
        return -1;

    qemuProcessRefreshChannelVirtioState(driver, vm, info, false);

    return 0;
}


static int
qemuProcessRefreshPRManagerState(virDomainObj *vm,
                                 GHashTable *info)
{
    qemuDomainObjPrivate *priv = vm->privateData;
    qemuMonitorPRManagerInfo *prManagerInfo;
    const char *managedAlias = qemuDomainGetManagedPRAlias();

    if (!(prManagerInfo = virHashLookup(info, managedAlias))) {
        virReportError(VIR_ERR_OPERATION_FAILED,
                       _("missing info on pr-manager %1$s"),
                       managedAlias);
        return -1;
    }

    priv->prDaemonRunning = prManagerInfo->connected;

    if (!priv->prDaemonRunning &&
        qemuProcessStartManagedPRDaemon(vm) < 0)
        return -1;

    return 0;
}


static int
qemuRefreshPRManagerState(virDomainObj *vm)
{
    qemuDomainObjPrivate *priv = vm->privateData;
    g_autoptr(GHashTable) info = NULL;
    int rc;

    if (!virQEMUCapsGet(priv->qemuCaps, QEMU_CAPS_PR_MANAGER_HELPER) ||
        !qemuDomainDefHasManagedPR(vm))
        return 0;

    qemuDomainObjEnterMonitor(vm);
    rc = qemuMonitorGetPRManagerInfo(priv->mon, &info);
    qemuDomainObjExitMonitor(vm);

    if (rc < 0)
        return -1;


    return qemuProcessRefreshPRManagerState(vm, info);
}


static int
qemuProcessRefreshFdsetIndex(virDomainObj *vm)
{
    qemuDomainObjPrivate *priv = vm->privateData;
    g_autoptr(qemuMonitorFdsets) fdsets = NULL;
    size_t i;
    int rc;

    /* if the previous index was in the status XML we don't need to update it */
    if (priv->fdsetindexParsed)
        return 0;

    qemuDomainObjEnterMonitor(vm);
    rc = qemuMonitorQueryFdsets(priv->mon, &fdsets);
    qemuDomainObjExitMonitor(vm);

    if (rc < 0)
        return -1;

    for (i = 0; i < fdsets->nfdsets; i++) {
        if (fdsets->fdsets[i].id >= priv->fdsetindex)
            priv->fdsetindex = fdsets->fdsets[i].id + 1;
    }

    return 0;
}


static void
qemuRefreshRTC(virDomainObj *vm)
{
    qemuDomainObjPrivate *priv = vm->privateData;
    time_t now, then;
    struct tm thenbits = { 0 };
    long localOffset;
    int rv;

    if (vm->def->clock.offset != VIR_DOMAIN_CLOCK_OFFSET_VARIABLE)
        return;

    qemuDomainObjEnterMonitor(vm);
    now = time(NULL);
    rv = qemuMonitorGetRTCTime(priv->mon, &thenbits);
    qemuDomainObjExitMonitor(vm);

    if (rv < 0)
        return;

    thenbits.tm_isdst = -1;
    if ((then = mktime(&thenbits)) == (time_t)-1) {
        virReportError(VIR_ERR_INTERNAL_ERROR, "%s",
                       _("Unable to convert time"));
        return;
    }

    /* Thing is, @now is in local TZ but @then in UTC. */
    if (virTimeLocalOffsetFromUTC(&localOffset) < 0)
        return;

    vm->def->clock.data.variable.adjustment = then - now + localOffset;
}

int
qemuProcessRefreshBalloonState(virDomainObj *vm,
                               int asyncJob)
{
    unsigned long long balloon;
    size_t i;
    int rc;

    /* if no ballooning is available, the current size equals to the current
     * full memory size */
    if (!virDomainDefHasMemballoon(vm->def)) {
        vm->def->mem.cur_balloon = virDomainDefGetMemoryTotal(vm->def);
        return 0;
    }

    if (qemuDomainObjEnterMonitorAsync(vm, asyncJob) < 0)
        return -1;

    rc = qemuMonitorGetBalloonInfo(qemuDomainGetMonitor(vm), &balloon);
    qemuDomainObjExitMonitor(vm);
    if (rc < 0)
        return -1;

    /* We want the balloon size stored in domain definition to
     * account for the actual size of virtio-mem too. But the
     * balloon size as reported by QEMU (@balloon) contains just
     * the balloon size without any virtio-mem. Do a wee bit of
     * math to fix it. */
    VIR_DEBUG("balloon size before fix is %lld", balloon);
    for (i = 0; i < vm->def->nmems; i++) {
        if (vm->def->mems[i]->model == VIR_DOMAIN_MEMORY_MODEL_VIRTIO_MEM)
            balloon += vm->def->mems[i]->target.virtio_mem.currentsize;
    }
    VIR_DEBUG("Updating balloon from %lld to %lld kb",
              vm->def->mem.cur_balloon, balloon);
    vm->def->mem.cur_balloon = balloon;

    return 0;
}


static int
qemuProcessWaitForMonitor(virQEMUDriver *driver,
                          virDomainObj *vm,
                          int asyncJob,
                          qemuLogContext *logCtxt)
{
    int ret = -1;
    g_autoptr(GHashTable) info = NULL;
    qemuDomainObjPrivate *priv = vm->privateData;

    VIR_DEBUG("Connect monitor to vm=%p name='%s'", vm, vm->def->name);

    if (qemuConnectMonitor(driver, vm, asyncJob, logCtxt, false) < 0)
        goto cleanup;

    /* Try to get the pty path mappings again via the monitor. This is much more
     * reliable if it's available.
     * Note that the monitor itself can be on a pty, so we still need to try the
     * log output method. */
    if (qemuDomainObjEnterMonitorAsync(vm, asyncJob) < 0)
        goto cleanup;
    ret = qemuMonitorGetChardevInfo(priv->mon, &info);
    VIR_DEBUG("qemuMonitorGetChardevInfo returned %i", ret);
    qemuDomainObjExitMonitor(vm);

    if (ret == 0) {
        if ((ret = qemuProcessFindCharDevicePTYsMonitor(vm, info)) < 0)
            goto cleanup;

         qemuProcessRefreshChannelVirtioState(driver, vm, info, true);
    }

 cleanup:
    if (logCtxt && kill(vm->pid, 0) == -1 && errno == ESRCH) {
        qemuProcessReportLogError(logCtxt,
                                  _("process exited while connecting to monitor"));
        ret = -1;
    }

    return ret;
}


static int
qemuProcessDetectIOThreadPIDs(virDomainObj *vm,
                              int asyncJob)
{
    qemuDomainObjPrivate *priv = vm->privateData;
    qemuMonitorIOThreadInfo **iothreads = NULL;
    int niothreads = 0;
    int ret = -1;
    size_t i;

    /* Get the list of IOThreads from qemu */
    if (qemuDomainObjEnterMonitorAsync(vm, asyncJob) < 0)
        goto cleanup;
    ret = qemuMonitorGetIOThreads(priv->mon, &iothreads, &niothreads);
    qemuDomainObjExitMonitor(vm);
    if (ret < 0)
        goto cleanup;

    if (niothreads != vm->def->niothreadids) {
        virReportError(VIR_ERR_INTERNAL_ERROR,
                       _("got wrong number of IOThread pids from QEMU monitor. got %1$d, wanted %2$zu"),
                       niothreads, vm->def->niothreadids);
        goto cleanup;
    }

    /* Nothing to do */
    if (niothreads == 0) {
        ret = 0;
        goto cleanup;
    }

    for (i = 0; i < niothreads; i++) {
        virDomainIOThreadIDDef *iothrid;

        if (!(iothrid = virDomainIOThreadIDFind(vm->def,
                                                iothreads[i]->iothread_id))) {
            virReportError(VIR_ERR_INTERNAL_ERROR,
                           _("iothread %1$d not found"),
                           iothreads[i]->iothread_id);
            goto cleanup;
        }
        iothrid->thread_id = iothreads[i]->thread_id;
    }

    ret = 0;

 cleanup:
    if (iothreads) {
        for (i = 0; i < niothreads; i++)
            VIR_FREE(iothreads[i]);
        VIR_FREE(iothreads);
    }
    return ret;
}


static int
qemuProcessGetAllCpuAffinity(virBitmap **cpumapRet)
{
    *cpumapRet = NULL;

    if (!virHostCPUHasBitmap())
        return 0;

    if (!(*cpumapRet = virHostCPUGetOnlineBitmap()))
        return -1;

    return 0;
}


/*
 * To be run between fork/exec of QEMU only
 */
#if defined(WITH_SCHED_GETAFFINITY) || defined(WITH_BSD_CPU_AFFINITY)
static int
qemuProcessInitCpuAffinity(virDomainObj *vm)
{
    bool settingAll = false;
    g_autoptr(virBitmap) cpumapToSet = NULL;
    virDomainNumatuneMemMode mem_mode;
    qemuDomainObjPrivate *priv = vm->privateData;

    if (!vm->pid) {
        virReportError(VIR_ERR_INTERNAL_ERROR, "%s",
                       _("Cannot setup CPU affinity until process is started"));
        return -1;
    }

    /* Here is the deal, we can't set cpuset.mems before qemu is
     * started as it clashes with KVM allocation. Therefore, we
     * used to let qemu allocate its memory anywhere as we would
     * then move the memory to desired NUMA node via CGroups.
     * However, that might not be always possible because qemu
     * might lock some parts of its memory (e.g. due to VFIO).
     * Even if it possible, memory has to be copied between NUMA
     * nodes which is suboptimal.
     * Solution is to set affinity that matches the best what we
     * would have set in CGroups and then fix it later, once qemu
     * is already running. */
    if (virDomainNumaGetNodeCount(vm->def->numa) <= 1 &&
        virDomainNumatuneGetMode(vm->def->numa, -1, &mem_mode) == 0 &&
        mem_mode == VIR_DOMAIN_NUMATUNE_MEM_STRICT) {
        virBitmap *nodeset = NULL;

        if (virDomainNumatuneMaybeGetNodeset(vm->def->numa,
                                             priv->autoNodeset,
                                             &nodeset,
                                             -1) < 0)
            return -1;

        if (virNumaNodesetToCPUset(nodeset, &cpumapToSet) < 0)
            return -1;
    } else if (vm->def->cputune.emulatorpin) {
        cpumapToSet = virBitmapNewCopy(vm->def->cputune.emulatorpin);
    } else {
        settingAll = true;
        if (qemuProcessGetAllCpuAffinity(&cpumapToSet) < 0)
            return -1;
    }

    /*
     * We only want to error out if we failed to set the affinity to
     * user-requested mapping.  If we are just trying to reset the affinity
     * to all CPUs and this fails it can only be an issue if:
     *  1) libvirtd does not have CAP_SYS_NICE
     *  2) libvirtd does not run on all CPUs
     *
     * This scenario can easily occur when libvirtd is run inside a
     * container with restrictive permissions and CPU pinning.
     *
     * See also: https://bugzilla.redhat.com/1819801#c2
     */
    if (cpumapToSet &&
        virProcessSetAffinity(vm->pid, cpumapToSet, settingAll) < 0) {
        return -1;
    }

    return 0;
}
#else /* !defined(WITH_SCHED_GETAFFINITY) && !defined(WITH_BSD_CPU_AFFINITY) */
static int
qemuProcessInitCpuAffinity(virDomainObj *vm G_GNUC_UNUSED)
{
    return 0;
}
#endif /* !defined(WITH_SCHED_GETAFFINITY) && !defined(WITH_BSD_CPU_AFFINITY) */

/* set link states to down on interfaces at qemu start */
static int
qemuProcessSetLinkStates(virDomainObj *vm,
                         virDomainAsyncJob asyncJob)
{
    qemuDomainObjPrivate *priv = vm->privateData;
    virDomainDef *def = vm->def;
    size_t i;
    int ret = -1;
    int rv;

    if (qemuDomainObjEnterMonitorAsync(vm, asyncJob) < 0)
        return -1;

    for (i = 0; i < def->nnets; i++) {
        if (def->nets[i]->linkstate == VIR_DOMAIN_NET_INTERFACE_LINK_STATE_DOWN) {
            if (!def->nets[i]->info.alias) {
                virReportError(VIR_ERR_INTERNAL_ERROR, "%s",
                               _("missing alias for network device"));
                goto cleanup;
            }

            VIR_DEBUG("Setting link state: %s", def->nets[i]->info.alias);

            rv = qemuMonitorSetLink(priv->mon,
                                    def->nets[i]->info.alias,
                                    VIR_DOMAIN_NET_INTERFACE_LINK_STATE_DOWN);
            if (rv < 0) {
                virReportError(VIR_ERR_OPERATION_FAILED,
                               _("Couldn't set link state on interface: %1$s"),
                               def->nets[i]->info.alias);
                goto cleanup;
            }
        }
    }

    ret = 0;

 cleanup:
    qemuDomainObjExitMonitor(vm);
    return ret;
}


/**
 * qemuProcessSetupPid:
 *
 * This function sets resource properties (affinity, cgroups,
 * scheduler) for any PID associated with a domain.  It should be used
 * to set up emulator PIDs as well as vCPU and I/O thread pids to
 * ensure they are all handled the same way.
 *
 * Returns 0 on success, -1 on error.
 */
static int
qemuProcessSetupPid(virDomainObj *vm,
                    pid_t pid,
                    virCgroupThreadName nameval,
                    int id,
                    virBitmap *cpumask,
                    unsigned long long period,
                    long long quota,
                    virDomainThreadSchedParam *sched)
{
    qemuDomainObjPrivate *priv = vm->privateData;
    virDomainNuma *numatune = vm->def->numa;
    virDomainNumatuneMemMode mem_mode;
    virCgroup *cgroup = NULL;
    virBitmap *use_cpumask = NULL;
    virBitmap *affinity_cpumask = NULL;
    g_autoptr(virBitmap) hostcpumap = NULL;
    g_autofree char *mem_mask = NULL;
    int ret = -1;
    size_t i;

    if ((period || quota) &&
        !virCgroupHasController(priv->cgroup, VIR_CGROUP_CONTROLLER_CPU)) {
        virReportError(VIR_ERR_CONFIG_UNSUPPORTED, "%s",
                       _("cgroup cpu is required for scheduler tuning"));
        goto cleanup;
    }

    /* Infer which cpumask shall be used. */
    if (!(use_cpumask = qemuDomainEvaluateCPUMask(vm->def,
                                                  cpumask, priv->autoCpuset))) {
        /* You may think this is redundant, but we can't assume libvirtd
         * itself is running on all pCPUs, so we need to explicitly set
         * the spawned QEMU instance to all pCPUs if no map is given in
         * its config file */
        if (qemuProcessGetAllCpuAffinity(&hostcpumap) < 0)
            goto cleanup;
        affinity_cpumask = hostcpumap;
    }

    /*
     * If CPU cgroup controller is not initialized here, then we need
     * neither period nor quota settings.  And if CPUSET controller is
     * not initialized either, then there's nothing to do anyway.
     */
    if (virCgroupHasController(priv->cgroup, VIR_CGROUP_CONTROLLER_CPU) ||
        virCgroupHasController(priv->cgroup, VIR_CGROUP_CONTROLLER_CPUSET)) {

        if (virDomainNumatuneGetMode(numatune, -1, &mem_mode) == 0) {
            /* QEMU allocates its memory from the emulator thread. Thus it
             * needs to access union of all host nodes configured. */
            if (mem_mode == VIR_DOMAIN_NUMATUNE_MEM_STRICT) {
                qemuDomainNumatuneMaybeFormatNodesetUnion(vm, NULL, &mem_mask);
            } else if (mem_mode == VIR_DOMAIN_NUMATUNE_MEM_RESTRICTIVE &&
                       virDomainNumatuneMaybeFormatNodeset(numatune,
                                                           priv->autoNodeset,
                                                           &mem_mask, -1) < 0) {
                goto cleanup;
            }
        }

        /* For restrictive numatune mode we need to set cpuset.mems for vCPU
         * threads based on the node they are in as there is nothing else uses
         * for such restriction (e.g. numa_set_membind). */
        if (nameval == VIR_CGROUP_THREAD_VCPU) {
            /* Look for the guest NUMA node of this vCPU */
            for (i = 0; i < virDomainNumaGetNodeCount(numatune); i++) {
                virBitmap *node_cpus = virDomainNumaGetNodeCpumask(numatune, i);

                if (!virBitmapIsBitSet(node_cpus, id))
                    continue;

                /* Update the mem_mask for this vCPU if the mode of its node is
                 * 'restrictive'. */
                if (virDomainNumatuneGetMode(numatune, i, &mem_mode) == 0 &&
                    mem_mode == VIR_DOMAIN_NUMATUNE_MEM_RESTRICTIVE) {
                    VIR_FREE(mem_mask);

                    if (virDomainNumatuneMaybeFormatNodeset(numatune,
                                                            priv->autoNodeset,
                                                            &mem_mask, i) < 0) {
                        goto cleanup;
                    }
                }

                break;
            }
        }

        if (virCgroupNewThread(priv->cgroup, nameval, id, true, &cgroup) < 0)
            goto cleanup;

        /* Move the thread to the sub dir before changing the settings so that
         * all take effect even with cgroupv2. */
        if (virCgroupAddThread(cgroup, pid) < 0)
            goto cleanup;

        if (virCgroupHasController(priv->cgroup, VIR_CGROUP_CONTROLLER_CPUSET)) {
            if (use_cpumask &&
                virDomainCgroupSetupCpusetCpus(cgroup, use_cpumask) < 0)
                goto cleanup;

            if (mem_mask && virCgroupSetCpusetMems(cgroup, mem_mask) < 0)
                goto cleanup;

        }

        if (virDomainCgroupSetupVcpuBW(cgroup, period, quota) < 0)
            goto cleanup;
    }

    if (!affinity_cpumask)
        affinity_cpumask = use_cpumask;

    /* Setup legacy affinity.
     *
     * We only want to error out if we failed to set the affinity to
     * user-requested mapping.  If we are just trying to reset the affinity
     * to all CPUs and this fails it can only be an issue if:
     *  1) libvirtd does not have CAP_SYS_NICE
     *  2) libvirtd does not run on all CPUs
     *
     * This scenario can easily occur when libvirtd is run inside a
     * container with restrictive permissions and CPU pinning.
     *
     * See also: https://bugzilla.redhat.com/1819801#c2
     */
    if (affinity_cpumask &&
        virProcessSetAffinity(pid, affinity_cpumask,
                              affinity_cpumask == hostcpumap) < 0) {
        goto cleanup;
    }

    /* Set scheduler type and priority, but not for the main thread. */
    if (sched &&
        nameval != VIR_CGROUP_THREAD_EMULATOR &&
        virProcessSetScheduler(pid, sched->policy, sched->priority) < 0)
        goto cleanup;

    ret = 0;
 cleanup:
    if (cgroup) {
        if (ret < 0)
            virCgroupRemove(cgroup);
        virCgroupFree(cgroup);
    }

    return ret;
}


int
qemuProcessSetupEmulator(virDomainObj *vm)
{
    return qemuProcessSetupPid(vm, vm->pid, VIR_CGROUP_THREAD_EMULATOR,
                               0, vm->def->cputune.emulatorpin,
                               vm->def->cputune.emulator_period,
                               vm->def->cputune.emulator_quota,
                               vm->def->cputune.emulatorsched);
}


static int
qemuProcessResctrlCreate(virQEMUDriver *driver,
                         virDomainObj *vm)
{
    size_t i = 0;
    g_autoptr(virCaps) caps = NULL;
    qemuDomainObjPrivate *priv = vm->privateData;

    if (!vm->def->nresctrls)
        return 0;

    /* Force capability refresh since resctrl info can change
     * XXX: move cache info into virresctrl so caps are not needed */
    caps = virQEMUDriverGetCapabilities(driver, true);
    if (!caps)
        return -1;

    for (i = 0; i < vm->def->nresctrls; i++) {
        size_t j = 0;
        if (virResctrlAllocCreate(caps->host.resctrl,
                                  vm->def->resctrls[i]->alloc,
                                  priv->machineName) < 0)
            return -1;

        for (j = 0; j < vm->def->resctrls[i]->nmonitors; j++) {
            virDomainResctrlMonDef *mon = NULL;

            mon = vm->def->resctrls[i]->monitors[j];
            if (virResctrlMonitorCreate(mon->instance,
                                        priv->machineName) < 0)
                return -1;
        }
    }

    return 0;
}


static char *
qemuProcessBuildPRHelperPidfilePathOld(virDomainObj *vm)
{
    qemuDomainObjPrivate *priv = vm->privateData;
    const char *prdAlias = qemuDomainGetManagedPRAlias();

    return virPidFileBuildPath(priv->libDir, prdAlias);
}


static char *
qemuProcessBuildPRHelperPidfilePath(virDomainObj *vm)
{
    qemuDomainObjPrivate *priv = vm->privateData;
    g_autofree char *domname = virDomainDefGetShortName(vm->def);
    g_autofree char *prdName = g_strdup_printf("%s-%s", domname, qemuDomainGetManagedPRAlias());
    g_autoptr(virQEMUDriverConfig) cfg = virQEMUDriverGetConfig(priv->driver);

    return virPidFileBuildPath(cfg->stateDir, prdName);
}


void
qemuProcessKillManagedPRDaemon(virDomainObj *vm)
{
    qemuDomainObjPrivate *priv = vm->privateData;
    virErrorPtr orig_err;
    g_autofree char *pidfile = NULL;

    if (!(pidfile = qemuProcessBuildPRHelperPidfilePath(vm))) {
        VIR_WARN("Unable to construct pr-helper pidfile path");
        return;
    }

    if (!virFileExists(pidfile)) {
        g_free(pidfile);
        if (!(pidfile = qemuProcessBuildPRHelperPidfilePathOld(vm))) {
            VIR_WARN("Unable to construct pr-helper pidfile path");
            return;
        }
    }

    virErrorPreserveLast(&orig_err);
    if (virPidFileForceCleanupPath(pidfile) < 0) {
        VIR_WARN("Unable to kill pr-helper process");
    } else {
        priv->prDaemonRunning = false;
    }
    virErrorRestore(&orig_err);
}


static int
qemuProcessStartPRDaemonHook(void *opaque)
{
    virDomainObj *vm = opaque;
    size_t i, nfds = 0;
    g_autofree int *fds = NULL;
    int ret = -1;

    if (qemuDomainNamespaceEnabled(vm, QEMU_DOMAIN_NS_MOUNT)) {
        if (virProcessGetNamespaces(vm->pid, &nfds, &fds) < 0)
            return ret;

        if (nfds > 0 &&
            virProcessSetNamespaces(nfds, fds) < 0)
            goto cleanup;
    }

    ret = 0;
 cleanup:
    for (i = 0; i < nfds; i++)
        VIR_FORCE_CLOSE(fds[i]);
    return ret;
}


int
qemuProcessStartManagedPRDaemon(virDomainObj *vm)
{
    const char *const prHelperDirs[] = {
        "/usr/libexec",
        NULL,
    };
    qemuDomainObjPrivate *priv = vm->privateData;
    virQEMUDriver *driver = priv->driver;
    g_autoptr(virQEMUDriverConfig) cfg = NULL;
    int errfd = -1;
    g_autofree char *prHelperPath = NULL;
    g_autofree char *pidfile = NULL;
    g_autofree char *socketPath = NULL;
    pid_t cpid = -1;
    g_autoptr(virCommand) cmd = NULL;
    virTimeBackOffVar timebackoff;
    const unsigned long long timeout = 500000; /* ms */
    int ret = -1;

    cfg = virQEMUDriverGetConfig(driver);

    prHelperPath = virFindFileInPathFull(cfg->prHelperName, prHelperDirs);

    if (!prHelperPath) {
        virReportSystemError(errno, _("'%1$s' is not a suitable pr helper"),
                             cfg->prHelperName);
        goto cleanup;
    }

    VIR_DEBUG("Using qemu-pr-helper: %s", prHelperPath);

    if (!(pidfile = qemuProcessBuildPRHelperPidfilePath(vm)))
        goto cleanup;

    if (!(socketPath = qemuDomainGetManagedPRSocketPath(priv)))
        goto cleanup;

    /* Remove stale socket */
    if (unlink(socketPath) < 0 &&
        errno != ENOENT) {
        virReportSystemError(errno,
                             _("Unable to remove stale socket path: %1$s"),
                             socketPath);
        goto cleanup;
    }

    if (!(cmd = virCommandNewArgList(prHelperPath,
                                     "-k", socketPath,
                                     NULL)))
        goto cleanup;

    virCommandDaemonize(cmd);
    virCommandSetPidFile(cmd, pidfile);
    virCommandSetErrorFD(cmd, &errfd);

    /* Place the process into the same namespace and cgroup as
     * qemu (so that it shares the same view of the system). */
    virCommandSetPreExecHook(cmd, qemuProcessStartPRDaemonHook, vm);

    if (cfg->schedCore == QEMU_SCHED_CORE_FULL) {
        pid_t cookie_pid = vm->pid;

        if (cookie_pid <= 0)
            cookie_pid = priv->schedCoreChildPID;

        virCommandSetRunAmong(cmd, cookie_pid);
    }

    if (virCommandRun(cmd, NULL) < 0)
        goto cleanup;

    if (virPidFileReadPath(pidfile, &cpid) < 0) {
        virReportError(VIR_ERR_INTERNAL_ERROR,
                       _("pr helper %1$s didn't show up"),
                       prHelperPath);
        goto cleanup;
    }

    if (virTimeBackOffStart(&timebackoff, 1, timeout) < 0)
        goto cleanup;
    while (virTimeBackOffWait(&timebackoff)) {
        char errbuf[1024] = { 0 };

        if (virFileExists(socketPath))
            break;

        if (virProcessKill(cpid, 0) == 0)
            continue;

        if (saferead(errfd, errbuf, sizeof(errbuf) - 1) < 0) {
            virReportSystemError(errno,
                                 _("pr helper %1$s died unexpectedly"),
                                 prHelperPath);
        } else {
            virReportError(VIR_ERR_OPERATION_FAILED,
                           _("pr helper died and reported: %1$s"), errbuf);
        }
        goto cleanup;
    }

    if (!virFileExists(socketPath)) {
        virReportError(VIR_ERR_OPERATION_TIMEOUT, "%s",
                       _("pr helper socked did not show up"));
        goto cleanup;
    }

    if (priv->cgroup &&
        virCgroupAddMachineProcess(priv->cgroup, cpid) < 0)
        goto cleanup;

    if (qemuSecurityDomainSetPathLabel(driver, vm, socketPath, true) < 0)
        goto cleanup;

    priv->prDaemonRunning = true;
    ret = 0;
 cleanup:
    if (ret < 0) {
        virCommandAbort(cmd);
        if (cpid >= 0)
            virProcessKillPainfully(cpid, true);
        if (pidfile)
            unlink(pidfile);
    }
    VIR_FORCE_CLOSE(errfd);
    return ret;
}


static int
qemuProcessInitPasswords(virQEMUDriver *driver,
                         virDomainObj *vm,
                         int asyncJob)
{
    int ret = 0;
    g_autoptr(virQEMUDriverConfig) cfg = virQEMUDriverGetConfig(driver);
    size_t i;

    for (i = 0; i < vm->def->ngraphics; ++i) {
        virDomainGraphicsDef *graphics = vm->def->graphics[i];
        if (graphics->type == VIR_DOMAIN_GRAPHICS_TYPE_VNC) {
            ret = qemuDomainChangeGraphicsPasswords(vm,
                                                    VIR_DOMAIN_GRAPHICS_TYPE_VNC,
                                                    &graphics->data.vnc.auth,
                                                    cfg->vncPassword,
                                                    asyncJob);
        } else if (graphics->type == VIR_DOMAIN_GRAPHICS_TYPE_SPICE) {
            ret = qemuDomainChangeGraphicsPasswords(vm,
                                                    VIR_DOMAIN_GRAPHICS_TYPE_SPICE,
                                                    &graphics->data.spice.auth,
                                                    cfg->spicePassword,
                                                    asyncJob);
        }

        if (ret < 0)
            return ret;
    }

    return ret;
}


static int
qemuProcessCleanupChardevDevice(virDomainDef *def G_GNUC_UNUSED,
                                virDomainChrDef *dev,
                                void *opaque G_GNUC_UNUSED)
{
    if (dev->source->type == VIR_DOMAIN_CHR_TYPE_UNIX &&
        dev->source->data.nix.listen &&
        dev->source->data.nix.path)
        unlink(dev->source->data.nix.path);

    return 0;
}


/**
 * Loads and update video memory size for video devices according to QEMU
 * process as the QEMU will silently update the values that we pass to QEMU
 * through command line.  We need to load these updated values and store them
 * into the status XML.
 *
 * We will fail if for some reason the values cannot be loaded from QEMU because
 * its mandatory to get the correct video memory size to status XML to not break
 * migration.
 */
static int
qemuProcessUpdateVideoRamSize(virQEMUDriver *driver,
                              virDomainObj *vm,
                              int asyncJob)
{
    int ret = -1;
    ssize_t i;
    qemuDomainObjPrivate *priv = vm->privateData;
    virDomainVideoDef *video = NULL;
    g_autoptr(virQEMUDriverConfig) cfg = NULL;

    if (qemuDomainObjEnterMonitorAsync(vm, asyncJob) < 0)
        return -1;

    for (i = 0; i < vm->def->nvideos; i++) {
        video = vm->def->videos[i];

        switch (video->type) {
        case VIR_DOMAIN_VIDEO_TYPE_VGA:
            if (virQEMUCapsGet(priv->qemuCaps, QEMU_CAPS_VGA_VGAMEM)) {
                if (qemuMonitorUpdateVideoMemorySize(priv->mon, video, "VGA") < 0)
                    goto error;
            }
            break;
        case VIR_DOMAIN_VIDEO_TYPE_QXL:
            if (i == 0) {
                if (virQEMUCapsGet(priv->qemuCaps, QEMU_CAPS_QXL_VGAMEM) &&
                    qemuMonitorUpdateVideoMemorySize(priv->mon, video,
                                                     "qxl-vga") < 0)
                        goto error;

                if (virQEMUCapsGet(priv->qemuCaps, QEMU_CAPS_QXL_VRAM64) &&
                    qemuMonitorUpdateVideoVram64Size(priv->mon, video,
                                                     "qxl-vga") < 0)
                    goto error;
            } else {
                if (virQEMUCapsGet(priv->qemuCaps, QEMU_CAPS_QXL_VGAMEM) &&
                    qemuMonitorUpdateVideoMemorySize(priv->mon, video,
                                                     "qxl") < 0)
                        goto error;

                if (virQEMUCapsGet(priv->qemuCaps, QEMU_CAPS_QXL_VRAM64) &&
                    qemuMonitorUpdateVideoVram64Size(priv->mon, video,
                                                     "qxl") < 0)
                        goto error;
            }
            break;
        case VIR_DOMAIN_VIDEO_TYPE_VMVGA:
            if (virQEMUCapsGet(priv->qemuCaps, QEMU_CAPS_VMWARE_SVGA_VGAMEM)) {
                if (qemuMonitorUpdateVideoMemorySize(priv->mon, video,
                                                     "vmware-svga") < 0)
                    goto error;
            }
            break;
        case VIR_DOMAIN_VIDEO_TYPE_DEFAULT:
        case VIR_DOMAIN_VIDEO_TYPE_CIRRUS:
        case VIR_DOMAIN_VIDEO_TYPE_XEN:
        case VIR_DOMAIN_VIDEO_TYPE_VBOX:
        case VIR_DOMAIN_VIDEO_TYPE_PARALLELS:
        case VIR_DOMAIN_VIDEO_TYPE_VIRTIO:
        case VIR_DOMAIN_VIDEO_TYPE_GOP:
        case VIR_DOMAIN_VIDEO_TYPE_NONE:
        case VIR_DOMAIN_VIDEO_TYPE_BOCHS:
        case VIR_DOMAIN_VIDEO_TYPE_RAMFB:
        case VIR_DOMAIN_VIDEO_TYPE_LAST:
            break;
        }

    }

    qemuDomainObjExitMonitor(vm);

    cfg = virQEMUDriverGetConfig(driver);
    ret = virDomainObjSave(vm, driver->xmlopt, cfg->stateDir);

    return ret;

 error:
    qemuDomainObjExitMonitor(vm);
    return -1;
}


struct qemuProcessHookData {
    virDomainObj *vm;
    virQEMUDriver *driver;
    virQEMUDriverConfig *cfg;
};

static int qemuProcessHook(void *data)
{
    struct qemuProcessHookData *h = data;
    qemuDomainObjPrivate *priv = h->vm->privateData;
    int ret = -1;
    int fd;
    virBitmap *nodeset = NULL;
    virDomainNumatuneMemMode mode;

    /* This method cannot use any mutexes, which are not
     * protected across fork()
     */

    qemuSecurityPostFork(h->driver->securityManager);

    /* Some later calls want pid present */
    h->vm->pid = getpid();

    VIR_DEBUG("Obtaining domain lock");
    /*
     * Since we're going to leak the returned FD to QEMU,
     * we need to make sure it gets a sensible label.
     * This mildly sucks, because there could be other
     * sockets the lock driver opens that we don't want
     * labelled. So far we're ok though.
     */
    if (qemuSecuritySetSocketLabel(h->driver->securityManager, h->vm->def) < 0)
        goto cleanup;
    if (virDomainLockProcessStart(h->driver->lockManager,
                                  h->cfg->uri,
                                  h->vm,
                                  /* QEMU is always paused initially */
                                  true,
                                  &fd) < 0)
        goto cleanup;
    if (qemuSecurityClearSocketLabel(h->driver->securityManager, h->vm->def) < 0)
        goto cleanup;

    if (qemuDomainUnshareNamespace(h->cfg, h->driver->securityManager, h->vm) < 0)
        goto cleanup;

    if (virDomainNumatuneGetMode(h->vm->def->numa, -1, &mode) == 0) {
        if ((mode == VIR_DOMAIN_NUMATUNE_MEM_STRICT ||
             mode == VIR_DOMAIN_NUMATUNE_MEM_RESTRICTIVE) &&
            h->cfg->cgroupControllers & (1 << VIR_CGROUP_CONTROLLER_CPUSET) &&
            virCgroupControllerAvailable(VIR_CGROUP_CONTROLLER_CPUSET)) {
            /* Use virNuma* API iff necessary. Once set and child is exec()-ed,
             * there's no way for us to change it. Rely on cgroups (if available
             * and enabled in the config) rather than virNuma*. */
            VIR_DEBUG("Relying on CGroups for memory binding");
        } else {
            nodeset = virDomainNumatuneGetNodeset(h->vm->def->numa,
                                                  priv->autoNodeset, -1);

            if (virNumaSetupMemoryPolicy(mode, nodeset) < 0)
                goto cleanup;
        }
    }

    ret = 0;

 cleanup:
    virObjectUnref(h->cfg);
    VIR_DEBUG("Hook complete ret=%d", ret);
    return ret;
}

int
qemuProcessPrepareMonitorChr(virDomainChrSourceDef *monConfig,
                             const char *domainDir)
{
    monConfig->type = VIR_DOMAIN_CHR_TYPE_UNIX;
    monConfig->data.nix.listen = true;

    monConfig->data.nix.path = g_strdup_printf("%s/monitor.sock", domainDir);
    return 0;
}


/*
 * Precondition: vm must be locked, and a job must be active.
 * This method will call {Enter,Exit}Monitor
 */
int
qemuProcessStartCPUs(virQEMUDriver *driver, virDomainObj *vm,
                     virDomainRunningReason reason,
                     virDomainAsyncJob asyncJob)
{
    int ret = -1;
    qemuDomainObjPrivate *priv = vm->privateData;
    g_autoptr(virQEMUDriverConfig) cfg = virQEMUDriverGetConfig(driver);

    /* Bring up netdevs before starting CPUs */
    if (qemuInterfaceStartDevices(vm->def) < 0)
       return -1;

    VIR_DEBUG("Using lock state '%s'", NULLSTR(priv->lockState));
    if (virDomainLockProcessResume(driver->lockManager, cfg->uri,
                                   vm, priv->lockState) < 0) {
        /* Don't free priv->lockState on error, because we need
         * to make sure we have state still present if the user
         * tries to resume again
         */
        return -1;
    }
    VIR_FREE(priv->lockState);

    priv->runningReason = reason;

    if (qemuDomainObjEnterMonitorAsync(vm, asyncJob) < 0)
        goto release;

    ret = qemuMonitorStartCPUs(priv->mon);
    qemuDomainObjExitMonitor(vm);

    if (ret < 0)
        goto release;

    /* The RESUME event handler will change the domain state with the reason
     * saved in priv->runningReason and it will also emit corresponding domain
     * lifecycle event.
     */

    return ret;

 release:
    priv->runningReason = VIR_DOMAIN_RUNNING_UNKNOWN;
    if (virDomainLockProcessPause(driver->lockManager, vm, &priv->lockState) < 0)
        VIR_WARN("Unable to release lease on %s", vm->def->name);
    VIR_DEBUG("Preserving lock state '%s'", NULLSTR(priv->lockState));
    return ret;
}


int qemuProcessStopCPUs(virQEMUDriver *driver,
                        virDomainObj *vm,
                        virDomainPausedReason reason,
                        virDomainAsyncJob asyncJob)
{
    int ret = -1;
    qemuDomainObjPrivate *priv = vm->privateData;

    VIR_FREE(priv->lockState);

    priv->pausedReason = reason;

    if (qemuDomainObjEnterMonitorAsync(vm, asyncJob) < 0)
        goto cleanup;

    ret = qemuMonitorStopCPUs(priv->mon);
    qemuDomainObjExitMonitor(vm);

    if (ret < 0)
        goto cleanup;

    /* de-activate netdevs after stopping CPUs */
    ignore_value(qemuInterfaceStopDevices(vm->def));

    if (vm->job->current)
        ignore_value(virTimeMillisNow(&vm->job->current->stopped));

    /* The STOP event handler will change the domain state with the reason
     * saved in priv->pausedReason and it will also emit corresponding domain
     * lifecycle event.
     */

    if (virDomainLockProcessPause(driver->lockManager, vm, &priv->lockState) < 0)
        VIR_WARN("Unable to release lease on %s", vm->def->name);
    VIR_DEBUG("Preserving lock state '%s'", NULLSTR(priv->lockState));

 cleanup:
    if (ret < 0)
        priv->pausedReason = VIR_DOMAIN_PAUSED_UNKNOWN;

    return ret;
}



static void
qemuProcessNotifyNets(virDomainDef *def)
{
    size_t i;
    g_autoptr(virConnect) conn = NULL;

    for (i = 0; i < def->nnets; i++) {
        virDomainNetDef *net = def->nets[i];
        /* keep others from trying to use the macvtap device name, but
         * don't return error if this happens, since that causes the
         * domain to be unceremoniously killed, which would be *very*
         * impolite.
         */
        switch (virDomainNetGetActualType(net)) {
        case VIR_DOMAIN_NET_TYPE_DIRECT:
            virNetDevReserveName(net->ifname);
            break;
        case VIR_DOMAIN_NET_TYPE_BRIDGE:
        case VIR_DOMAIN_NET_TYPE_NETWORK:
        case VIR_DOMAIN_NET_TYPE_ETHERNET:
            virNetDevReserveName(net->ifname);
            break;
        case VIR_DOMAIN_NET_TYPE_USER:
        case VIR_DOMAIN_NET_TYPE_VHOSTUSER:
        case VIR_DOMAIN_NET_TYPE_SERVER:
        case VIR_DOMAIN_NET_TYPE_CLIENT:
        case VIR_DOMAIN_NET_TYPE_MCAST:
        case VIR_DOMAIN_NET_TYPE_INTERNAL:
        case VIR_DOMAIN_NET_TYPE_HOSTDEV:
        case VIR_DOMAIN_NET_TYPE_UDP:
        case VIR_DOMAIN_NET_TYPE_VDPA:
        case VIR_DOMAIN_NET_TYPE_NULL:
        case VIR_DOMAIN_NET_TYPE_VDS:
        case VIR_DOMAIN_NET_TYPE_LAST:
            break;
        }

        if (net->type == VIR_DOMAIN_NET_TYPE_NETWORK && !conn)
            conn = virGetConnectNetwork();

        virDomainNetNotifyActualDevice(conn, def, net);
    }
}

/* Attempt to instantiate the filters. Ignore failures because it's
 * possible that someone deleted a filter binding and the associated
 * filter while the guest was running and we don't want that action
 * to cause failure to keep the guest running during the reconnection
 * processing. Nor do we necessarily want other failures to do the
 * same. We'll just log the error conditions other than of course
 * ignoreExists possibility (e.g. the true flag) */
static void
qemuProcessFiltersInstantiate(virDomainDef *def)
{
    size_t i;

    for (i = 0; i < def->nnets; i++) {
        virDomainNetDef *net = def->nets[i];
        if ((net->filter) && (net->ifname)) {
            if (virDomainConfNWFilterInstantiate(def->name, def->uuid, net,
                                                 true) < 0) {
                VIR_WARN("filter '%s' instantiation for '%s' failed '%s'",
                         net->filter, net->ifname, virGetLastErrorMessage());
                virResetLastError();
            }
        }
    }
}

static int
qemuProcessUpdateState(virDomainObj *vm)
{
    qemuDomainObjPrivate *priv = vm->privateData;
    virDomainState state;
    virDomainPausedReason reason;
    virDomainState newState = VIR_DOMAIN_NOSTATE;
    int oldReason;
    int newReason;
    bool running;
    g_autofree char *msg = NULL;
    int ret;

    qemuDomainObjEnterMonitor(vm);
    ret = qemuMonitorGetStatus(priv->mon, &running, &reason);
    qemuDomainObjExitMonitor(vm);

    if (ret < 0)
        return -1;

    state = virDomainObjGetState(vm, &oldReason);

    if (running &&
        (state == VIR_DOMAIN_SHUTOFF ||
         (state == VIR_DOMAIN_PAUSED &&
          oldReason == VIR_DOMAIN_PAUSED_STARTING_UP))) {
        newState = VIR_DOMAIN_RUNNING;
        newReason = VIR_DOMAIN_RUNNING_BOOTED;
        msg = g_strdup("finished booting");
    } else if (state == VIR_DOMAIN_PAUSED && running) {
        newState = VIR_DOMAIN_RUNNING;
        newReason = VIR_DOMAIN_RUNNING_UNPAUSED;
        msg = g_strdup("was unpaused");
    } else if (state == VIR_DOMAIN_RUNNING && !running) {
        if (reason == VIR_DOMAIN_PAUSED_SHUTTING_DOWN) {
            newState = VIR_DOMAIN_SHUTDOWN;
            newReason = VIR_DOMAIN_SHUTDOWN_UNKNOWN;
            msg = g_strdup("shutdown");
        } else if (reason == VIR_DOMAIN_PAUSED_CRASHED) {
            newState = VIR_DOMAIN_CRASHED;
            newReason = VIR_DOMAIN_CRASHED_PANICKED;
            msg = g_strdup("crashed");
        } else {
            newState = VIR_DOMAIN_PAUSED;
            newReason = reason;
            msg = g_strdup_printf("was paused (%s)",
                                  virDomainPausedReasonTypeToString(reason));
        }
    }

    if (newState != VIR_DOMAIN_NOSTATE) {
        VIR_DEBUG("Domain %s %s while its monitor was disconnected;"
                  " changing state to %s (%s)",
                  vm->def->name,
                  NULLSTR(msg),
                  virDomainStateTypeToString(newState),
                  virDomainStateReasonToString(newState, newReason));
        virDomainObjSetState(vm, newState, newReason);
    }

    return 0;
}


void
qemuProcessCleanupMigrationJob(virQEMUDriver *driver,
                               virDomainObj *vm)
{
    qemuDomainObjPrivate *priv = vm->privateData;
    virDomainState state;
    int reason;

    state = virDomainObjGetState(vm, &reason);

    VIR_DEBUG("driver=%p, vm=%s, asyncJob=%s, state=%s, reason=%s",
              driver, vm->def->name,
              virDomainAsyncJobTypeToString(vm->job->asyncJob),
              virDomainStateTypeToString(state),
              virDomainStateReasonToString(state, reason));

    if (vm->job->asyncJob != VIR_ASYNC_JOB_MIGRATION_IN &&
        vm->job->asyncJob != VIR_ASYNC_JOB_MIGRATION_OUT)
        return;

    virPortAllocatorRelease(priv->migrationPort);
    priv->migrationPort = 0;
    qemuDomainObjDiscardAsyncJob(vm);
}


static void
qemuProcessRestoreMigrationJob(virDomainObj *vm,
                               virDomainJobObj *job)
{
    qemuDomainJobPrivate *jobPriv = job->privateData;
    virDomainJobOperation op;
    unsigned long long allowedJobs;

    if (job->asyncJob == VIR_ASYNC_JOB_MIGRATION_IN) {
        op = VIR_DOMAIN_JOB_OPERATION_MIGRATION_IN;
        allowedJobs = VIR_JOB_NONE;
    } else {
        op = VIR_DOMAIN_JOB_OPERATION_MIGRATION_OUT;
        allowedJobs = VIR_JOB_DEFAULT_MASK | JOB_MASK(VIR_JOB_MIGRATION_OP);
    }
    allowedJobs |= JOB_MASK(VIR_JOB_MODIFY_MIGRATION_SAFE);

    qemuDomainObjRestoreAsyncJob(vm, job->asyncJob, job->phase,
                                 job->asyncStarted, op,
                                 QEMU_DOMAIN_JOB_STATS_TYPE_MIGRATION,
                                 VIR_DOMAIN_JOB_STATUS_PAUSED,
                                 allowedJobs);

    job->privateData = g_steal_pointer(&vm->job->privateData);
    vm->job->privateData = jobPriv;
    vm->job->apiFlags = job->apiFlags;
    vm->job->asyncPaused = job->asyncPaused;

    qemuDomainCleanupAdd(vm, qemuProcessCleanupMigrationJob);
}


/*
 * Returns
 *     -1 on error, the domain will be killed,
 *      0 the domain should remain running with the migration job discarded,
 *      1 the daemon was restarted during post-copy phase
 */
static int
qemuProcessRecoverMigrationIn(virQEMUDriver *driver,
                              virDomainObj *vm,
                              virDomainJobObj *job,
                              virDomainState state)
{
    VIR_DEBUG("Active incoming migration in phase %s",
              qemuMigrationJobPhaseTypeToString(job->phase));

    switch ((qemuMigrationJobPhase) job->phase) {
    case QEMU_MIGRATION_PHASE_NONE:
    case QEMU_MIGRATION_PHASE_PERFORM2:
    case QEMU_MIGRATION_PHASE_BEGIN3:
    case QEMU_MIGRATION_PHASE_PERFORM3:
    case QEMU_MIGRATION_PHASE_PERFORM3_DONE:
    case QEMU_MIGRATION_PHASE_CONFIRM3_CANCELLED:
    case QEMU_MIGRATION_PHASE_CONFIRM3:
    case QEMU_MIGRATION_PHASE_BEGIN_RESUME:
    case QEMU_MIGRATION_PHASE_PERFORM_RESUME:
    case QEMU_MIGRATION_PHASE_CONFIRM_RESUME:
    case QEMU_MIGRATION_PHASE_LAST:
        /* N/A for incoming migration */
        break;

    case QEMU_MIGRATION_PHASE_PREPARE:
        VIR_DEBUG("Killing unfinished incoming migration for domain %s",
                  vm->def->name);
        return -1;

    case QEMU_MIGRATION_PHASE_FINISH2:
        /* source domain is already killed so let's just resume the domain
         * and hope we are all set */
        VIR_DEBUG("Incoming migration finished, resuming domain %s",
                  vm->def->name);
        if (qemuProcessStartCPUs(driver, vm,
                                 VIR_DOMAIN_RUNNING_MIGRATED,
                                 VIR_ASYNC_JOB_NONE) < 0) {
            VIR_WARN("Could not resume domain %s", vm->def->name);
        }
        break;

    case QEMU_MIGRATION_PHASE_FINISH3:
        /* migration finished, we started resuming the domain but didn't
         * confirm success or failure yet; killing it seems safest unless
         * we already started guest CPUs or we were in post-copy mode */
        if (virDomainObjIsPostcopy(vm, job))
            return 1;

        if (state != VIR_DOMAIN_RUNNING) {
            VIR_DEBUG("Killing migrated domain %s", vm->def->name);
            return -1;
        }
        break;

    case QEMU_MIGRATION_PHASE_POSTCOPY_FAILED:
    case QEMU_MIGRATION_PHASE_PREPARE_RESUME:
    case QEMU_MIGRATION_PHASE_FINISH_RESUME:
        return 1;
    }

    return 0;
}


/*
 * Returns
 *     -1 the domain should be killed (either after a successful migration or
 *        on error),
 *      0 the domain should remain running with the migration job discarded,
 *      1 the daemon was restarted during post-copy phase
 */
static int
qemuProcessRecoverMigrationOut(virQEMUDriver *driver,
                               virDomainObj *vm,
                               virDomainJobObj *job,
                               virDomainJobStatus migStatus,
                               virDomainState state,
                               int reason,
                               unsigned int *stopFlags)
{
    bool postcopy = virDomainObjIsPostcopy(vm, job);
    bool resume = false;

    VIR_DEBUG("Active outgoing migration in phase %s",
              qemuMigrationJobPhaseTypeToString(job->phase));

    switch ((qemuMigrationJobPhase) job->phase) {
    case QEMU_MIGRATION_PHASE_NONE:
    case QEMU_MIGRATION_PHASE_PREPARE:
    case QEMU_MIGRATION_PHASE_FINISH2:
    case QEMU_MIGRATION_PHASE_FINISH3:
    case QEMU_MIGRATION_PHASE_PREPARE_RESUME:
    case QEMU_MIGRATION_PHASE_FINISH_RESUME:
    case QEMU_MIGRATION_PHASE_LAST:
        /* N/A for outgoing migration */
        break;

    case QEMU_MIGRATION_PHASE_BEGIN3:
        /* nothing happened so far, just forget we were about to migrate the
         * domain */
        break;

    case QEMU_MIGRATION_PHASE_PERFORM2:
    case QEMU_MIGRATION_PHASE_PERFORM3:
        /* migration is still in progress, let's cancel it and resume the
         * domain; we can do so even in post-copy phase as the domain was not
         * resumed on the destination host yet
         */
        VIR_DEBUG("Cancelling unfinished migration of domain %s",
                  vm->def->name);
        if (qemuMigrationSrcCancelUnattended(vm, job) < 0) {
            VIR_WARN("Could not cancel ongoing migration of domain %s",
                     vm->def->name);
        }
        resume = true;
        break;

    case QEMU_MIGRATION_PHASE_PERFORM3_DONE:
        /* migration finished but we didn't have a chance to get the result
         * of Finish3 step; third party needs to check what to do next; in
         * post-copy mode we can use PAUSED_POSTCOPY_FAILED state for this
         */
        if (postcopy)
            return 1;
        break;

    case QEMU_MIGRATION_PHASE_CONFIRM3_CANCELLED:
        /* Finish3 failed, we need to resume the domain, but once we enter
         * post-copy mode there's no way back, so let's just mark the domain
         * as broken in that case
         */
        if (postcopy)
            return 1;

        VIR_DEBUG("Resuming domain %s after failed migration",
                  vm->def->name);
        resume = true;
        break;

    case QEMU_MIGRATION_PHASE_CONFIRM3:
        /* migration completed, we need to kill the domain here */
        *stopFlags |= VIR_QEMU_PROCESS_STOP_MIGRATED;
        return -1;

    case QEMU_MIGRATION_PHASE_CONFIRM_RESUME:
        if (migStatus == VIR_DOMAIN_JOB_STATUS_HYPERVISOR_COMPLETED) {
            /* migration completed, we need to kill the domain here */
            *stopFlags |= VIR_QEMU_PROCESS_STOP_MIGRATED;
            return -1;
        }
        return 1;

    case QEMU_MIGRATION_PHASE_POSTCOPY_FAILED:
    case QEMU_MIGRATION_PHASE_BEGIN_RESUME:
    case QEMU_MIGRATION_PHASE_PERFORM_RESUME:
        return 1;
    }

    if (resume) {
        /* resume the domain but only if it was paused as a result of
         * migration
         */
        if (state == VIR_DOMAIN_PAUSED &&
            (reason == VIR_DOMAIN_PAUSED_MIGRATION ||
             reason == VIR_DOMAIN_PAUSED_UNKNOWN)) {
            if (qemuProcessStartCPUs(driver, vm,
                                     VIR_DOMAIN_RUNNING_MIGRATION_CANCELED,
                                     VIR_ASYNC_JOB_NONE) < 0) {
                VIR_WARN("Could not resume domain %s", vm->def->name);
            }
        }
    }

    return 0;
}


static int
qemuProcessRecoverMigration(virQEMUDriver *driver,
                            virDomainObj *vm,
                            virDomainJobObj *job,
                            unsigned int *stopFlags)
{
    virDomainJobStatus migStatus = VIR_DOMAIN_JOB_STATUS_NONE;
    qemuDomainJobPrivate *jobPriv = job->privateData;
    qemuDomainObjPrivate *priv = vm->privateData;
    virDomainState state;
    int reason;
    int rc;

    state = virDomainObjGetState(vm, &reason);

    qemuMigrationAnyRefreshStatus(vm, VIR_ASYNC_JOB_NONE, &migStatus);

    if (job->asyncJob == VIR_ASYNC_JOB_MIGRATION_OUT) {
        rc = qemuProcessRecoverMigrationOut(driver, vm, job, migStatus,
                                            state, reason, stopFlags);
    } else {
        rc = qemuProcessRecoverMigrationIn(driver, vm, job, state);
    }

    if (rc < 0)
        return -1;

    if (rc > 0) {
        job->phase = QEMU_MIGRATION_PHASE_POSTCOPY_FAILED;
        /* Even though we restore the migration async job here, the APIs below
         * use VIR_ASYNC_JOB_NONE because we're already in a MODIFY job started
         * before we reconnected to the domain. */
        qemuProcessRestoreMigrationJob(vm, job);

        if (migStatus == VIR_DOMAIN_JOB_STATUS_POSTCOPY) {
            VIR_DEBUG("Post-copy migration of domain %s still running, it will be handled as unattended",
                      vm->def->name);
            vm->job->asyncPaused = false;
            return 0;
        }

        if (migStatus != VIR_DOMAIN_JOB_STATUS_HYPERVISOR_COMPLETED) {
            if (job->asyncJob == VIR_ASYNC_JOB_MIGRATION_OUT)
                qemuMigrationSrcPostcopyFailed(vm);
            else
                qemuMigrationDstPostcopyFailed(vm);
            /* Set the asyncPaused flag in case we're reconnecting to a domain
             * started by an older libvirt. */
            vm->job->asyncPaused = true;
            return 0;
        }

        VIR_DEBUG("Post-copy migration of domain %s already finished",
                  vm->def->name);
        if (job->asyncJob == VIR_ASYNC_JOB_MIGRATION_OUT) {
            qemuMigrationSrcComplete(driver, vm, VIR_ASYNC_JOB_NONE);
            /* No need to stop the restored job as the domain has just been
             * destroyed. */
        } else {
            qemuMigrationDstComplete(driver, vm, true, VIR_ASYNC_JOB_NONE, job);
            virDomainObjEndAsyncJob(vm);
        }
        return 0;
    }

    qemuMigrationParamsReset(vm, VIR_ASYNC_JOB_NONE,
                             jobPriv->migParams, job->apiFlags);
    qemuDomainSetMaxMemLock(vm, 0, &priv->preMigrationMemlock);

    return 0;
}


static void
qemuProcessAbortSnapshotDelete(virDomainObj *vm,
                               virDomainJobObj *job)
{
    size_t i;
    qemuDomainObjPrivate *priv = vm->privateData;
    qemuDomainJobPrivate *jobPriv = job->privateData;

    if (!jobPriv->snapshotDelete)
        return;

    for (i = 0; i < vm->def->ndisks; i++) {
        virDomainDiskDef *disk = vm->def->disks[i];
        g_autoptr(qemuBlockJobData) diskJob = qemuBlockJobDiskGetJob(disk);

        if (!diskJob)
            continue;

        if (diskJob->type != QEMU_BLOCKJOB_TYPE_COMMIT &&
            diskJob->type != QEMU_BLOCKJOB_TYPE_ACTIVE_COMMIT) {
            continue;
        }

        qemuBlockJobSyncBegin(diskJob);

        qemuDomainObjEnterMonitor(vm);
        ignore_value(qemuMonitorBlockJobCancel(priv->mon, diskJob->name, false));
        qemuDomainObjExitMonitor(vm);

        diskJob->state = QEMU_BLOCKJOB_STATE_ABORTING;

        qemuBlockJobSyncEnd(vm, diskJob, VIR_ASYNC_JOB_NONE);
    }
}


static int
qemuProcessRecoverJob(virQEMUDriver *driver,
                      virDomainObj *vm,
                      virDomainJobObj *job,
                      unsigned int *stopFlags)
{
    virDomainState state;
    int reason;

    state = virDomainObjGetState(vm, &reason);

    VIR_DEBUG("Recovering job for domain %s, state=%s(%s), async=%s, job=%s",
              vm->def->name,
              virDomainStateTypeToString(state),
              virDomainStateReasonToString(state, reason),
              virDomainAsyncJobTypeToString(job->asyncJob),
              virDomainJobTypeToString(job->active));

    switch (job->asyncJob) {
    case VIR_ASYNC_JOB_MIGRATION_OUT:
    case VIR_ASYNC_JOB_MIGRATION_IN:
        if (qemuProcessRecoverMigration(driver, vm, job, stopFlags) < 0)
            return -1;
        break;

    case VIR_ASYNC_JOB_SAVE:
    case VIR_ASYNC_JOB_DUMP:
    case VIR_ASYNC_JOB_SNAPSHOT:
        qemuMigrationSrcCancel(vm, VIR_ASYNC_JOB_NONE, false);
        /* resume the domain but only if it was paused as a result of
         * running a migration-to-file operation.  Although we are
         * recovering an async job, this function is run at startup
         * and must resume things using sync monitor connections.  */
         if (state == VIR_DOMAIN_PAUSED &&
             ((job->asyncJob == VIR_ASYNC_JOB_DUMP &&
               reason == VIR_DOMAIN_PAUSED_DUMP) ||
              (job->asyncJob == VIR_ASYNC_JOB_SAVE &&
               reason == VIR_DOMAIN_PAUSED_SAVE) ||
              (job->asyncJob == VIR_ASYNC_JOB_SNAPSHOT &&
               (reason == VIR_DOMAIN_PAUSED_SNAPSHOT ||
                reason == VIR_DOMAIN_PAUSED_MIGRATION)) ||
              reason == VIR_DOMAIN_PAUSED_UNKNOWN)) {
             if (qemuProcessStartCPUs(driver, vm,
                                      VIR_DOMAIN_RUNNING_SAVE_CANCELED,
                                      VIR_ASYNC_JOB_NONE) < 0) {
                 VIR_WARN("Could not resume domain '%s' after migration to file",
                          vm->def->name);
            }
        }
        qemuProcessAbortSnapshotDelete(vm, job);
        break;

    case VIR_ASYNC_JOB_START:
        /* Already handled in VIR_DOMAIN_PAUSED_STARTING_UP check. */
        break;

    case VIR_ASYNC_JOB_BACKUP:
        /* Restore the config of the async job which is not persisted */
        qemuDomainObjRestoreAsyncJob(vm, VIR_ASYNC_JOB_BACKUP, 0,
                                     job->asyncStarted,
                                     VIR_DOMAIN_JOB_OPERATION_BACKUP,
                                     QEMU_DOMAIN_JOB_STATS_TYPE_BACKUP,
                                     VIR_DOMAIN_JOB_STATUS_ACTIVE,
                                     (VIR_JOB_DEFAULT_MASK |
                                      JOB_MASK(VIR_JOB_SUSPEND) |
                                      JOB_MASK(VIR_JOB_MODIFY)));
        break;

    case VIR_ASYNC_JOB_NONE:
    case VIR_ASYNC_JOB_LAST:
        break;
    }

    if (!virDomainObjIsActive(vm))
        return -1;

    /* In case any special handling is added for job type that has been ignored
     * before, VIR_DOMAIN_TRACK_JOBS (from qemu_domain.h) needs to be updated
     * for the job to be properly tracked in domain state XML.
     */
    switch (job->active) {
    case VIR_JOB_QUERY:
        /* harmless */
        break;

    case VIR_JOB_DESTROY:
        VIR_DEBUG("Domain %s should have already been destroyed",
                  vm->def->name);
        return -1;

    case VIR_JOB_SUSPEND:
        /* mostly harmless */
        break;

    case VIR_JOB_MODIFY:
        /* XXX depending on the command we may be in an inconsistent state and
         * we should probably fall back to "monitor error" state and refuse to
         */
        break;

    case VIR_JOB_MODIFY_MIGRATION_SAFE:
        /* event handlers, the reconnection code already handles them as we
         * might as well just missed the event while we were not running
         */
        break;

    case VIR_JOB_MIGRATION_OP:
    case VIR_JOB_ABORT:
    case VIR_JOB_ASYNC:
    case VIR_JOB_ASYNC_NESTED:
        /* async job was already handled above */
    case VIR_JOB_NONE:
    case VIR_JOB_LAST:
        break;
    }

    return 0;
}

static int
qemuProcessUpdateDevices(virQEMUDriver *driver,
                         virDomainObj *vm)
{
    qemuDomainObjPrivate *priv = vm->privateData;
    virDomainDeviceDef dev;
    g_auto(GStrv) old = g_steal_pointer(&priv->qemuDevices);
    GStrv tmp;

    if (qemuDomainUpdateDeviceList(vm, VIR_ASYNC_JOB_NONE) < 0)
        return -1;

    if (!old)
        return 0;

    for (tmp = old; *tmp; tmp++) {
        if (!g_strv_contains((const char **) priv->qemuDevices, *tmp) &&
            virDomainDefFindDevice(vm->def, *tmp, &dev, false) == 0 &&
            qemuDomainRemoveDevice(driver, vm, &dev))
            return -1;
    }

    return 0;
}

static int
qemuDomainPerfRestart(virDomainObj *vm)
{
    size_t i;
    virDomainDef *def = vm->def;
    qemuDomainObjPrivate *priv = vm->privateData;

    if (!(priv->perf = virPerfNew()))
        return -1;

    for (i = 0; i < VIR_PERF_EVENT_LAST; i++) {
        if (def->perf.events[i] &&
            def->perf.events[i] == VIR_TRISTATE_BOOL_YES) {

            /* Failure to re-enable the perf event should not be fatal */
            if (virPerfEventEnable(priv->perf, i, vm->pid) < 0)
                def->perf.events[i] = VIR_TRISTATE_BOOL_NO;
        }
    }

    return 0;
}


static bool
qemuProcessDomainMemoryDefNeedHugepagesPath(const virDomainMemoryDef *mem,
                                            const long system_pagesize)
{
    unsigned long long pagesize = 0;

    switch (mem->model) {
    case VIR_DOMAIN_MEMORY_MODEL_DIMM:
        pagesize = mem->source.dimm.pagesize;
        break;
    case VIR_DOMAIN_MEMORY_MODEL_VIRTIO_MEM:
        pagesize = mem->source.virtio_mem.pagesize;
        break;
    case VIR_DOMAIN_MEMORY_MODEL_NONE:
    case VIR_DOMAIN_MEMORY_MODEL_NVDIMM:
    case VIR_DOMAIN_MEMORY_MODEL_VIRTIO_PMEM:
    case VIR_DOMAIN_MEMORY_MODEL_SGX_EPC:
    case VIR_DOMAIN_MEMORY_MODEL_LAST:
        /* None of these can be backed by hugepages. */
        return false;
    }

    return pagesize != 0 && pagesize != system_pagesize;
}


static bool
qemuProcessNeedHugepagesPath(virDomainDef *def,
                             virDomainMemoryDef *mem)
{
    const long system_pagesize = virGetSystemPageSizeKB();
    size_t i;

    switch ((virDomainMemorySource)def->mem.source) {
    case VIR_DOMAIN_MEMORY_SOURCE_FILE:
        /* This needs a hugetlbfs mount. */
        return true;
    case VIR_DOMAIN_MEMORY_SOURCE_MEMFD:
        /* memfd works without a hugetlbfs mount */
        return false;
    case VIR_DOMAIN_MEMORY_SOURCE_NONE:
    case VIR_DOMAIN_MEMORY_SOURCE_ANONYMOUS:
    case VIR_DOMAIN_MEMORY_SOURCE_LAST:
        break;
    }

    for (i = 0; i < def->mem.nhugepages; i++) {
        if (def->mem.hugepages[i].size != system_pagesize)
            return true;
    }

    for (i = 0; i < def->nmems; i++) {
        if (qemuProcessDomainMemoryDefNeedHugepagesPath(def->mems[i], system_pagesize))
            return true;
    }

    if (mem &&
        qemuProcessDomainMemoryDefNeedHugepagesPath(mem, system_pagesize))
        return true;

    return false;
}


static bool
qemuProcessNeedMemoryBackingPath(virDomainDef *def,
                                 virDomainMemoryDef *mem)
{
    size_t i;
    size_t numaNodes;

    if (def->mem.source == VIR_DOMAIN_MEMORY_SOURCE_FILE ||
        def->mem.access != VIR_DOMAIN_MEMORY_ACCESS_DEFAULT)
        return true;

    numaNodes = virDomainNumaGetNodeCount(def->numa);
    for (i = 0; i < numaNodes; i++) {
        if (virDomainNumaGetNodeMemoryAccessMode(def->numa, i)
            != VIR_DOMAIN_MEMORY_ACCESS_DEFAULT)
            return true;
    }

    for (i = 0; i < def->nmems; i++) {
        if (def->mems[i]->access != VIR_DOMAIN_MEMORY_ACCESS_DEFAULT)
            return true;
    }

    if (mem) {
        switch (mem->model) {
        case VIR_DOMAIN_MEMORY_MODEL_DIMM:
        case VIR_DOMAIN_MEMORY_MODEL_VIRTIO_MEM:
            if (mem->access != VIR_DOMAIN_MEMORY_ACCESS_DEFAULT) {
                /* No need to check for access mode on the target node,
                 * it was checked for in the previous loop. */
                return true;
            }
            break;

        case VIR_DOMAIN_MEMORY_MODEL_NONE:
        case VIR_DOMAIN_MEMORY_MODEL_NVDIMM:
        case VIR_DOMAIN_MEMORY_MODEL_VIRTIO_PMEM:
        case VIR_DOMAIN_MEMORY_MODEL_SGX_EPC:
        case VIR_DOMAIN_MEMORY_MODEL_LAST:
            /* Backed by user provided path. Not stored in memory
             * backing dir anyway. */
            break;
        }
    }

    return false;
}


static int
qemuProcessBuildDestroyMemoryPathsImpl(virQEMUDriver *driver,
                                       virDomainObj *vm,
                                       const char *path,
                                       bool build)
{
    if (build) {
        if (virFileExists(path))
            return 0;

        if (g_mkdir_with_parents(path, 0700) < 0) {
            virReportSystemError(errno,
                                 _("Unable to create %1$s"),
                                 path);
            return -1;
        }

        if (qemuDomainNamespaceSetupPath(vm, path, NULL) < 0)
            return -1;

        if (qemuSecurityDomainSetPathLabel(driver, vm, path, true) < 0)
            return -1;
    } else {
        if (virFileDeleteTree(path) < 0)
            return -1;
    }

    return 0;
}


int
qemuProcessBuildDestroyMemoryPaths(virQEMUDriver *driver,
                                   virDomainObj *vm,
                                   virDomainMemoryDef *mem,
                                   bool build)
{

    g_autoptr(virQEMUDriverConfig) cfg = virQEMUDriverGetConfig(driver);
    size_t i;
    bool shouldBuildHP = false;
    bool shouldBuildMB = false;

    if (build) {
        shouldBuildHP = qemuProcessNeedHugepagesPath(vm->def, mem);
        shouldBuildMB = qemuProcessNeedMemoryBackingPath(vm->def, mem);
    }

    if (!build || shouldBuildHP) {
        for (i = 0; i < cfg->nhugetlbfs; i++) {
            g_autofree char *path = NULL;
            path = qemuGetDomainHugepagePath(driver, vm->def, &cfg->hugetlbfs[i]);

            if (!path)
                return -1;

            if (build &&
                qemuHugepageMakeBasedir(driver, &cfg->hugetlbfs[i]) < 0)
                return -1;

            if (qemuProcessBuildDestroyMemoryPathsImpl(driver, vm,
                                                       path, build) < 0)
                return -1;
        }
    }

    if (!build || shouldBuildMB) {
        g_autofree char *path = NULL;
        if (qemuGetMemoryBackingDomainPath(driver, vm->def, &path) < 0)
            return -1;

        if (qemuProcessBuildDestroyMemoryPathsImpl(driver, vm,
                                                   path, build) < 0)
            return -1;
    }

    return 0;
}


int
qemuProcessDestroyMemoryBackingPath(virQEMUDriver *driver,
                                    virDomainObj *vm,
                                    virDomainMemoryDef *mem)
{
    g_autofree char *path = NULL;

    if (qemuGetMemoryBackingPath(driver, vm->def, mem->info.alias, &path) < 0)
        return -1;

    if (unlink(path) < 0 &&
        errno != ENOENT) {
        virReportSystemError(errno, _("Unable to remove %1$s"), path);
        return -1;
    }

    return 0;
}


static int
qemuProcessVNCAllocatePorts(virQEMUDriver *driver,
                            virDomainGraphicsDef *graphics,
                            bool allocate)
{
    unsigned short port;

    if (!allocate) {
        if (graphics->data.vnc.autoport)
            graphics->data.vnc.port = 5900;

        return 0;
    }

    if (graphics->data.vnc.autoport) {
        if (virPortAllocatorAcquire(driver->remotePorts, &port) < 0)
            return -1;
        graphics->data.vnc.port = port;
        graphics->data.vnc.portReserved = true;
    }

    if (graphics->data.vnc.websocket == -1) {
        if (virPortAllocatorAcquire(driver->webSocketPorts, &port) < 0)
            return -1;
        graphics->data.vnc.websocket = port;
        graphics->data.vnc.websocketGenerated = true;
        graphics->data.vnc.websocketReserved = true;
    }

    return 0;
}

static int
qemuProcessSPICEAllocatePorts(virQEMUDriver *driver,
                              virDomainGraphicsDef *graphics,
                              bool allocate)
{
    g_autoptr(virQEMUDriverConfig) cfg = virQEMUDriverGetConfig(driver);
    unsigned short port = 0;
    unsigned short tlsPort;
    size_t i;
    int defaultMode = graphics->data.spice.defaultMode;

    bool needTLSPort = false;
    bool needPort = false;

    if (graphics->data.spice.autoport) {
        /* check if tlsPort or port need allocation */
        for (i = 0; i < VIR_DOMAIN_GRAPHICS_SPICE_CHANNEL_LAST; i++) {
            switch (graphics->data.spice.channels[i]) {
            case VIR_DOMAIN_GRAPHICS_SPICE_CHANNEL_MODE_SECURE:
                needTLSPort = true;
                break;

            case VIR_DOMAIN_GRAPHICS_SPICE_CHANNEL_MODE_INSECURE:
                needPort = true;
                break;

            case VIR_DOMAIN_GRAPHICS_SPICE_CHANNEL_MODE_ANY:
                /* default mode will be used */
                break;
            }
        }
        switch (defaultMode) {
        case VIR_DOMAIN_GRAPHICS_SPICE_CHANNEL_MODE_SECURE:
            needTLSPort = true;
            break;

        case VIR_DOMAIN_GRAPHICS_SPICE_CHANNEL_MODE_INSECURE:
            needPort = true;
            break;

        case VIR_DOMAIN_GRAPHICS_SPICE_CHANNEL_MODE_ANY:
            if (cfg->spiceTLS)
                needTLSPort = true;
            needPort = true;
            break;
        }
    }

    if (!allocate) {
        if (needPort || graphics->data.spice.port == -1)
            graphics->data.spice.port = 5901;

        if (needTLSPort || graphics->data.spice.tlsPort == -1)
            graphics->data.spice.tlsPort = 5902;

        return 0;
    }

    if (needPort || graphics->data.spice.port == -1) {
        if (virPortAllocatorAcquire(driver->remotePorts, &port) < 0)
            return -1;

        graphics->data.spice.port = port;
        graphics->data.spice.portReserved = true;
    }

    if (needTLSPort || graphics->data.spice.tlsPort == -1) {
        if (!cfg->spiceTLS) {
            virReportError(VIR_ERR_CONFIG_UNSUPPORTED, "%s",
                           _("Auto allocation of spice TLS port requested but spice TLS is disabled in qemu.conf"));
            return -1;
        }

        if (virPortAllocatorAcquire(driver->remotePorts, &tlsPort) < 0)
            return -1;

        graphics->data.spice.tlsPort = tlsPort;
        graphics->data.spice.tlsPortReserved = true;
    }

    return 0;
}


static int
qemuProcessVerifyHypervFeatures(virDomainDef *def,
                                virCPUData *cpu)
{
    size_t i;
    int rc;

    for (i = 0; i < VIR_DOMAIN_HYPERV_LAST; i++) {
        g_autofree char *cpuFeature = NULL;

        /* always supported string property */
        if (i == VIR_DOMAIN_HYPERV_VENDOR_ID ||
            i == VIR_DOMAIN_HYPERV_SPINLOCKS)
            continue;

        if (def->hyperv_features[i] != VIR_TRISTATE_SWITCH_ON)
            continue;

        cpuFeature = g_strdup_printf("hv-%s", virDomainHypervTypeToString(i));

        rc = virCPUDataCheckFeature(cpu, cpuFeature);

        if (rc < 0) {
            return -1;
        } else if (rc == 1) {
            if (i == VIR_DOMAIN_HYPERV_STIMER) {
                if (def->hyperv_stimer_direct != VIR_TRISTATE_SWITCH_ON)
                    continue;

                rc = virCPUDataCheckFeature(cpu, VIR_CPU_x86_HV_STIMER_DIRECT);
                if (rc < 0)
                    return -1;
                else if (rc == 1)
                    continue;

                virReportError(VIR_ERR_CONFIG_UNSUPPORTED,
                               _("host doesn't support hyperv stimer '%1$s' feature"),
                               "direct");
                return -1;
            }
            continue;
        }

        switch ((virDomainHyperv) i) {
        case VIR_DOMAIN_HYPERV_RELAXED:
        case VIR_DOMAIN_HYPERV_VAPIC:
            VIR_WARN("host doesn't support hyperv '%s' feature",
                     virDomainHypervTypeToString(i));
            break;

        case VIR_DOMAIN_HYPERV_VPINDEX:
        case VIR_DOMAIN_HYPERV_RUNTIME:
        case VIR_DOMAIN_HYPERV_SYNIC:
        case VIR_DOMAIN_HYPERV_STIMER:
        case VIR_DOMAIN_HYPERV_RESET:
        case VIR_DOMAIN_HYPERV_FREQUENCIES:
        case VIR_DOMAIN_HYPERV_REENLIGHTENMENT:
        case VIR_DOMAIN_HYPERV_TLBFLUSH:
        case VIR_DOMAIN_HYPERV_IPI:
        case VIR_DOMAIN_HYPERV_EVMCS:
        case VIR_DOMAIN_HYPERV_AVIC:
            virReportError(VIR_ERR_CONFIG_UNSUPPORTED,
                           _("host doesn't support hyperv '%1$s' feature"),
                           virDomainHypervTypeToString(i));
            return -1;

        case VIR_DOMAIN_HYPERV_SPINLOCKS:
        case VIR_DOMAIN_HYPERV_VENDOR_ID:
        case VIR_DOMAIN_HYPERV_LAST:
            break;
        }
    }

    return 0;
}


static int
qemuProcessVerifyKVMFeatures(virDomainDef *def,
                             virCPUData *cpu)
{
    int rc = 0;

    if (def->features[VIR_DOMAIN_FEATURE_PVSPINLOCK] != VIR_TRISTATE_SWITCH_ON)
        return 0;

    rc = virCPUDataCheckFeature(cpu, VIR_CPU_x86_KVM_PV_UNHALT);

    if (rc <= 0) {
        if (rc == 0)
            virReportError(VIR_ERR_CONFIG_UNSUPPORTED, "%s",
                           _("host doesn't support paravirtual spinlocks"));
        return -1;
    }

    return 0;
}


static int
qemuProcessVerifyCPUFeatures(virDomainDef *def,
                             virCPUData *cpu)
{
    int rc;

    rc = virCPUCheckFeature(def->os.arch, def->cpu, "invtsc");

    if (rc < 0) {
        return -1;
    } else if (rc == 1) {
        rc = virCPUDataCheckFeature(cpu, "invtsc");
        if (rc <= 0) {
            if (rc == 0) {
                virReportError(VIR_ERR_CONFIG_UNSUPPORTED, "%s",
                               _("host doesn't support invariant TSC"));
            }
            return -1;
        }
    }

    return 0;
}


/* returns the QOM path to the first vcpu */
static const char *
qemuProcessGetVCPUQOMPath(virDomainObj *vm)
{
    virDomainVcpuDef *vcpu = virDomainDefGetVcpu(vm->def, 0);
    qemuDomainVcpuPrivate *vcpupriv;

    if (vcpu &&
        (vcpupriv = QEMU_DOMAIN_VCPU_PRIVATE(vcpu)) &&
        vcpupriv->qomPath)
        return vcpupriv->qomPath;

    return "/machine/unattached/device[0]";
}


static int
qemuProcessFetchGuestCPU(virDomainObj *vm,
                         virDomainAsyncJob asyncJob,
                         virCPUData **enabled,
                         virCPUData **disabled)
{
    qemuDomainObjPrivate *priv = vm->privateData;
    g_autoptr(virCPUData) dataEnabled = NULL;
    g_autoptr(virCPUData) dataDisabled = NULL;
    const char *cpuQOMPath = qemuProcessGetVCPUQOMPath(vm);
    bool generic;
    int rc;

    *enabled = NULL;
    *disabled = NULL;

    generic = virQEMUCapsGet(priv->qemuCaps, QEMU_CAPS_CPU_UNAVAILABLE_FEATURES);

    if (!generic && !ARCH_IS_X86(vm->def->os.arch))
        return 0;

    if (qemuDomainObjEnterMonitorAsync(vm, asyncJob) < 0)
        return -1;

    if (generic) {
        rc = qemuMonitorGetGuestCPU(priv->mon,
                                    vm->def->os.arch,
                                    cpuQOMPath,
                                    virQEMUCapsCPUFeatureFromQEMU,
                                    &dataEnabled, &dataDisabled);
    } else {
        rc = qemuMonitorGetGuestCPUx86(priv->mon, cpuQOMPath, &dataEnabled, &dataDisabled);
    }

    qemuDomainObjExitMonitor(vm);

    if (rc == -1)
        return -1;

    *enabled = g_steal_pointer(&dataEnabled);
    *disabled = g_steal_pointer(&dataDisabled);
    return 0;
}


static int
qemuProcessVerifyCPU(virDomainObj *vm,
                     virCPUData *cpu)
{
    virDomainDef *def = vm->def;

    if (!cpu)
        return 0;

    if (qemuProcessVerifyKVMFeatures(def, cpu) < 0 ||
        qemuProcessVerifyHypervFeatures(def, cpu) < 0)
        return -1;

    if (!def->cpu ||
        (def->cpu->mode == VIR_CPU_MODE_CUSTOM &&
         !def->cpu->model))
        return 0;

    if (qemuProcessVerifyCPUFeatures(def, cpu) < 0)
        return -1;

    return 0;
}


static int
qemuProcessUpdateLiveGuestCPU(virDomainObj *vm,
                              virCPUData *enabled,
                              virCPUData *disabled)
{
    virDomainDef *def = vm->def;
    qemuDomainObjPrivate *priv = vm->privateData;
    g_autoptr(virCPUDef) orig = NULL;
    int rc;

    if (!enabled)
        return 0;

    if (!def->cpu ||
        (def->cpu->mode == VIR_CPU_MODE_CUSTOM &&
         !def->cpu->model))
        return 0;

    orig = virCPUDefCopy(def->cpu);

    if ((rc = virCPUUpdateLive(def->os.arch, def->cpu, enabled, disabled)) < 0) {
        return -1;
    } else if (rc == 0) {
        /* Store the original CPU in priv if QEMU changed it and we didn't
         * get the original CPU via migration, restore, or snapshot revert.
         */
        if (!priv->origCPU && !virCPUDefIsEqual(def->cpu, orig, false))
            priv->origCPU = g_steal_pointer(&orig);

        def->cpu->check = VIR_CPU_CHECK_FULL;
    }

    return 0;
}


static int
qemuProcessUpdateAndVerifyCPU(virDomainObj *vm,
                              virDomainAsyncJob asyncJob)
{
    g_autoptr(virCPUData) cpu = NULL;
    g_autoptr(virCPUData) disabled = NULL;

    if (qemuProcessFetchGuestCPU(vm, asyncJob, &cpu, &disabled) < 0)
        return -1;

    if (qemuProcessVerifyCPU(vm, cpu) < 0)
        return -1;

    if (qemuProcessUpdateLiveGuestCPU(vm, cpu, disabled) < 0)
        return -1;

    return 0;
}


static int
qemuProcessFetchCPUDefinitions(virDomainObj *vm,
                               virDomainAsyncJob asyncJob,
                               virDomainCapsCPUModels **cpuModels)
{
    qemuDomainObjPrivate *priv = vm->privateData;
    g_autoptr(virDomainCapsCPUModels) models = NULL;
    int rc;

    if (qemuDomainObjEnterMonitorAsync(vm, asyncJob) < 0)
        return -1;

    rc = virQEMUCapsFetchCPUModels(priv->mon, vm->def->os.arch, &models);

    qemuDomainObjExitMonitor(vm);
    if (rc < 0)
        return -1;

    *cpuModels = g_steal_pointer(&models);
    return 0;
}


static int
qemuProcessUpdateCPU(virDomainObj *vm,
                     virDomainAsyncJob asyncJob)
{
    g_autoptr(virCPUData) cpu = NULL;
    g_autoptr(virCPUData) disabled = NULL;
    g_autoptr(virDomainCapsCPUModels) models = NULL;

    /* The host CPU model comes from host caps rather than QEMU caps so
     * fallback must be allowed no matter what the user specified in the XML.
     */
    vm->def->cpu->fallback = VIR_CPU_FALLBACK_ALLOW;

    if (qemuProcessFetchGuestCPU(vm, asyncJob, &cpu, &disabled) < 0)
        return -1;

    if (qemuProcessUpdateLiveGuestCPU(vm, cpu, disabled) < 0)
        return -1;

    if (qemuProcessFetchCPUDefinitions(vm, asyncJob, &models) < 0 ||
        virCPUTranslate(vm->def->os.arch, vm->def->cpu, models) < 0)
        return -1;

    return 0;
}


struct qemuPrepareNVRAMHelperData {
    int srcFD;
    const char *srcPath;
};

static int
qemuPrepareNVRAMHelper(int dstFD,
                       const char *dstPath,
                       const void *opaque)
{
    const struct qemuPrepareNVRAMHelperData *data = opaque;
    ssize_t r;

    do {
        char buf[1024];

        if ((r = saferead(data->srcFD, buf, sizeof(buf))) < 0) {
            virReportSystemError(errno,
                                 _("Unable to read from file '%1$s'"),
                                 data->srcPath);
            return -2;
        }

        if (safewrite(dstFD, buf, r) < 0) {
            virReportSystemError(errno,
                                 _("Unable to write to file '%1$s'"),
                                 dstPath);
            return -1;
        }
    } while (r);

    return 0;
}


static int
qemuPrepareNVRAM(virQEMUDriver *driver,
                 virDomainObj *vm,
                 bool reset_nvram)
{
    g_autoptr(virQEMUDriverConfig) cfg = virQEMUDriverGetConfig(driver);
    VIR_AUTOCLOSE srcFD = -1;
    virDomainLoaderDef *loader = vm->def->os.loader;
    struct qemuPrepareNVRAMHelperData data;

    if (!loader || !loader->nvram)
        return 0;

    if (!virStorageSourceIsLocalStorage(loader->nvram)) {
        if (!reset_nvram) {
            return 0;
        } else {
            virReportError(VIR_ERR_OPERATION_UNSUPPORTED, "%s",
                    _("resetting of nvram is not supported with network backed nvram"));
            return -1;
        }
    }

    if (virFileExists(loader->nvram->path) && !reset_nvram)
        return 0;

    if (!loader->nvramTemplate) {
        virReportError(VIR_ERR_OPERATION_FAILED,
                       _("unable to find any master var store for loader: %1$s"),
                       loader->path);
        return -1;
    }

    if ((srcFD = virFileOpenAs(loader->nvramTemplate, O_RDONLY,
                               0, -1, -1, 0)) < 0) {
        virReportSystemError(-srcFD,
                             _("Failed to open file '%1$s'"),
                             loader->nvramTemplate);
        return -1;
    }

    data.srcFD = srcFD;
    data.srcPath = loader->nvramTemplate;

    if (virFileRewrite(loader->nvram->path,
                       S_IRUSR | S_IWUSR,
                       cfg->user, cfg->group,
                       qemuPrepareNVRAMHelper,
                       &data) < 0) {
        return -1;
    }

    return 0;
}


static void
qemuLogOperation(virDomainObj *vm,
                 const char *msg,
                 virCommand *cmd,
                 qemuLogContext *logCtxt)
{
    g_autofree char *timestamp = NULL;
    qemuDomainObjPrivate *priv = vm->privateData;
    int qemuVersion = virQEMUCapsGetVersion(priv->qemuCaps);
    const char *package = virQEMUCapsGetPackage(priv->qemuCaps);
    g_autofree char *hostname = virGetHostname();
    struct utsname uts;

    uname(&uts);

    if ((timestamp = virTimeStringNow()) == NULL)
        return;

    if (qemuLogContextWrite(logCtxt,
                            "%s: %s %s, qemu version: %d.%d.%d%s, kernel: %s, hostname: %s\n",
                            timestamp, msg, VIR_LOG_VERSION_STRING,
                            (qemuVersion / 1000000) % 1000,
                            (qemuVersion / 1000) % 1000,
                            qemuVersion % 1000,
                            NULLSTR_EMPTY(package),
                            uts.release,
                            NULLSTR_EMPTY(hostname)) < 0)
        return;

    if (cmd) {
        g_autofree char *args = virCommandToString(cmd, true);
        qemuLogContextWrite(logCtxt, "%s\n", args);
    }
}


void
qemuProcessIncomingDefFree(qemuProcessIncomingDef *inc)
{
    if (!inc)
        return;

    g_free(inc->address);
    g_free(inc->uri);
    g_free(inc);
}


/*
 * This function does not copy @path, the caller is responsible for keeping
 * the @path pointer valid during the lifetime of the allocated
 * qemuProcessIncomingDef structure.
 *
 * The caller is responsible for closing @fd, calling
 * qemuProcessIncomingDefFree will NOT close it.
 */
qemuProcessIncomingDef *
qemuProcessIncomingDefNew(virQEMUCaps *qemuCaps,
                          const char *listenAddress,
                          const char *migrateFrom,
                          int fd,
                          const char *path)
{
    qemuProcessIncomingDef *inc = NULL;

    if (qemuMigrationDstCheckProtocol(qemuCaps, migrateFrom) < 0)
        return NULL;

    inc = g_new0(qemuProcessIncomingDef, 1);

    inc->address = g_strdup(listenAddress);

    inc->uri = qemuMigrationDstGetURI(migrateFrom, fd);
    if (!inc->uri)
        goto error;

    inc->fd = fd;
    inc->path = path;

    return inc;

 error:
    qemuProcessIncomingDefFree(inc);
    return NULL;
}


/*
 * This function starts a new VIR_ASYNC_JOB_START async job. The user is
 * responsible for calling qemuProcessEndJob to stop this job and for passing
 * VIR_ASYNC_JOB_START as @asyncJob argument to any function requiring this
 * parameter between qemuProcessBeginJob and qemuProcessEndJob.
 */
int
qemuProcessBeginJob(virDomainObj *vm,
                    virDomainJobOperation operation,
                    unsigned int apiFlags)
{
    if (virDomainObjBeginAsyncJob(vm, VIR_ASYNC_JOB_START,
                                   operation, apiFlags) < 0)
        return -1;

    qemuDomainObjSetAsyncJobMask(vm, VIR_JOB_NONE);
    return 0;
}


void
qemuProcessEndJob(virDomainObj *vm)
{
    virDomainObjEndAsyncJob(vm);
}


static int
qemuProcessStartHook(virQEMUDriver *driver,
                     virDomainObj *vm,
                     virHookQemuOpType op,
                     virHookSubopType subop)
{
    qemuDomainObjPrivate *priv = vm->privateData;
    g_autofree char *xml = NULL;
    int ret;

    if (!virHookPresent(VIR_HOOK_DRIVER_QEMU))
        return 0;

    if (!(xml = qemuDomainDefFormatXML(driver, priv->qemuCaps, vm->def, 0)))
        return -1;

    ret = virHookCall(VIR_HOOK_DRIVER_QEMU, vm->def->name, op, subop,
                      NULL, xml, NULL);

    return ret;
}


static int
qemuProcessGraphicsReservePorts(virDomainGraphicsDef *graphics,
                                bool reconnect)
{
    virDomainGraphicsListenDef *glisten;

    if (graphics->nListens <= 0)
        return 0;

    glisten = &graphics->listens[0];

    if (glisten->type != VIR_DOMAIN_GRAPHICS_LISTEN_TYPE_ADDRESS &&
        glisten->type != VIR_DOMAIN_GRAPHICS_LISTEN_TYPE_NETWORK)
        return 0;

    switch (graphics->type) {
    case VIR_DOMAIN_GRAPHICS_TYPE_VNC:
        if (!graphics->data.vnc.autoport ||
            reconnect) {
            if (virPortAllocatorSetUsed(graphics->data.vnc.port) < 0)
                return -1;
            graphics->data.vnc.portReserved = true;
        }
        if (graphics->data.vnc.websocket > 0) {
            if (virPortAllocatorSetUsed(graphics->data.vnc.websocket) < 0)
                return -1;
            graphics->data.vnc.websocketReserved = true;
        }
        break;

    case VIR_DOMAIN_GRAPHICS_TYPE_SPICE:
        if (graphics->data.spice.autoport && !reconnect)
            return 0;

        if (graphics->data.spice.port > 0) {
            if (virPortAllocatorSetUsed(graphics->data.spice.port) < 0)
                return -1;
            graphics->data.spice.portReserved = true;
        }

        if (graphics->data.spice.tlsPort > 0) {
            if (virPortAllocatorSetUsed(graphics->data.spice.tlsPort) < 0)
                return -1;
            graphics->data.spice.tlsPortReserved = true;
        }
        break;

    case VIR_DOMAIN_GRAPHICS_TYPE_SDL:
    case VIR_DOMAIN_GRAPHICS_TYPE_RDP:
    case VIR_DOMAIN_GRAPHICS_TYPE_DESKTOP:
    case VIR_DOMAIN_GRAPHICS_TYPE_EGL_HEADLESS:
    case VIR_DOMAIN_GRAPHICS_TYPE_DBUS:
    case VIR_DOMAIN_GRAPHICS_TYPE_LAST:
        break;
    }

    return 0;
}


static int
qemuProcessGraphicsAllocatePorts(virQEMUDriver *driver,
                                 virDomainGraphicsDef *graphics,
                                 bool allocate)
{
    virDomainGraphicsListenDef *glisten;

    if (graphics->nListens <= 0)
        return 0;

    glisten = &graphics->listens[0];

    if (glisten->type != VIR_DOMAIN_GRAPHICS_LISTEN_TYPE_ADDRESS &&
        glisten->type != VIR_DOMAIN_GRAPHICS_LISTEN_TYPE_NETWORK)
        return 0;

    switch (graphics->type) {
    case VIR_DOMAIN_GRAPHICS_TYPE_VNC:
        if (qemuProcessVNCAllocatePorts(driver, graphics, allocate) < 0)
            return -1;
        break;

    case VIR_DOMAIN_GRAPHICS_TYPE_SPICE:
        if (qemuProcessSPICEAllocatePorts(driver, graphics, allocate) < 0)
            return -1;
        break;

    case VIR_DOMAIN_GRAPHICS_TYPE_SDL:
    case VIR_DOMAIN_GRAPHICS_TYPE_RDP:
    case VIR_DOMAIN_GRAPHICS_TYPE_DESKTOP:
    case VIR_DOMAIN_GRAPHICS_TYPE_EGL_HEADLESS:
    case VIR_DOMAIN_GRAPHICS_TYPE_DBUS:
    case VIR_DOMAIN_GRAPHICS_TYPE_LAST:
        break;
    }

    return 0;
}

static int
qemuProcessGetNetworkAddress(const char *netname,
                             char **netaddr)
{
    g_autoptr(virConnect) conn = NULL;
    g_autoptr(virNetwork) net = NULL;
    g_autoptr(virNetworkDef) netdef = NULL;
    virNetworkIPDef *ipdef;
    virSocketAddr addr;
    virSocketAddr *addrptr = NULL;
    char *dev_name = NULL;
    g_autofree char *xml = NULL;

    *netaddr = NULL;

    if (!(conn = virGetConnectNetwork()))
        return -1;

    net = virNetworkLookupByName(conn, netname);
    if (!net)
        return -1;

    xml = virNetworkGetXMLDesc(net, 0);
    if (!xml)
        return -1;

    netdef = virNetworkDefParse(xml, NULL, NULL, false);
    if (!netdef)
        return -1;

    switch ((virNetworkForwardType) netdef->forward.type) {
    case VIR_NETWORK_FORWARD_NONE:
    case VIR_NETWORK_FORWARD_NAT:
    case VIR_NETWORK_FORWARD_ROUTE:
    case VIR_NETWORK_FORWARD_OPEN:
        ipdef = virNetworkDefGetIPByIndex(netdef, AF_UNSPEC, 0);
        if (!ipdef) {
            virReportError(VIR_ERR_INTERNAL_ERROR,
                           _("network '%1$s' doesn't have an IP address"),
                           netdef->name);
            return -1;
        }
        addrptr = &ipdef->address;
        break;

    case VIR_NETWORK_FORWARD_BRIDGE:
        if ((dev_name = netdef->bridge))
            break;
        /*
         * fall through if netdef->bridge wasn't set, since that is
         * macvtap bridge mode network.
         */
        G_GNUC_FALLTHROUGH;

    case VIR_NETWORK_FORWARD_PRIVATE:
    case VIR_NETWORK_FORWARD_VEPA:
    case VIR_NETWORK_FORWARD_PASSTHROUGH:
        if ((netdef->forward.nifs > 0) && netdef->forward.ifs)
            dev_name = netdef->forward.ifs[0].device.dev;

        if (!dev_name) {
            virReportError(VIR_ERR_INTERNAL_ERROR,
                           _("network '%1$s' has no associated interface or bridge"),
                           netdef->name);
            return -1;
        }
        break;

    case VIR_NETWORK_FORWARD_HOSTDEV:
        break;

    case VIR_NETWORK_FORWARD_LAST:
    default:
        virReportEnumRangeError(virNetworkForwardType, netdef->forward.type);
        return -1;
    }

    if (dev_name) {
        if (virNetDevIPAddrGet(dev_name, &addr) < 0)
            return -1;
        addrptr = &addr;
    }

    if (!(addrptr &&
          (*netaddr = virSocketAddrFormat(addrptr)))) {
        return -1;
    }

    return 0;
}


static int
qemuProcessGraphicsSetupNetworkAddress(virDomainGraphicsListenDef *glisten,
                                       const char *listenAddr)
{
    int rc;

    /* TODO: reject configuration without network specified for network listen */
    if (!glisten->network) {
        glisten->address = g_strdup(listenAddr);
        return 0;
    }

    rc = qemuProcessGetNetworkAddress(glisten->network, &glisten->address);
    if (rc <= -2) {
        virReportError(VIR_ERR_CONFIG_UNSUPPORTED, "%s",
                       _("network-based listen isn't possible, network driver isn't present"));
        return -1;
    }
    if (rc < 0)
        return -1;

    return 0;
}


static int
qemuProcessGraphicsSetupDBus(virQEMUDriver *driver,
                             virDomainGraphicsDef *graphics,
                             virDomainObj *vm)
{
    if (graphics->type != VIR_DOMAIN_GRAPHICS_TYPE_DBUS)
        return 0;

    if (!graphics->data.dbus.p2p && !graphics->data.dbus.address) {
        graphics->data.dbus.address = qemuDBusGetAddress(driver, vm);
    }

    return 0;
}


static int
qemuProcessGraphicsSetupListen(virQEMUDriver *driver,
                               virDomainGraphicsDef *graphics,
                               virDomainObj *vm)
{
    qemuDomainObjPrivate *priv = vm->privateData;
    g_autoptr(virQEMUDriverConfig) cfg = virQEMUDriverGetConfig(driver);
    const char *type = virDomainGraphicsTypeToString(graphics->type);
    char *listenAddr = NULL;
    bool useSocket = false;
    size_t i;

    switch (graphics->type) {
    case VIR_DOMAIN_GRAPHICS_TYPE_VNC:
        useSocket = cfg->vncAutoUnixSocket;
        listenAddr = cfg->vncListen;
        break;

    case VIR_DOMAIN_GRAPHICS_TYPE_SPICE:
        useSocket = cfg->spiceAutoUnixSocket;
        listenAddr = cfg->spiceListen;
        break;

    case VIR_DOMAIN_GRAPHICS_TYPE_SDL:
    case VIR_DOMAIN_GRAPHICS_TYPE_RDP:
    case VIR_DOMAIN_GRAPHICS_TYPE_DESKTOP:
    case VIR_DOMAIN_GRAPHICS_TYPE_EGL_HEADLESS:
    case VIR_DOMAIN_GRAPHICS_TYPE_DBUS:
    case VIR_DOMAIN_GRAPHICS_TYPE_LAST:
        break;
    }

    for (i = 0; i < graphics->nListens; i++) {
        virDomainGraphicsListenDef *glisten = &graphics->listens[i];

        switch (glisten->type) {
        case VIR_DOMAIN_GRAPHICS_LISTEN_TYPE_ADDRESS:
            if (!glisten->address) {
                /* If there is no address specified and qemu.conf has
                 * *_auto_unix_socket set we should use unix socket as
                 * default instead of tcp listen. */
                if (useSocket) {
                    memset(glisten, 0, sizeof(*glisten));
                    glisten->socket = g_strdup_printf("%s/%s.sock", priv->libDir,
                                                      type);
                    glisten->fromConfig = true;
                    glisten->type = VIR_DOMAIN_GRAPHICS_LISTEN_TYPE_SOCKET;
                } else if (listenAddr) {
                    glisten->address = g_strdup(listenAddr);
                    glisten->fromConfig = true;
                }
            }
            break;

        case VIR_DOMAIN_GRAPHICS_LISTEN_TYPE_NETWORK:
            if (glisten->address || !listenAddr)
                continue;

            if (qemuProcessGraphicsSetupNetworkAddress(glisten,
                                                       listenAddr) < 0)
                return -1;
            break;

        case VIR_DOMAIN_GRAPHICS_LISTEN_TYPE_SOCKET:
            if (!glisten->socket) {
                glisten->socket = g_strdup_printf("%s/%s.sock", priv->libDir,
                                                  type);
                glisten->autoGenerated = true;
            }
            break;

        case VIR_DOMAIN_GRAPHICS_LISTEN_TYPE_NONE:
        case VIR_DOMAIN_GRAPHICS_LISTEN_TYPE_LAST:
            break;
        }
    }

    return 0;
}


static int
qemuProcessGraphicsSetupRenderNode(virDomainGraphicsDef *graphics,
                                   virQEMUCaps *qemuCaps)
{
    char **rendernode = NULL;

    if (!virDomainGraphicsNeedsAutoRenderNode(graphics))
        return 0;

    /* Don't bother picking a DRM node if QEMU doesn't support it. */
    switch (graphics->type) {
    case VIR_DOMAIN_GRAPHICS_TYPE_SPICE:
        if (!virQEMUCapsGet(qemuCaps, QEMU_CAPS_SPICE_RENDERNODE))
            return 0;

        rendernode = &graphics->data.spice.rendernode;
        break;
    case VIR_DOMAIN_GRAPHICS_TYPE_EGL_HEADLESS:
        if (!virQEMUCapsGet(qemuCaps, QEMU_CAPS_EGL_HEADLESS_RENDERNODE))
            return 0;

        rendernode = &graphics->data.egl_headless.rendernode;
        break;
    case VIR_DOMAIN_GRAPHICS_TYPE_DBUS:
        rendernode = &graphics->data.dbus.rendernode;
        break;
    case VIR_DOMAIN_GRAPHICS_TYPE_SDL:
    case VIR_DOMAIN_GRAPHICS_TYPE_VNC:
    case VIR_DOMAIN_GRAPHICS_TYPE_RDP:
    case VIR_DOMAIN_GRAPHICS_TYPE_DESKTOP:
    case VIR_DOMAIN_GRAPHICS_TYPE_LAST:
        virReportEnumRangeError(virDomainGraphicsType, graphics->type);
        break;
    }

    if (!(*rendernode = virHostGetDRMRenderNode()))
        return -1;

    return 0;
}


static int
qemuProcessSetupGraphics(virQEMUDriver *driver,
                         virDomainObj *vm,
                         virQEMUCaps *qemuCaps,
                         unsigned int flags)
{
    virDomainGraphicsDef *graphics;
    bool allocate = !(flags & VIR_QEMU_PROCESS_START_PRETEND);
    size_t i;

    for (i = 0; i < vm->def->ngraphics; i++) {
        graphics = vm->def->graphics[i];

        if (qemuProcessGraphicsSetupRenderNode(graphics, qemuCaps) < 0)
            return -1;

        if (qemuProcessGraphicsSetupListen(driver, graphics, vm) < 0)
            return -1;

        if (qemuProcessGraphicsSetupDBus(driver, graphics, vm) < 0)
            return -1;
    }

    if (allocate) {
        for (i = 0; i < vm->def->ngraphics; i++) {
            graphics = vm->def->graphics[i];

            if (qemuProcessGraphicsReservePorts(graphics, false) < 0)
                return -1;
        }
    }

    for (i = 0; i < vm->def->ngraphics; ++i) {
        graphics = vm->def->graphics[i];

        if (qemuProcessGraphicsAllocatePorts(driver, graphics, allocate) < 0)
            return -1;
    }

    return 0;
}


static int
qemuProcessSetupRawIO(virDomainObj *vm,
                      virCommand *cmd G_GNUC_UNUSED)
{
    bool rawio = false;
    size_t i;
    int ret = -1;

    /* in case a certain disk is desirous of CAP_SYS_RAWIO, add this */
    for (i = 0; i < vm->def->ndisks; i++) {
        virDomainDiskDef *disk = vm->def->disks[i];

        if (disk->rawio == VIR_TRISTATE_BOOL_YES) {
            rawio = true;
#ifndef CAP_SYS_RAWIO
            break;
#endif
        }
    }

    /* If rawio not already set, check hostdevs as well */
    if (!rawio) {
        for (i = 0; i < vm->def->nhostdevs; i++) {
            virDomainHostdevSubsysSCSI *scsisrc;

            if (!virHostdevIsSCSIDevice(vm->def->hostdevs[i]))
                continue;

            scsisrc = &vm->def->hostdevs[i]->source.subsys.u.scsi;
            if (scsisrc->rawio == VIR_TRISTATE_BOOL_YES) {
                rawio = true;
                break;
            }
        }
    }

    ret = 0;

    if (rawio) {
#ifdef CAP_SYS_RAWIO
        virCommandAllowCap(cmd, CAP_SYS_RAWIO);
#else
        virReportError(VIR_ERR_CONFIG_UNSUPPORTED, "%s",
                       _("Raw I/O is not supported on this platform"));
        ret = -1;
#endif
    }
    return ret;
}


static int
qemuProcessSetupBalloon(virDomainObj *vm,
                        virDomainAsyncJob asyncJob)
{
    unsigned long long balloon = vm->def->mem.cur_balloon;
    qemuDomainObjPrivate *priv = vm->privateData;
    int ret = -1;

    if (!virDomainDefHasMemballoon(vm->def))
        return 0;

    if (qemuDomainObjEnterMonitorAsync(vm, asyncJob) < 0)
        return -1;

    if (vm->def->memballoon->period)
        qemuMonitorSetMemoryStatsPeriod(priv->mon, vm->def->memballoon,
                                        vm->def->memballoon->period);
    if (qemuMonitorSetBalloon(priv->mon, balloon) < 0)
        goto cleanup;

    ret = 0;

 cleanup:
    qemuDomainObjExitMonitor(vm);
    return ret;
}


static int
qemuProcessMakeDir(virQEMUDriver *driver,
                   virDomainObj *vm,
                   const char *path)
{
    if (g_mkdir_with_parents(path, 0750) < 0) {
        virReportSystemError(errno, _("Cannot create directory '%1$s'"), path);
        return -1;
    }

    if (qemuSecurityDomainSetPathLabel(driver, vm, path, true) < 0)
        return -1;

    return 0;
}


static void
qemuProcessStartWarnShmem(virDomainObj *vm)
{
    size_t i;
    bool check_shmem = false;
    bool shmem = vm->def->nshmems;

    /*
     * For vhost-user to work, the domain has to have some type of
     * shared memory configured.  We're not the proper ones to judge
     * whether shared hugepages or shm are enough and will be in the
     * future, so we'll just warn in case neither is configured.
     * Moreover failing would give the false illusion that libvirt is
     * really checking that everything works before running the domain
     * and not only we are unable to do that, but it's also not our
     * aim to do so.
     */
    for (i = 0; i < vm->def->nnets; i++) {
        if (virDomainNetGetActualType(vm->def->nets[i]) ==
                                      VIR_DOMAIN_NET_TYPE_VHOSTUSER) {
            check_shmem = true;
            break;
        }
    }

    if (!check_shmem)
        return;

    /*
     * This check is by no means complete.  We merely check
     * whether there are *some* hugepages enabled and *some* NUMA
     * nodes with shared memory access.
     */
    if (!shmem && vm->def->mem.nhugepages) {
        for (i = 0; i < virDomainNumaGetNodeCount(vm->def->numa); i++) {
            if (virDomainNumaGetNodeMemoryAccessMode(vm->def->numa, i) ==
                VIR_DOMAIN_MEMORY_ACCESS_SHARED) {
                shmem = true;
                break;
            }
        }
    }

    if (!shmem) {
        VIR_WARN("Detected vhost-user interface without any shared memory, "
                 "the interface might not be operational");
    }
}


static int
qemuProcessStartValidateGraphics(virDomainObj *vm)
{
    size_t i;

    for (i = 0; i < vm->def->ngraphics; i++) {
        virDomainGraphicsDef *graphics = vm->def->graphics[i];

        switch (graphics->type) {
        case VIR_DOMAIN_GRAPHICS_TYPE_VNC:
        case VIR_DOMAIN_GRAPHICS_TYPE_SPICE:
            if (graphics->nListens > 1) {
                virReportError(VIR_ERR_CONFIG_UNSUPPORTED, "%s",
                               _("QEMU does not support multiple listens for one graphics device."));
                return -1;
            }
            break;

        case VIR_DOMAIN_GRAPHICS_TYPE_SDL:
        case VIR_DOMAIN_GRAPHICS_TYPE_RDP:
        case VIR_DOMAIN_GRAPHICS_TYPE_DESKTOP:
        case VIR_DOMAIN_GRAPHICS_TYPE_EGL_HEADLESS:
        case VIR_DOMAIN_GRAPHICS_TYPE_DBUS:
        case VIR_DOMAIN_GRAPHICS_TYPE_LAST:
            break;
        }
    }

    return 0;
}


static int
qemuProcessStartValidateShmem(virDomainObj *vm)
{
    size_t i;

    for (i = 0; i < vm->def->nshmems; i++) {
        virDomainShmemDef *shmem = vm->def->shmems[i];

        if (strchr(shmem->name, '/')) {
            virReportError(VIR_ERR_CONFIG_UNSUPPORTED,
                           _("shmem name '%1$s' must not contain '/'"),
                           shmem->name);
            return -1;
        }
    }

    return 0;
}


static int
qemuProcessStartValidateDisks(virDomainObj *vm,
                              virQEMUCaps *qemuCaps)
{
    size_t i;

    for (i = 0; i < vm->def->ndisks; i++) {
        virDomainDiskDef *disk = vm->def->disks[i];
        virStorageSource *src = disk->src;

        /* This is a best effort check as we can only check if the command
         * option exists, but we cannot determine whether the running QEMU
         * was build with '--enable-vxhs'. */
        if (src->type == VIR_STORAGE_TYPE_NETWORK &&
            src->protocol == VIR_STORAGE_NET_PROTOCOL_VXHS &&
            !virQEMUCapsGet(qemuCaps, QEMU_CAPS_VXHS)) {
            virReportError(VIR_ERR_CONFIG_UNSUPPORTED, "%s",
                           _("VxHS protocol is not supported with this QEMU binary"));
            return -1;
        }

        /* PowerPC pseries based VMs do not support floppy device */
        if (disk->device == VIR_DOMAIN_DISK_DEVICE_FLOPPY &&
            qemuDomainIsPSeries(vm->def)) {
            virReportError(VIR_ERR_CONFIG_UNSUPPORTED, "%s",
                           _("PowerPC pseries machines do not support floppy device"));
            return -1;
        }

        if (src->type == VIR_STORAGE_TYPE_NVME &&
            !virQEMUCapsGet(qemuCaps, QEMU_CAPS_DRIVE_NVME)) {
            virReportError(VIR_ERR_CONFIG_UNSUPPORTED, "%s",
                           _("NVMe disks are not supported with this QEMU binary"));
            return -1;
        }
    }

    return 0;
}


/* 250 parts per million (ppm) is a half of NTP threshold */
#define TSC_TOLERANCE 250

static int
qemuProcessStartValidateTSC(virQEMUDriver *driver,
                            virDomainObj *vm)
{
    size_t i;
    unsigned long long freq = 0;
    unsigned long long tolerance;
    unsigned long long minFreq;
    unsigned long long maxFreq;
    virHostCPUTscInfo *tsc;
    g_autoptr(virCPUDef) cpu = NULL;

    for (i = 0; i < vm->def->clock.ntimers; i++) {
        virDomainTimerDef *timer = vm->def->clock.timers[i];

        if (timer->name == VIR_DOMAIN_TIMER_NAME_TSC &&
            timer->frequency > 0) {
            freq = timer->frequency;
            break;
        }
    }

    if (freq == 0)
        return 0;

    VIR_DEBUG("Requested TSC frequency %llu Hz", freq);

    cpu = virQEMUDriverGetHostCPU(driver);
    if (!cpu || !cpu->tsc) {
        VIR_DEBUG("Host TSC frequency could not be probed");
        return 0;
    }

    tsc = cpu->tsc;
    tolerance = tsc->frequency * TSC_TOLERANCE / 1000000;
    minFreq = tsc->frequency - tolerance;
    maxFreq = tsc->frequency + tolerance;

    VIR_DEBUG("Host TSC frequency %llu Hz, scaling %s, tolerance +/- %llu Hz",
              tsc->frequency, virTristateBoolTypeToString(tsc->scaling),
              tolerance);

    if (freq >= minFreq && freq <= maxFreq) {
        VIR_DEBUG("Requested TSC frequency is within tolerance interval");
        return 0;
    }

    if (tsc->scaling == VIR_TRISTATE_BOOL_YES)
        return 0;

    if (tsc->scaling == VIR_TRISTATE_BOOL_ABSENT) {
        VIR_DEBUG("Requested TSC frequency falls outside tolerance range and "
                  "scaling support is unknown, QEMU will try and possibly "
                  "fail later");
        return 0;
    }

    virReportError(VIR_ERR_CONFIG_UNSUPPORTED,
                   _("Requested TSC frequency %1$llu Hz is outside tolerance range ([%2$llu, %3$llu] Hz) around host frequency %4$llu Hz and TSC scaling is not supported by the host CPU"),
                   freq, minFreq, maxFreq, tsc->frequency);
    return -1;
}


/**
 * qemuProcessStartValidate:
 * @vm: domain object
 * @qemuCaps: emulator capabilities
 * @migration: restoration of existing state
 *
 * This function aggregates checks done prior to start of a VM.
 *
 * Flag VIR_QEMU_PROCESS_START_PRETEND tells, that we don't want to actually
 * start the domain but create a valid qemu command.  If some code shouldn't be
 * executed in this case, make sure to check this flag.
 */
static int
qemuProcessStartValidate(virQEMUDriver *driver,
                         virDomainObj *vm,
                         virQEMUCaps *qemuCaps,
                         unsigned int flags)
{
    if (!(flags & VIR_QEMU_PROCESS_START_PRETEND)) {
        if (vm->def->virtType == VIR_DOMAIN_VIRT_KVM) {
            VIR_DEBUG("Checking for KVM availability");
            if (!virFileExists("/dev/kvm")) {
                virReportError(VIR_ERR_CONFIG_UNSUPPORTED, "%s",
                               _("Domain requires KVM, but it is not available. Check that virtualization is enabled in the host BIOS, and host configuration is setup to load the kvm modules."));
                return -1;
            }
        }

        VIR_DEBUG("Checking domain and device security labels");
        if (qemuSecurityCheckAllLabel(driver->securityManager, vm->def) < 0)
            return -1;

    }

    if (virDomainDefValidate(vm->def, 0, driver->xmlopt, qemuCaps) < 0)
        return -1;

    if (qemuProcessStartValidateGraphics(vm) < 0)
        return -1;

    if (qemuProcessStartValidateShmem(vm) < 0)
        return -1;

    if (vm->def->cpu) {
        if (virCPUValidateFeatures(vm->def->os.arch, vm->def->cpu) < 0)
            return -1;

        if (ARCH_IS_X86(vm->def->os.arch) &&
            !virQEMUCapsGet(qemuCaps, QEMU_CAPS_CPU_UNAVAILABLE_FEATURES)) {
            g_auto(GStrv) features = NULL;
            int n;

            if ((n = virCPUDefCheckFeatures(vm->def->cpu,
                                            virCPUx86FeatureFilterSelectMSR,
                                            NULL,
                                            &features)) < 0)
                return -1;

            if (n > 0) {
                g_autofree char *str = NULL;

                str = g_strjoinv(", ", features);
                virReportError(VIR_ERR_CONFIG_UNSUPPORTED,
                               _("Some features cannot be reliably used with this QEMU: %1$s"), str);
                return -1;
            }
        }
    }

    if (qemuProcessStartValidateDisks(vm, qemuCaps) < 0)
        return -1;

    if (qemuProcessStartValidateTSC(driver, vm) < 0)
        return -1;

    VIR_DEBUG("Checking for any possible (non-fatal) issues");

    qemuProcessStartWarnShmem(vm);

    return 0;
}


static int
qemuProcessStartUpdateCustomCaps(virDomainObj *vm)
{
    qemuDomainObjPrivate *priv = vm->privateData;
    g_autoptr(virQEMUDriverConfig) cfg = virQEMUDriverGetConfig(priv->driver);
    qemuDomainXmlNsDef *nsdef = vm->def->namespaceData;
    char **next;
    int tmp;

    if (cfg->capabilityfilters) {
        for (next = cfg->capabilityfilters; *next; next++) {
            if ((tmp = virQEMUCapsTypeFromString(*next)) < 0) {
                virReportError(VIR_ERR_INTERNAL_ERROR,
                               _("invalid capability_filters capability '%1$s'"),
                               *next);
                return -1;
            }

            virQEMUCapsClear(priv->qemuCaps, tmp);
        }
    }

    if (nsdef) {
        for (next = nsdef->capsadd; next && *next; next++) {
            if ((tmp = virQEMUCapsTypeFromString(*next)) < 0) {
                virReportError(VIR_ERR_INTERNAL_ERROR,
                               _("invalid qemu namespace capability '%1$s'"),
                               *next);
                return -1;
            }

            virQEMUCapsSet(priv->qemuCaps, tmp);
        }

        for (next = nsdef->capsdel; next && *next; next++) {
            if ((tmp = virQEMUCapsTypeFromString(*next)) < 0) {
                virReportError(VIR_ERR_INTERNAL_ERROR,
                               _("invalid qemu namespace capability '%1$s'"),
                               *next);
                return -1;
            }

            virQEMUCapsClear(priv->qemuCaps, tmp);
        }
    }

    return 0;
}


/**
 * qemuProcessPrepareQEMUCaps:
 * @vm: domain object
 * @qemuCapsCache: cache of QEMU capabilities
 *
 * Prepare the capabilities of a QEMU process for startup. This includes
 * copying the caps to a static cache and potential post-processing depending
 * on the configuration of the VM and startup process.
 *
 * Returns 0 on success, -1 on error.
 */
static int
qemuProcessPrepareQEMUCaps(virDomainObj *vm,
                           virFileCache *qemuCapsCache)
{
    qemuDomainObjPrivate *priv = vm->privateData;

    virObjectUnref(priv->qemuCaps);
    if (!(priv->qemuCaps = virQEMUCapsCacheLookupCopy(qemuCapsCache,
                                                      vm->def->emulator)))
        return -1;

    /* Update qemu capabilities according to lists passed in via namespace */
    if (qemuProcessStartUpdateCustomCaps(vm) < 0)
        return -1;

    /* re-process capability lockouts since we might have removed capabilities */
    virQEMUCapsInitProcessCapsInterlock(priv->qemuCaps);

    return 0;
}


/**
 * qemuProcessInit:
 *
 * Prepares the domain up to the point when priv->qemuCaps is initialized. The
 * function calls qemuProcessStop when needed.
 *
 * Flag VIR_QEMU_PROCESS_START_PRETEND tells, that we don't want to actually
 * start the domain but create a valid qemu command.  If some code shouldn't be
 * executed in this case, make sure to check this flag.
 *
 * Returns 0 on success, -1 on error.
 */
int
qemuProcessInit(virQEMUDriver *driver,
                virDomainObj *vm,
                virCPUDef *updatedCPU,
                virDomainAsyncJob asyncJob,
                bool migration,
                unsigned int flags)
{
    qemuDomainObjPrivate *priv = vm->privateData;
    int stopFlags;
    virCPUDef *origCPU = NULL;
    int ret = -1;

    VIR_DEBUG("vm=%p name=%s id=%d migration=%d",
              vm, vm->def->name, vm->def->id, migration);

    VIR_DEBUG("Beginning VM startup process");

    if (virDomainObjIsActive(vm)) {
        virReportError(VIR_ERR_OPERATION_INVALID, "%s",
                       _("VM is already active"));
        goto cleanup;
    }

    /* in case when the post parse callback failed we need to re-run it on the
     * old config prior we start the VM */
    if (vm->def->postParseFailed) {
        VIR_DEBUG("re-running the post parse callback");

        /* we don't have the private copy of qemuCaps at this point */
        if (virDomainDefPostParse(vm->def, 0, driver->xmlopt, NULL) < 0)
            goto cleanup;
    }

    VIR_DEBUG("Determining emulator version");
    if (qemuProcessPrepareQEMUCaps(vm, driver->qemuCapsCache) < 0)
        goto cleanup;

    if (qemuDomainUpdateCPU(vm, updatedCPU, &origCPU) < 0)
        goto cleanup;

    if (qemuProcessStartValidate(driver, vm, priv->qemuCaps, flags) < 0)
        goto cleanup;

    /* Do this upfront, so any part of the startup process can add
     * runtime state to vm->def that won't be persisted. This let's us
     * report implicit runtime defaults in the XML, like vnc listen/socket
     */
    VIR_DEBUG("Setting current domain def as transient");
    if (virDomainObjSetDefTransient(driver->xmlopt, vm, priv->qemuCaps) < 0)
        goto cleanup;

    if (flags & VIR_QEMU_PROCESS_START_PRETEND) {
        if (qemuDomainSetPrivatePaths(driver, vm) < 0) {
            virDomainObjRemoveTransientDef(vm);
            goto cleanup;
        }
    } else {
        vm->def->id = qemuDriverAllocateID(driver);
        qemuDomainSetFakeReboot(vm, false);
        virDomainObjSetState(vm, VIR_DOMAIN_PAUSED, VIR_DOMAIN_PAUSED_STARTING_UP);

        if (g_atomic_int_add(&driver->nactive, 1) == 0 && driver->inhibitCallback)
            driver->inhibitCallback(true, driver->inhibitOpaque);

        /* Run an early hook to set-up missing devices */
        if (qemuProcessStartHook(driver, vm,
                                 VIR_HOOK_QEMU_OP_PREPARE,
                                 VIR_HOOK_SUBOP_BEGIN) < 0)
            goto stop;

        if (qemuDomainSetPrivatePaths(driver, vm) < 0)
            goto stop;

        priv->origCPU = g_steal_pointer(&origCPU);
    }

    ret = 0;

 cleanup:
    virCPUDefFree(origCPU);
    return ret;

 stop:
    stopFlags = VIR_QEMU_PROCESS_STOP_NO_RELABEL;
    if (migration)
        stopFlags |= VIR_QEMU_PROCESS_STOP_MIGRATED;
    qemuProcessStop(driver, vm, VIR_DOMAIN_SHUTOFF_FAILED, asyncJob, stopFlags);
    goto cleanup;
}


/**
 * qemuProcessNetworkPrepareDevices
 */
static int
qemuProcessNetworkPrepareDevices(virQEMUDriver *driver,
                                 virDomainObj *vm)
{
    virDomainDef *def = vm->def;
    qemuDomainObjPrivate *priv = vm->privateData;
    size_t i;
    g_autoptr(virConnect) conn = NULL;

    for (i = 0; i < def->nnets; i++) {
        virDomainNetDef *net = def->nets[i];
        virDomainNetType actualType;

        /* If appropriate, grab a physical device from the configured
         * network's pool of devices, or resolve bridge device name
         * to the one defined in the network definition.
         */
        if (net->type == VIR_DOMAIN_NET_TYPE_NETWORK) {
            if (!conn && !(conn = virGetConnectNetwork()))
                return -1;
            if (virDomainNetAllocateActualDevice(conn, def, net) < 0)
                return -1;
        }

        actualType = virDomainNetGetActualType(net);
        if (actualType == VIR_DOMAIN_NET_TYPE_HOSTDEV &&
            net->type == VIR_DOMAIN_NET_TYPE_NETWORK) {
            /* Each type='hostdev' network device must also have a
             * corresponding entry in the hostdevs array. For netdevs
             * that are hardcoded as type='hostdev', this is already
             * done by the parser, but for those allocated from a
             * network / determined at runtime, we need to do it
             * separately.
             */
            virDomainHostdevDef *hostdev = virDomainNetGetActualHostdev(net);
            virDomainHostdevSubsysPCI *pcisrc = &hostdev->source.subsys.u.pci;

            if (virDomainHostdevFind(def, hostdev, NULL) >= 0) {
                virReportError(VIR_ERR_INTERNAL_ERROR,
                               _("PCI device %1$04x:%2$02x:%3$02x.%4$x allocated from network %5$s is already in use by domain %6$s"),
                               pcisrc->addr.domain, pcisrc->addr.bus,
                               pcisrc->addr.slot, pcisrc->addr.function,
                               net->data.network.name, def->name);
                return -1;
            }

            /* For hostdev present in qemuProcessPrepareDomain() phase this was
             * done already, but this code runs after that, so we have to call
             * it ourselves. */
            if (qemuDomainPrepareHostdev(hostdev, priv) < 0)
                return -1;

            if (virDomainHostdevInsert(def, hostdev) < 0)
                return -1;
        } else if (actualType == VIR_DOMAIN_NET_TYPE_USER &&
                   net->backend.type == VIR_DOMAIN_NET_BACKEND_DEFAULT &&
                   !priv->disableSlirp &&
                   virQEMUCapsGet(priv->qemuCaps, QEMU_CAPS_DBUS_VMSTATE)) {
            if (qemuInterfacePrepareSlirp(driver, net) < 0)
                return -1;
         }

    }
    return 0;
}


struct qemuProcessSetupVcpuSchedCoreHelperData {
    pid_t vcpupid;
    pid_t dummypid;
};

static int
qemuProcessSetupVcpuSchedCoreHelper(pid_t ppid G_GNUC_UNUSED,
                                    void *opaque)
{
    struct qemuProcessSetupVcpuSchedCoreHelperData *data = opaque;

    if (virProcessSchedCoreShareFrom(data->dummypid) < 0) {
        virReportSystemError(errno,
                             _("unable to share scheduling cookie from %1$lld"),
                             (long long) data->dummypid);
        return -1;
    }

    if (virProcessSchedCoreShareTo(data->vcpupid) < 0) {
        virReportSystemError(errno,
                             _("unable to share scheduling cookie to %1$lld"),
                             (long long) data->vcpupid);
        return -1;
    }

    return 0;
}


/**
 * qemuProcessSetupVcpu:
 * @vm: domain object
 * @vcpuid: id of VCPU to set defaults
 * @schedCore: whether to set scheduling group
 *
 * This function sets resource properties (cgroups, affinity, scheduler) for a
 * vCPU. This function expects that the vCPU is online and the vCPU pids were
 * correctly detected at the point when it's called.
 *
 * Returns 0 on success, -1 on error.
 */
int
qemuProcessSetupVcpu(virDomainObj *vm,
                     unsigned int vcpuid,
                     bool schedCore)
{
    qemuDomainObjPrivate *priv = vm->privateData;
    g_autoptr(virQEMUDriverConfig) cfg = virQEMUDriverGetConfig(priv->driver);
    pid_t vcpupid = qemuDomainGetVcpuPid(vm, vcpuid);
    virDomainVcpuDef *vcpu = virDomainDefGetVcpu(vm->def, vcpuid);
    virDomainResctrlMonDef *mon = NULL;
    size_t i = 0;

    if (qemuProcessSetupPid(vm, vcpupid, VIR_CGROUP_THREAD_VCPU,
                            vcpuid, vcpu->cpumask,
                            vm->def->cputune.period,
                            vm->def->cputune.quota,
                            &vcpu->sched) < 0)
        return -1;

    if (schedCore &&
        cfg->schedCore == QEMU_SCHED_CORE_VCPUS) {
        struct qemuProcessSetupVcpuSchedCoreHelperData data = { .vcpupid = vcpupid,
            .dummypid = -1 };

        for (i = 0; i < virDomainDefGetVcpusMax(vm->def); i++) {
            pid_t temptid = qemuDomainGetVcpuPid(vm, i);

            if (temptid > 0) {
                data.dummypid = temptid;
                break;
            }
        }

        if (data.dummypid == -1) {
            virReportError(VIR_ERR_INTERNAL_ERROR, "%s",
                           _("Unable to find a vCPU that is online"));
            return -1;
        }

        if (virProcessRunInFork(qemuProcessSetupVcpuSchedCoreHelper, &data) < 0)
            return -1;
    }

    for (i = 0; i < vm->def->nresctrls; i++) {
        size_t j = 0;
        virDomainResctrlDef *ct = vm->def->resctrls[i];

        if (virBitmapIsBitSet(ct->vcpus, vcpuid)) {
            if (virResctrlAllocAddPID(ct->alloc, vcpupid) < 0)
                return -1;

            for (j = 0; j < ct->nmonitors; j++) {
                mon = ct->monitors[j];

                if (virBitmapEqual(ct->vcpus, mon->vcpus) &&
                    !virResctrlAllocIsEmpty(ct->alloc))
                    continue;

                if (virBitmapIsBitSet(mon->vcpus, vcpuid)) {
                    if (virResctrlMonitorAddPID(mon->instance, vcpupid) < 0)
                        return -1;
                    break;
                }
            }

            break;
        }
    }

    return 0;
}


static int
qemuProcessSetupAllVcpusSchedCoreHelper(pid_t ppid G_GNUC_UNUSED,
                                        void *opaque)
{
    virDomainObj *vm = opaque;
    size_t i;

    /* Since we are setting all vCPU threads at once and from a forked off
     * child, we don't need the dummy schedCoreChildPID and can create one on
     * our own. */
    if (virProcessSchedCoreCreate() < 0) {
        virReportSystemError(errno, "%s",
                             _("Unable to set SCHED_CORE"));

        return -1;
    }

    for (i = 0; i < virDomainDefGetVcpusMax(vm->def); i++) {
        pid_t vcpupid = qemuDomainGetVcpuPid(vm, i);

        if (vcpupid > 0 &&
            virProcessSchedCoreShareTo(vcpupid) < 0) {
            virReportSystemError(errno,
                                 _("unable to share scheduling cookie to %1$lld"),
                                 (long long) vcpupid);
            return -1;
        }
    }

    return 0;
}


static int
qemuProcessSetupVcpus(virDomainObj *vm)
{
    qemuDomainObjPrivate *priv = vm->privateData;
    g_autoptr(virQEMUDriverConfig) cfg = virQEMUDriverGetConfig(priv->driver);
    virDomainVcpuDef *vcpu;
    unsigned int maxvcpus = virDomainDefGetVcpusMax(vm->def);
    size_t i;

    if ((vm->def->cputune.period || vm->def->cputune.quota) &&
        !virCgroupHasController(((qemuDomainObjPrivate *) vm->privateData)->cgroup,
                                VIR_CGROUP_CONTROLLER_CPU)) {
        virReportError(VIR_ERR_CONFIG_UNSUPPORTED, "%s",
                       _("cgroup cpu is required for scheduler tuning"));
        return -1;
    }

    if (!qemuDomainHasVcpuPids(vm)) {
        /* If any CPU has custom affinity that differs from the
         * VM default affinity, we must reject it */
        for (i = 0; i < maxvcpus; i++) {
            vcpu = virDomainDefGetVcpu(vm->def, i);

            if (!vcpu->online)
                continue;

            if (vcpu->cpumask &&
                !virBitmapEqual(vm->def->cpumask, vcpu->cpumask)) {
                virReportError(VIR_ERR_OPERATION_INVALID, "%s",
                                _("cpu affinity is not supported"));
                return -1;
            }
        }

        return 0;
    }

    for (i = 0; i < maxvcpus; i++) {
        vcpu = virDomainDefGetVcpu(vm->def, i);

        if (!vcpu->online)
            continue;

        if (qemuProcessSetupVcpu(vm, i, false) < 0)
            return -1;
    }

    if (cfg->schedCore == QEMU_SCHED_CORE_VCPUS &&
        virProcessRunInFork(qemuProcessSetupAllVcpusSchedCoreHelper, vm) < 0)
        return -1;

    return 0;
}


int
qemuProcessSetupIOThread(virDomainObj *vm,
                         virDomainIOThreadIDDef *iothread)
{
    return qemuProcessSetupPid(vm, iothread->thread_id,
                               VIR_CGROUP_THREAD_IOTHREAD,
                               iothread->iothread_id,
                               iothread->cpumask,
                               vm->def->cputune.iothread_period,
                               vm->def->cputune.iothread_quota,
                               &iothread->sched);
}


static int
qemuProcessSetupIOThreads(virDomainObj *vm)
{
    size_t i;

    for (i = 0; i < vm->def->niothreadids; i++) {
        virDomainIOThreadIDDef *info = vm->def->iothreadids[i];

        if (qemuProcessSetupIOThread(vm, info) < 0)
            return -1;
    }

    return 0;
}


static int
qemuProcessValidateHotpluggableVcpus(virDomainDef *def)
{
    virDomainVcpuDef *vcpu;
    virDomainVcpuDef *subvcpu;
    qemuDomainVcpuPrivate *vcpupriv;
    unsigned int maxvcpus = virDomainDefGetVcpusMax(def);
    size_t i = 0;
    size_t j;
    g_autoptr(virBitmap) ordermap = virBitmapNew(maxvcpus + 1);

    /* validate:
     * - all hotpluggable entities to be hotplugged have the correct data
     * - vcpus belonging to a hotpluggable entity share configuration
     * - order of the hotpluggable entities is unique
     */
    for (i = 0; i < maxvcpus; i++) {
        vcpu = virDomainDefGetVcpu(def, i);
        vcpupriv = QEMU_DOMAIN_VCPU_PRIVATE(vcpu);

        /* skip over hotpluggable entities  */
        if (vcpupriv->vcpus == 0)
            continue;

        if (vcpu->order != 0) {
            if (virBitmapIsBitSet(ordermap, vcpu->order)) {
                virReportError(VIR_ERR_CONFIG_UNSUPPORTED,
                               _("duplicate vcpu order '%1$u'"), vcpu->order);
                return -1;
            }

            if (virBitmapSetBit(ordermap, vcpu->order)) {
                virReportError(VIR_ERR_CONFIG_UNSUPPORTED,
                               _("vcpu order '%1$u' exceeds vcpu count"),
                               vcpu->order);
                return -1;
            }
        }

        for (j = i + 1; j < (i + vcpupriv->vcpus); j++) {
            subvcpu = virDomainDefGetVcpu(def, j);
            if (subvcpu->hotpluggable != vcpu->hotpluggable ||
                subvcpu->online != vcpu->online ||
                subvcpu->order != vcpu->order) {
                virReportError(VIR_ERR_CONFIG_UNSUPPORTED,
                               _("vcpus '%1$zu' and '%2$zu' are in the same hotplug group but differ in configuration"),
                               i, j);
                return -1;
            }
        }

        if (vcpu->online && vcpu->hotpluggable == VIR_TRISTATE_BOOL_YES) {
            if ((vcpupriv->socket_id == -1 && vcpupriv->core_id == -1 &&
                 vcpupriv->thread_id == -1 && vcpupriv->node_id == -1) ||
                !vcpupriv->type) {
                virReportError(VIR_ERR_CONFIG_UNSUPPORTED,
                               _("vcpu '%1$zu' is missing hotplug data"), i);
                return -1;
            }
        }
    }

    return 0;
}


static int
qemuDomainHasHotpluggableStartupVcpus(virDomainDef *def)
{
    size_t maxvcpus = virDomainDefGetVcpusMax(def);
    virDomainVcpuDef *vcpu;
    size_t i;

    for (i = 0; i < maxvcpus; i++) {
        vcpu = virDomainDefGetVcpu(def, i);

        if (vcpu->online && vcpu->hotpluggable == VIR_TRISTATE_BOOL_YES)
            return true;
    }

    return false;
}


static int
qemuProcessVcpusSortOrder(const void *a,
                          const void *b)
{
    virDomainVcpuDef *vcpua = *((virDomainVcpuDef **)a);
    virDomainVcpuDef *vcpub = *((virDomainVcpuDef **)b);

    return vcpua->order - vcpub->order;
}


static int
qemuProcessSetupHotpluggableVcpus(virDomainObj *vm,
                                  virDomainAsyncJob asyncJob)
{
    unsigned int maxvcpus = virDomainDefGetVcpusMax(vm->def);
    qemuDomainObjPrivate *priv = vm->privateData;
    virCgroupEmulatorAllNodesData *emulatorCgroup = NULL;
    virDomainVcpuDef *vcpu;
    qemuDomainVcpuPrivate *vcpupriv;
    size_t i;
    int ret = -1;
    int rc;

    g_autofree virDomainVcpuDef **bootHotplug = NULL;
    size_t nbootHotplug = 0;

    for (i = 0; i < maxvcpus; i++) {
        vcpu = virDomainDefGetVcpu(vm->def, i);
        vcpupriv = QEMU_DOMAIN_VCPU_PRIVATE(vcpu);

        if (vcpu->hotpluggable == VIR_TRISTATE_BOOL_YES && vcpu->online &&
            vcpupriv->vcpus != 0) {
            vcpupriv->alias = g_strdup_printf("vcpu%zu", i);

            VIR_APPEND_ELEMENT(bootHotplug, nbootHotplug, vcpu);
        }
    }

    if (nbootHotplug == 0)
        return 0;

    qsort(bootHotplug, nbootHotplug, sizeof(*bootHotplug),
          qemuProcessVcpusSortOrder);

    if (virDomainCgroupEmulatorAllNodesAllow(priv->cgroup, &emulatorCgroup) < 0)
        goto cleanup;

    for (i = 0; i < nbootHotplug; i++) {
        g_autoptr(virJSONValue) vcpuprops = NULL;
        vcpu = bootHotplug[i];

        if (!(vcpuprops = qemuBuildHotpluggableCPUProps(vcpu)))
            goto cleanup;

        if (qemuDomainObjEnterMonitorAsync(vm, asyncJob) < 0)
            goto cleanup;

        rc = qemuMonitorAddDeviceProps(qemuDomainGetMonitor(vm), &vcpuprops);

        qemuDomainObjExitMonitor(vm);

        if (rc < 0)
            goto cleanup;
    }

    ret = 0;

 cleanup:
    virDomainCgroupEmulatorAllNodesRestore(emulatorCgroup);
    return ret;
}


static bool
qemuProcessDropUnknownCPUFeatures(const char *name,
                                  virCPUFeaturePolicy policy,
                                  void *opaque)
{
    const char **features = opaque;

    if (policy != VIR_CPU_FEATURE_DISABLE &&
        policy != VIR_CPU_FEATURE_FORBID)
        return true;

    if (g_strv_contains(features, name))
        return true;

    /* Features unknown to QEMU are implicitly disabled, we can just drop them
     * from the definition. */
    return false;
}


static int
qemuProcessUpdateGuestCPU(virDomainDef *def,
                          virQEMUCaps *qemuCaps,
                          virArch hostarch,
                          unsigned int flags)
{
    if (!def->cpu)
        return 0;

    /* nothing to do if only topology part of CPU def is used */
    if (def->cpu->mode == VIR_CPU_MODE_CUSTOM && !def->cpu->model)
        return 0;

    /* Old libvirt added host CPU model to host-model CPUs for migrations,
     * while new libvirt just turns host-model into custom mode. We need
     * to fix the mode to maintain backward compatibility and to avoid
     * the CPU model to be replaced in virCPUUpdate.
     */
    if (!(flags & VIR_QEMU_PROCESS_START_NEW) &&
        ARCH_IS_X86(def->os.arch) &&
        def->cpu->mode == VIR_CPU_MODE_HOST_MODEL &&
        def->cpu->model) {
        def->cpu->mode = VIR_CPU_MODE_CUSTOM;
    }

    if (!virQEMUCapsIsCPUModeSupported(qemuCaps, hostarch, def->virtType,
                                       def->cpu->mode, def->os.machine)) {
        virReportError(VIR_ERR_CONFIG_UNSUPPORTED,
                       _("CPU mode '%1$s' for %2$s %3$s domain on %4$s host is not supported by hypervisor"),
                       virCPUModeTypeToString(def->cpu->mode),
                       virArchToString(def->os.arch),
                       virDomainVirtTypeToString(def->virtType),
                       virArchToString(hostarch));
        return -1;
    }

    if (virCPUConvertLegacy(hostarch, def->cpu) < 0)
        return -1;

    if (def->cpu->check != VIR_CPU_CHECK_NONE) {
        virCPUDef *host;

        host = virQEMUCapsGetHostModel(qemuCaps, def->virtType,
                                       VIR_QEMU_CAPS_HOST_CPU_FULL);

        if (host && virCPUCheckForbiddenFeatures(def->cpu, host) < 0)
            return -1;
    }

    /* nothing to update for host-passthrough / maximum */
    if (def->cpu->mode != VIR_CPU_MODE_HOST_PASSTHROUGH &&
        def->cpu->mode != VIR_CPU_MODE_MAXIMUM) {
        g_autoptr(virDomainCapsCPUModels) cpuModels = NULL;

        if (def->cpu->check == VIR_CPU_CHECK_PARTIAL &&
            virCPUCompare(hostarch,
                          virQEMUCapsGetHostModel(qemuCaps, def->virtType,
                                                  VIR_QEMU_CAPS_HOST_CPU_FULL),
                          def->cpu, true) < 0)
            return -1;

        if (virCPUUpdate(def->os.arch, def->cpu,
                         virQEMUCapsGetHostModel(qemuCaps, def->virtType,
                                                 VIR_QEMU_CAPS_HOST_CPU_MIGRATABLE)) < 0)
            return -1;

        cpuModels = virQEMUCapsGetCPUModels(qemuCaps, def->virtType, NULL, NULL);

        if (virCPUTranslate(def->os.arch, def->cpu, cpuModels) < 0)
            return -1;

        def->cpu->fallback = VIR_CPU_FALLBACK_FORBID;
    }

    if (virCPUDefFilterFeatures(def->cpu, virQEMUCapsCPUFilterFeatures,
                                &def->os.arch) < 0)
        return -1;

    if (ARCH_IS_X86(def->os.arch)) {
        g_auto(GStrv) features = NULL;

        if (virQEMUCapsGetCPUFeatures(qemuCaps, def->virtType, false, &features) < 0)
            return -1;

        if (features &&
            virCPUDefFilterFeatures(def->cpu, qemuProcessDropUnknownCPUFeatures,
                                    features) < 0)
            return -1;
    }

    return 0;
}


static int
qemuProcessPrepareDomainNUMAPlacement(virDomainObj *vm)
{
    qemuDomainObjPrivate *priv = vm->privateData;
    g_autofree char *nodeset = NULL;
    g_autoptr(virBitmap) numadNodeset = NULL;
    g_autoptr(virBitmap) hostMemoryNodeset = NULL;
    g_autoptr(virCapsHostNUMA) caps = NULL;

    /* Get the advisory nodeset from numad if 'placement' of
     * either <vcpu> or <numatune> is 'auto'.
     */
    if (!virDomainDefNeedsPlacementAdvice(vm->def))
        return 0;

    nodeset = virNumaGetAutoPlacementAdvice(virDomainDefGetVcpus(vm->def),
                                            virDomainDefGetMemoryTotal(vm->def));

    if (!nodeset)
        return -1;

    if (!(hostMemoryNodeset = virNumaGetHostMemoryNodeset()))
        return -1;

    VIR_DEBUG("Nodeset returned from numad: %s", nodeset);

    if (virBitmapParse(nodeset, &numadNodeset, VIR_DOMAIN_CPUMASK_LEN) < 0)
        return -1;

    if (!(caps = virCapabilitiesHostNUMANewHost()))
        return -1;

    /* numad may return a nodeset that only contains cpus but cgroups don't play
     * well with that. Set the autoCpuset from all cpus from that nodeset, but
     * assign autoNodeset only with nodes containing memory. */
    if (!(priv->autoCpuset = virCapabilitiesHostNUMAGetCpus(caps, numadNodeset)))
        return -1;

    virBitmapIntersect(numadNodeset, hostMemoryNodeset);

    priv->autoNodeset = g_steal_pointer(&numadNodeset);

    return 0;
}


static void
qemuProcessPrepareDeviceBootorder(virDomainDef *def)
{
    size_t i;
    unsigned int bootCD = 0;
    unsigned int bootFloppy = 0;
    unsigned int bootDisk = 0;
    unsigned int bootNetwork = 0;

    if (def->os.nBootDevs == 0)
        return;

    for (i = 0; i < def->os.nBootDevs; i++) {
        switch (def->os.bootDevs[i]) {
        case VIR_DOMAIN_BOOT_CDROM:
            bootCD = i + 1;
            break;

        case VIR_DOMAIN_BOOT_FLOPPY:
            bootFloppy = i + 1;
            break;

        case VIR_DOMAIN_BOOT_DISK:
            bootDisk = i + 1;
            break;

        case VIR_DOMAIN_BOOT_NET:
            bootNetwork = i + 1;
            break;

        case VIR_DOMAIN_BOOT_LAST:
        default:
            break;
        }
    }

    for (i = 0; i < def->ndisks; i++) {
        virDomainDiskDef *disk = def->disks[i];

        switch (disk->device) {
        case VIR_DOMAIN_DISK_DEVICE_CDROM:
            disk->info.effectiveBootIndex = bootCD;
            bootCD = 0;
            break;

        case VIR_DOMAIN_DISK_DEVICE_DISK:
        case VIR_DOMAIN_DISK_DEVICE_LUN:
            disk->info.effectiveBootIndex = bootDisk;
            bootDisk = 0;
            break;

        case VIR_DOMAIN_DISK_DEVICE_FLOPPY:
            disk->info.effectiveBootIndex = bootFloppy;
            bootFloppy = 0;
            break;

        case VIR_DOMAIN_DISK_DEVICE_LAST:
        default:
            break;
        }
    }

    if (def->nnets > 0 && bootNetwork > 0) {
        /* If network boot is enabled, the first network device gets enabled. If
         * that one is backed by a host device, then we need to find the first
         * corresponding host device */
        if (virDomainNetGetActualType(def->nets[0]) == VIR_DOMAIN_NET_TYPE_HOSTDEV) {
            for (i = 0; i < def->nhostdevs; i++) {
                virDomainHostdevDef *hostdev = def->hostdevs[i];
                virDomainHostdevSubsys *subsys = &hostdev->source.subsys;

                if (hostdev->mode == VIR_DOMAIN_HOSTDEV_MODE_SUBSYS &&
                    subsys->type == VIR_DOMAIN_HOSTDEV_SUBSYS_TYPE_PCI &&
                    hostdev->info->type != VIR_DOMAIN_DEVICE_ADDRESS_TYPE_UNASSIGNED &&
                    hostdev->parentnet) {
                    hostdev->info->effectiveBootIndex = bootNetwork;
                    break;
                }
            }
        } else {
            def->nets[0]->info.effectiveBootIndex = bootNetwork;
        }
    }
}


static int
qemuProcessPrepareDomainStorage(virQEMUDriver *driver,
                                virDomainObj *vm,
                                qemuDomainObjPrivate *priv,
                                virQEMUDriverConfig *cfg,
                                unsigned int flags)
{
    size_t i;
    bool cold_boot = flags & VIR_QEMU_PROCESS_START_COLD;

    for (i = vm->def->ndisks; i > 0; i--) {
        size_t idx = i - 1;
        virDomainDiskDef *disk = vm->def->disks[idx];

        if (virDomainDiskTranslateSourcePool(disk) < 0) {
            if (qemuDomainCheckDiskStartupPolicy(driver, vm, idx, cold_boot) < 0)
                return -1;

            /* disk source was dropped */
            continue;
        }

        if (qemuDomainPrepareDiskSource(disk, priv, cfg) < 0)
            return -1;
    }

    return 0;
}


static int
qemuProcessPrepareDomainHostdevs(virDomainObj *vm,
                                 qemuDomainObjPrivate *priv)
{
    size_t i;

    for (i = 0; i < vm->def->nhostdevs; i++) {
        virDomainHostdevDef *hostdev = vm->def->hostdevs[i];

        if (qemuDomainPrepareHostdev(hostdev, priv) < 0)
            return -1;
    }

    return 0;
}


/**
 * qemuProcessRebootAllowed:
 * @def: domain definition
 *
 * This function encapsulates the logic which dictated whether '-no-reboot' was
 * used instead of '-no-shutdown' which is used  QEMU versions which don't
 * support the 'set-action' QMP command.
 */
bool
qemuProcessRebootAllowed(const virDomainDef *def)
{
    return def->onReboot != VIR_DOMAIN_LIFECYCLE_ACTION_DESTROY ||
           def->onPoweroff != VIR_DOMAIN_LIFECYCLE_ACTION_DESTROY ||
           (def->onCrash != VIR_DOMAIN_LIFECYCLE_ACTION_DESTROY &&
            def->onCrash != VIR_DOMAIN_LIFECYCLE_ACTION_COREDUMP_DESTROY);
}


static void
qemuProcessPrepareAllowReboot(virDomainObj *vm)
{
    virDomainDef *def = vm->def;
    qemuDomainObjPrivate *priv = vm->privateData;

    /* with 'set-action' QMP command we don't need to keep this around as
     * we always update qemu with the proper state */
    if (virQEMUCapsGet(priv->qemuCaps, QEMU_CAPS_SET_ACTION))
        return;

    if (priv->allowReboot != VIR_TRISTATE_BOOL_ABSENT)
        return;

    priv->allowReboot = virTristateBoolFromBool(qemuProcessRebootAllowed(def));
}


static int
qemuProcessUpdateSEVInfo(virDomainObj *vm)
{
    qemuDomainObjPrivate *priv = vm->privateData;
    virQEMUCaps *qemuCaps = priv->qemuCaps;
    virDomainSEVDef *sev = &vm->def->sec->data.sev;
    virSEVCapability *sevCaps = NULL;

    /* if platform specific info like 'cbitpos' and 'reducedPhysBits' have
     * not been supplied, we need to autofill them from caps now as both are
     * mandatory on QEMU cmdline
     */
    sevCaps = virQEMUCapsGetSEVCapabilities(qemuCaps);
    if (!sev->haveCbitpos) {
        sev->cbitpos = sevCaps->cbitpos;
        sev->haveCbitpos = true;
    }

    if (!sev->haveReducedPhysBits) {
        sev->reduced_phys_bits = sevCaps->reduced_phys_bits;
        sev->haveReducedPhysBits = true;
    }

    return 0;
}


/* qemuProcessPrepareChardevSource:
 * @def: live domain definition
 * @cfg: driver configuration
 *
 * Iterate through all devices that use virDomainChrSourceDef as backend.
 */
static int
qemuProcessPrepareChardevSource(virDomainDef *def,
                                virQEMUDriverConfig *cfg)
{
    struct qemuDomainPrepareChardevSourceData data = { .cfg = cfg };

    return qemuDomainDeviceBackendChardevForeach(def,
                                                 qemuDomainPrepareChardevSourceOne,
                                                 &data);
}


/**
 * qemuProcessPrepareDomain:
 * @driver: qemu driver
 * @vm: domain object
 * @flags: qemuProcessStartFlags
 *
 * This function groups all code that modifies only live XML of a domain which
 * is about to start and it's the only place to do those modifications.
 *
 * Flag VIR_QEMU_PROCESS_START_PRETEND tells, that we don't want to actually
 * start the domain but create a valid qemu command.  If some code shouldn't be
 * executed in this case, make sure to check this flag.
 *
 * This function MUST be called before qemuProcessPrepareHost().
 *
 * TODO: move all XML modification from qemuBuildCommandLine into this function
 */
int
qemuProcessPrepareDomain(virQEMUDriver *driver,
                         virDomainObj *vm,
                         unsigned int flags)
{
    size_t i;
    qemuDomainObjPrivate *priv = vm->privateData;
    g_autoptr(virQEMUDriverConfig) cfg = virQEMUDriverGetConfig(driver);

    priv->machineName = qemuDomainGetMachineName(vm);
    if (!priv->machineName)
        return -1;

    if (!(flags & VIR_QEMU_PROCESS_START_PRETEND)) {
        /* If you are using a SecurityDriver with dynamic labelling,
           then generate a security label for isolation */
        VIR_DEBUG("Generating domain security label (if required)");
        if (qemuSecurityGenLabel(driver->securityManager, vm->def) < 0) {
            virDomainAuditSecurityLabel(vm, false);
            return -1;
        }
        virDomainAuditSecurityLabel(vm, true);

        if (qemuProcessPrepareDomainNUMAPlacement(vm) < 0)
            return -1;
    }

    /* Whether we should use virtlogd as stdio handler for character
     * devices source backend. */
    priv->chardevStdioLogd = cfg->stdioLogD;

    /* Track if this domain remembers original owner */
    priv->rememberOwner = cfg->rememberOwner;

    qemuProcessPrepareAllowReboot(vm);

    /*
     * Normally PCI addresses are assigned in the virDomainCreate
     * or virDomainDefine methods. We might still need to assign
     * some here to cope with the question of upgrades. Regardless
     * we also need to populate the PCI address set cache for later
     * use in hotplug
     */
    VIR_DEBUG("Assigning domain PCI addresses");
    if ((qemuDomainAssignAddresses(vm->def, priv->qemuCaps, driver, vm,
                                   !!(flags & VIR_QEMU_PROCESS_START_NEW))) < 0) {
        return -1;
    }

    if (qemuAssignDeviceAliases(vm->def) < 0)
        return -1;

    qemuProcessPrepareDeviceBootorder(vm->def);

    VIR_DEBUG("Setting graphics devices");
    if (qemuProcessSetupGraphics(driver, vm, priv->qemuCaps, flags) < 0)
        return -1;

    VIR_DEBUG("Create domain masterKey");
    if (qemuDomainMasterKeyCreate(vm) < 0)
        return -1;

    VIR_DEBUG("Setting up storage");
    if (qemuProcessPrepareDomainStorage(driver, vm, priv, cfg, flags) < 0)
        return -1;

    VIR_DEBUG("Setting up host devices");
    if (qemuProcessPrepareDomainHostdevs(vm, priv) < 0)
        return -1;

    VIR_DEBUG("Prepare chardev source backends");
    if (qemuProcessPrepareChardevSource(vm->def, cfg) < 0)
        return -1;

    VIR_DEBUG("Prepare device secrets");
    if (qemuDomainSecretPrepare(driver, vm) < 0)
        return -1;

    VIR_DEBUG("Prepare bios/uefi paths");
    if (qemuFirmwareFillDomain(driver, vm->def, false) < 0)
        return -1;
    if (qemuDomainInitializePflashStorageSource(vm, cfg) < 0)
        return -1;

    VIR_DEBUG("Preparing external devices");
    if (qemuExtDevicesPrepareDomain(driver, vm) < 0)
        return -1;

    if (flags & VIR_QEMU_PROCESS_START_NEW) {
        VIR_DEBUG("Aligning guest memory");
        if (qemuDomainAlignMemorySizes(vm->def) < 0)
            return -1;
    }

    for (i = 0; i < vm->def->nchannels; i++) {
        if (qemuDomainPrepareChannel(vm->def->channels[i],
                                     priv->channelTargetDir) < 0)
            return -1;
    }

    if (!(priv->monConfig = virDomainChrSourceDefNew(driver->xmlopt)))
        return -1;

    VIR_DEBUG("Preparing monitor state");
    if (qemuProcessPrepareMonitorChr(priv->monConfig, priv->libDir) < 0)
        return -1;

    priv->monError = false;
    priv->monStart = 0;
    priv->runningReason = VIR_DOMAIN_RUNNING_UNKNOWN;
    priv->pausedReason = VIR_DOMAIN_PAUSED_UNKNOWN;

    VIR_DEBUG("Updating guest CPU definition");
    if (qemuProcessUpdateGuestCPU(vm->def, priv->qemuCaps, driver->hostarch, flags) < 0)
        return -1;

    for (i = 0; i < vm->def->nshmems; i++)
        qemuDomainPrepareShmemChardev(vm->def->shmems[i]);

    if (vm->def->sec &&
        vm->def->sec->sectype == VIR_DOMAIN_LAUNCH_SECURITY_SEV) {
        VIR_DEBUG("Updating SEV platform info");
        if (qemuProcessUpdateSEVInfo(vm) < 0)
            return -1;
    }

    return 0;
}


static int
qemuProcessSEVCreateFile(virDomainObj *vm,
                         const char *name,
                         const char *data)
{
    qemuDomainObjPrivate *priv = vm->privateData;
    virQEMUDriver *driver = priv->driver;
    g_autofree char *configFile = NULL;

    if (!(configFile = virFileBuildPath(priv->libDir, name, ".base64")))
        return -1;

    if (virFileRewriteStr(configFile, S_IRUSR | S_IWUSR, data) < 0) {
        virReportSystemError(errno, _("failed to write data to config '%1$s'"),
                             configFile);
        return -1;
    }

    if (qemuSecurityDomainSetPathLabel(driver, vm, configFile, true) < 0)
        return -1;

    return 0;
}


static int
qemuProcessPrepareSEVGuestInput(virDomainObj *vm)
{
    virDomainSEVDef *sev = &vm->def->sec->data.sev;

    VIR_DEBUG("Preparing SEV guest");

    if (sev->dh_cert) {
        if (qemuProcessSEVCreateFile(vm, "dh_cert", sev->dh_cert) < 0)
            return -1;
    }

    if (sev->session) {
        if (qemuProcessSEVCreateFile(vm, "session", sev->session) < 0)
            return -1;
    }

    return 0;
}


static int
qemuProcessPrepareLaunchSecurityGuestInput(virDomainObj *vm)
{
    virDomainSecDef *sec = vm->def->sec;

    if (!sec)
        return 0;

    switch ((virDomainLaunchSecurity) sec->sectype) {
    case VIR_DOMAIN_LAUNCH_SECURITY_SEV:
        return qemuProcessPrepareSEVGuestInput(vm);
    case VIR_DOMAIN_LAUNCH_SECURITY_PV:
        return 0;
    case VIR_DOMAIN_LAUNCH_SECURITY_NONE:
    case VIR_DOMAIN_LAUNCH_SECURITY_LAST:
        virReportEnumRangeError(virDomainLaunchSecurity, sec->sectype);
        return -1;
    }

    return 0;
}


static int
qemuProcessPrepareHostStorageSourceVDPA(virStorageSource *src,
                                        qemuDomainObjPrivate *priv)
{
    qemuDomainStorageSourcePrivate *srcpriv = NULL;
    virStorageType actualType = virStorageSourceGetActualType(src);
    int vdpafd = -1;

    if (actualType != VIR_STORAGE_TYPE_VHOST_VDPA)
        return 0;

    if ((vdpafd = qemuVDPAConnect(src->vdpadev)) < 0)
        return -1;

    srcpriv = qemuDomainStorageSourcePrivateFetch(src);

    srcpriv->fdpass = qemuFDPassNew(qemuBlockStorageSourceGetStorageNodename(src), priv);
    qemuFDPassAddFD(srcpriv->fdpass, &vdpafd, "-vdpa");
    return 0;
}


/**
 * See qemuProcessPrepareHostStorageSourceChain
 */
int
qemuProcessPrepareHostStorageSource(virDomainObj *vm,
                                    virStorageSource *src)
{
    /* connect to any necessary vdpa block devices */
    if (qemuProcessPrepareHostStorageSourceVDPA(src, vm->privateData) < 0)
        return -1;

    return 0;
}


/**
 * qemuProcessPrepareHostStorageSourceChain:
 *
 * @vm: domain object
 * @chain: source chain
 *
 * Prepare the host side of a disk for use with the VM. Note that this function
 * accesses host resources.
 */
int
qemuProcessPrepareHostStorageSourceChain(virDomainObj *vm,
                                         virStorageSource *chain)
{
    virStorageSource *n;

    for (n = chain; virStorageSourceIsBacking(n); n = n->backingStore) {
        if (qemuProcessPrepareHostStorageSource(vm, n) < 0)
            return -1;
    }

    return 0;
}


/**
 * qemuProcessPrepareHostStorageDisk:
 *
 * @vm: domain object
 * @disk: disk definition object
 *
 * Prepare the host side of a disk for use with the VM. Note that this function
 * accesses host resources.
 *
 * Note that this function does not call qemuDomainDetermineDiskChain as that is
 * needed in qemuProcessPrepareHostStorage to remove disks based on the startup
 * policy, thus other callers need to call it explicitly.
 */
int
qemuProcessPrepareHostStorageDisk(virDomainObj *vm,
                                  virDomainDiskDef *disk)
{
    if (qemuProcessPrepareHostStorageSourceChain(vm, disk->src) < 0)
        return -1;

    return 0;
}


static int
qemuProcessPrepareHostStorage(virQEMUDriver *driver,
                              virDomainObj *vm,
                              unsigned int flags)
{
    size_t i;
    bool cold_boot = flags & VIR_QEMU_PROCESS_START_COLD;

    for (i = vm->def->ndisks; i > 0; i--) {
        size_t idx = i - 1;
        virDomainDiskDef *disk = vm->def->disks[idx];

        if (virStorageSourceIsEmpty(disk->src))
            continue;

        /* backing chain needs to be redetected if we aren't using blockdev */
        if (qemuDiskBusIsSD(disk->bus))
            virStorageSourceBackingStoreClear(disk->src);

        /*
         * Go to applying startup policy for optional disk with nonexistent
         * source file immediately as determining chain will surely fail
         * and we don't want noisy error notice in logs for this case.
         */
        if (qemuDomainDiskIsMissingLocalOptional(disk) && cold_boot)
            VIR_INFO("optional disk '%s' source file is missing, "
                     "skip checking disk chain", disk->dst);
        else if (qemuDomainDetermineDiskChain(driver, vm, disk, NULL) >= 0)
            continue;

        if (qemuDomainCheckDiskStartupPolicy(driver, vm, idx, cold_boot) >= 0)
            continue;

        return -1;
    }

    for (i = 0; i < vm->def->ndisks; i++) {
        virDomainDiskDef *disk = vm->def->disks[i];

        if (qemuProcessPrepareHostStorageDisk(vm, disk) < 0)
            return -1;
    }

    return 0;
}


int
qemuProcessOpenVhostVsock(virDomainVsockDef *vsock)
{
    qemuDomainVsockPrivate *priv = (qemuDomainVsockPrivate *)vsock->privateData;
    const char *vsock_path = "/dev/vhost-vsock";
    int fd;

    if ((fd = open(vsock_path, O_RDWR)) < 0) {
        virReportError(VIR_ERR_CONFIG_UNSUPPORTED,
                       "%s", _("unable to open vhost-vsock device"));
        return -1;
    }

    if (vsock->auto_cid == VIR_TRISTATE_BOOL_YES) {
        if (virVsockAcquireGuestCid(fd, &vsock->guest_cid) < 0)
            goto error;
    } else {
        if (virVsockSetGuestCid(fd, vsock->guest_cid) < 0)
            goto error;
    }

    priv->vhostfd = fd;
    return 0;

 error:
    VIR_FORCE_CLOSE(fd);
    return -1;
}


static int
qemuProcessPrepareHostBackendChardevFileHelper(const char *path,
                                               virTristateSwitch append,
                                               int *fd,
                                               virLogManager *logManager,
                                               virSecurityManager *secManager,
                                               virQEMUDriverConfig *cfg,
                                               const virDomainDef *def)
{
    if (logManager) {
        int flags = 0;

        if (append == VIR_TRISTATE_SWITCH_ABSENT ||
            append == VIR_TRISTATE_SWITCH_OFF)
            flags |= VIR_LOG_MANAGER_PROTOCOL_DOMAIN_OPEN_LOG_FILE_TRUNCATE;

        if ((*fd = virLogManagerDomainOpenLogFile(logManager,
                                                  "qemu",
                                                  def->uuid,
                                                  def->name,
                                                  path,
                                                  flags,
                                                  NULL, NULL)) < 0)
            return -1;
    } else {
        int oflags = O_CREAT | O_WRONLY;

        switch (append) {
        case VIR_TRISTATE_SWITCH_ABSENT:
        case VIR_TRISTATE_SWITCH_OFF:
            oflags |= O_TRUNC;
            break;
        case VIR_TRISTATE_SWITCH_ON:
            oflags |= O_APPEND;
            break;
        case VIR_TRISTATE_SWITCH_LAST:
            break;
        }

        if ((*fd = qemuDomainOpenFile(cfg, def, path, oflags, NULL)) < 0)
            return -1;

        if (qemuSecuritySetImageFDLabel(secManager, (virDomainDef*)def, *fd) < 0) {
            VIR_FORCE_CLOSE(*fd);
            return -1;
        }
    }

    return 0;
}


struct qemuProcessPrepareHostBackendChardevData {
    qemuDomainObjPrivate *priv;
    virLogManager *logManager;
    virQEMUDriverConfig *cfg;
    virDomainDef *def;
    const char *fdprefix;
};


static int
qemuProcessPrepareHostBackendChardevOne(virDomainDeviceDef *dev,
                                        virDomainChrSourceDef *chardev,
                                        void *opaque)
{
    struct qemuProcessPrepareHostBackendChardevData *data = opaque;
    qemuDomainChrSourcePrivate *charpriv = QEMU_DOMAIN_CHR_SOURCE_PRIVATE(chardev);
    const char *devalias = NULL;

    /* this function is also called for the monitor backend which doesn't have
     * a 'dev' */
    if (dev) {
        virDomainDeviceInfo *info = virDomainDeviceGetInfo(dev);
        devalias = info->alias;

        /* vhost-user disk doesn't use FD passing */
        if (dev->type == VIR_DOMAIN_DEVICE_DISK)
            return 0;

        if (dev->type == VIR_DOMAIN_DEVICE_NET) {
            /* due to a historical bug in qemu we don't use FD passtrhough for
             * vhost-sockets for network devices */
            return 0;
        }

        /* TPMs FD passing setup is special and handled separately */
        if (dev->type == VIR_DOMAIN_DEVICE_TPM)
            return 0;
    } else {
        devalias = data->fdprefix;
    }

    switch ((virDomainChrType) chardev->type) {
    case VIR_DOMAIN_CHR_TYPE_NULL:
    case VIR_DOMAIN_CHR_TYPE_VC:
    case VIR_DOMAIN_CHR_TYPE_PTY:
    case VIR_DOMAIN_CHR_TYPE_DEV:
    case VIR_DOMAIN_CHR_TYPE_PIPE:
    case VIR_DOMAIN_CHR_TYPE_STDIO:
    case VIR_DOMAIN_CHR_TYPE_UDP:
    case VIR_DOMAIN_CHR_TYPE_TCP:
    case VIR_DOMAIN_CHR_TYPE_SPICEVMC:
    case VIR_DOMAIN_CHR_TYPE_SPICEPORT:
    case VIR_DOMAIN_CHR_TYPE_QEMU_VDAGENT:
    case VIR_DOMAIN_CHR_TYPE_DBUS:
        break;

    case VIR_DOMAIN_CHR_TYPE_FILE: {
        VIR_AUTOCLOSE sourcefd = -1;

        if (qemuProcessPrepareHostBackendChardevFileHelper(chardev->data.file.path,
                                                           chardev->data.file.append,
                                                           &sourcefd,
                                                           data->logManager,
                                                           data->priv->driver->securityManager,
                                                           data->cfg,
                                                           data->def) < 0)
            return -1;

        charpriv->sourcefd = qemuFDPassNew(devalias, data->priv);

        qemuFDPassAddFD(charpriv->sourcefd, &sourcefd, "-source");
    }
        break;

    case VIR_DOMAIN_CHR_TYPE_UNIX:
        if (chardev->data.nix.listen) {
            g_autofree char *name = g_strdup_printf("%s-source", devalias);
            VIR_AUTOCLOSE sourcefd = -1;

            if (qemuSecuritySetSocketLabel(data->priv->driver->securityManager, data->def) < 0)
                return -1;

            sourcefd = qemuOpenChrChardevUNIXSocket(chardev);

            if (qemuSecurityClearSocketLabel(data->priv->driver->securityManager, data->def) < 0 ||
                sourcefd < 0)
                return -1;

            charpriv->directfd = qemuFDPassDirectNew(name, &sourcefd);
        }
        break;

    case VIR_DOMAIN_CHR_TYPE_NMDM:
    case VIR_DOMAIN_CHR_TYPE_LAST:
    default:
        virReportError(VIR_ERR_CONFIG_UNSUPPORTED,
                       _("unsupported chardev '%1$s'"),
                       virDomainChrTypeToString(chardev->type));
        return -1;
    }

    if (chardev->logfile) {
        VIR_AUTOCLOSE logfd = -1;

        if (qemuProcessPrepareHostBackendChardevFileHelper(chardev->logfile,
                                                           chardev->logappend,
                                                           &logfd,
                                                           data->logManager,
                                                           data->priv->driver->securityManager,
                                                           data->cfg,
                                                           data->def) < 0)
            return -1;

        charpriv->logfd = qemuFDPassNew(devalias, data->priv);

        qemuFDPassAddFD(charpriv->logfd, &logfd, "-log");
    }

    return 0;
}


/* prepare the chardev backends for various devices:
 * serial/parallel/channel chardevs, vhost-user disks, vhost-user network
 * interfaces, smartcards, shared memory, and redirdevs */
static int
qemuProcessPrepareHostBackendChardev(virDomainObj *vm)
{
    qemuDomainObjPrivate *priv = vm->privateData;
    g_autoptr(virQEMUDriverConfig) cfg = virQEMUDriverGetConfig(priv->driver);
    struct qemuProcessPrepareHostBackendChardevData data = {
        .priv = priv,
        .logManager = NULL,
        .cfg = cfg,
        .def = vm->def,
    };
    g_autoptr(virLogManager) logManager = NULL;

    if (cfg->stdioLogD) {
        if (!(logManager = data.logManager = virLogManagerNew(priv->driver->privileged)))
            return -1;
    }

    if (qemuDomainDeviceBackendChardevForeach(vm->def,
                                              qemuProcessPrepareHostBackendChardevOne,
                                              &data) < 0)
        return -1;

    data.fdprefix = "monitor";

    if (qemuProcessPrepareHostBackendChardevOne(NULL, priv->monConfig, &data) < 0)
        return -1;

    return 0;
}


int
qemuProcessPrepareHostBackendChardevHotplug(virDomainObj *vm,
                                            virDomainDeviceDef *dev)
{
    qemuDomainObjPrivate *priv = vm->privateData;
    g_autoptr(virQEMUDriverConfig) cfg = virQEMUDriverGetConfig(priv->driver);
    struct qemuProcessPrepareHostBackendChardevData data = {
        .priv = priv,
        .logManager = NULL,
        .cfg = cfg,
        .def = vm->def,
    };
    g_autoptr(virLogManager) logManager = NULL;

    if (cfg->stdioLogD) {
        if (!(logManager = data.logManager = virLogManagerNew(priv->driver->privileged)))
            return -1;
    }

    if (qemuDomainDeviceBackendChardevForeachOne(dev,
                                                 qemuProcessPrepareHostBackendChardevOne,
                                                 &data) < 0)
        return -1;

    return 0;
}

/**
 * qemuProcessPrepareHost:
 * @driver: qemu driver
 * @vm: domain object
 * @flags: qemuProcessStartFlags
 *
 * This function groups all code that modifies host system (which also may
 * update live XML) to prepare environment for a domain which is about to start
 * and it's the only place to do those modifications.
 *
 * This function MUST be called only after qemuProcessPrepareDomain().
 *
 * TODO: move all host modification from qemuBuildCommandLine into this function
 */
int
qemuProcessPrepareHost(virQEMUDriver *driver,
                       virDomainObj *vm,
                       unsigned int flags)
{
    unsigned int hostdev_flags = 0;
    qemuDomainObjPrivate *priv = vm->privateData;
    g_autoptr(virQEMUDriverConfig) cfg = virQEMUDriverGetConfig(driver);

    /*
     * Create all per-domain directories in order to make sure domain
     * with any possible seclabels can access it.
     */
    if (qemuProcessMakeDir(driver, vm, priv->libDir) < 0 ||
        qemuProcessMakeDir(driver, vm, priv->channelTargetDir) < 0)
        return -1;

    if (qemuPrepareNVRAM(driver, vm, !!(flags & VIR_QEMU_PROCESS_START_RESET_NVRAM)) < 0)
        return -1;

    if (vm->def->vsock) {
        if (qemuProcessOpenVhostVsock(vm->def->vsock) < 0)
            return -1;
    }
    /* network devices must be "prepared" before hostdevs, because
     * setting up a network device might create a new hostdev that
     * will need to be setup.
     */
    VIR_DEBUG("Preparing network devices");
    if (qemuProcessNetworkPrepareDevices(driver, vm) < 0)
        return -1;

    /* Must be run before security labelling */
    VIR_DEBUG("Preparing host devices");
    if (!cfg->relaxedACS)
        hostdev_flags |= VIR_HOSTDEV_STRICT_ACS_CHECK;
    if (flags & VIR_QEMU_PROCESS_START_NEW)
        hostdev_flags |= VIR_HOSTDEV_COLD_BOOT;
    if (qemuHostdevPrepareDomainDevices(driver, vm->def, hostdev_flags) < 0)
        return -1;

    VIR_DEBUG("Preparing chr device backends");
    if (qemuProcessPrepareHostBackendChardev(vm) < 0)
        return -1;

    if (qemuProcessBuildDestroyMemoryPaths(driver, vm, NULL, true) < 0)
        return -1;

    /* Ensure no historical cgroup for this VM is lying around bogus
     * settings */
    VIR_DEBUG("Ensuring no historical cgroup is lying around");
    virDomainCgroupRemoveCgroup(vm, priv->cgroup, priv->machineName);

    if (g_mkdir_with_parents(cfg->logDir, 0777) < 0) {
        virReportSystemError(errno,
                             _("cannot create log directory %1$s"),
                             cfg->logDir);
        return -1;
    }

    VIR_FREE(priv->pidfile);
    if (!(priv->pidfile = virPidFileBuildPath(cfg->stateDir, vm->def->name))) {
        virReportSystemError(errno,
                             "%s", _("Failed to build pidfile path."));
        return -1;
    }

    if (unlink(priv->pidfile) < 0 &&
        errno != ENOENT) {
        virReportSystemError(errno,
                             _("Cannot remove stale PID file %1$s"),
                             priv->pidfile);
        return -1;
    }

    VIR_DEBUG("Write domain masterKey");
    if (qemuDomainWriteMasterKeyFile(driver, vm) < 0)
        return -1;

    VIR_DEBUG("Preparing disks (host)");
    if (qemuProcessPrepareHostStorage(driver, vm, flags) < 0)
        return -1;

    VIR_DEBUG("Preparing external devices");
    if (qemuExtDevicesPrepareHost(driver, vm) < 0)
        return -1;

    if (qemuProcessPrepareLaunchSecurityGuestInput(vm) < 0)
        return -1;

    return 0;
}


/**
 * qemuProcessGenID:
 * @vm: Pointer to domain object
 * @flags: qemuProcessStartFlags
 *
 * If this domain is requesting to use genid, then update the GUID
 * value if the VIR_QEMU_PROCESS_START_GEN_VMID flag is set. This
 * flag is set on specific paths during domain start processing when
 * there is the possibility that the VM is potentially re-executing
 * something that has already been executed before.
 */
static int
qemuProcessGenID(virDomainObj *vm,
                 unsigned int flags)
{
    if (!vm->def->genidRequested)
        return 0;

    /* If we are coming from a path where we must provide a new gen id
     * value regardless of whether it was previously generated or provided,
     * then generate a new GUID value before we build the command line. */
    if (flags & VIR_QEMU_PROCESS_START_GEN_VMID) {
        if (virUUIDGenerate(vm->def->genid) < 0) {
            virReportError(VIR_ERR_INTERNAL_ERROR, "%s",
                           _("failed to regenerate genid"));
            return -1;
        }
    }

    return 0;
}


/**
 * qemuProcessSetupDiskThrottling:
 *
 * Sets up disk trottling for -blockdev via block_set_io_throttle monitor
 * command. This hack should be replaced by proper use of the 'throttle'
 * blockdev driver in qemu once it will support changing of the throttle group.
 * Same hack is done in qemuDomainAttachDiskGeneric.
 */
static int
qemuProcessSetupDiskThrottling(virDomainObj *vm,
                               virDomainAsyncJob asyncJob)
{
    size_t i;
    int ret = -1;

    VIR_DEBUG("Setting up disk throttling for -blockdev via block_set_io_throttle");

    if (qemuDomainObjEnterMonitorAsync(vm, asyncJob) < 0)
        return -1;

    for (i = 0; i < vm->def->ndisks; i++) {
        virDomainDiskDef *disk = vm->def->disks[i];

        /* Setting throttling for empty drives fails */
        if (virStorageSourceIsEmpty(disk->src))
            continue;

        if (!qemuDiskConfigBlkdeviotuneEnabled(disk))
            continue;

        if (qemuMonitorSetBlockIoThrottle(qemuDomainGetMonitor(vm),
                                          QEMU_DOMAIN_DISK_PRIVATE(disk)->qomName,
                                          &disk->blkdeviotune) < 0)
            goto cleanup;
    }

    ret = 0;

 cleanup:
    qemuDomainObjExitMonitor(vm);
    return ret;
}


static int
qemuProcessEnableDomainNamespaces(virQEMUDriver *driver,
                                  virDomainObj *vm)
{
    g_autoptr(virQEMUDriverConfig) cfg = virQEMUDriverGetConfig(driver);
    const char *state = "disabled";

    if (virBitmapIsBitSet(cfg->namespaces, QEMU_DOMAIN_NS_MOUNT) &&
        qemuDomainEnableNamespace(vm, QEMU_DOMAIN_NS_MOUNT) < 0)
        return -1;

    if (qemuDomainNamespaceEnabled(vm, QEMU_DOMAIN_NS_MOUNT))
        state = "enabled";

    VIR_DEBUG("Mount namespace for domain name=%s is %s",
              vm->def->name, state);
    return 0;
}


static int
qemuProcessEnablePerf(virDomainObj *vm)
{
    qemuDomainObjPrivate *priv = vm->privateData;
    size_t i;

    if (!(priv->perf = virPerfNew()))
        return -1;

    for (i = 0; i < VIR_PERF_EVENT_LAST; i++) {
        if (vm->def->perf.events[i] == VIR_TRISTATE_BOOL_YES &&
            virPerfEventEnable(priv->perf, i, vm->pid) < 0)
            return -1;
    }

    return 0;
}


static int
qemuProcessSetupDisksTransientSnapshot(virDomainObj *vm,
                                       virDomainAsyncJob asyncJob)
{
    g_autoptr(qemuSnapshotDiskContext) snapctxt = NULL;
    g_autoptr(GHashTable) blockNamedNodeData = NULL;
    size_t i;

    if (!(blockNamedNodeData = qemuBlockGetNamedNodeData(vm, asyncJob)))
        return -1;

    snapctxt = qemuSnapshotDiskContextNew(vm->def->ndisks, vm, asyncJob);

    for (i = 0; i < vm->def->ndisks; i++) {
        virDomainDiskDef *domdisk = vm->def->disks[i];
        g_autoptr(virDomainSnapshotDiskDef) snapdisk = NULL;

        if (!domdisk->transient ||
            domdisk->transientShareBacking == VIR_TRISTATE_BOOL_YES)
            continue;

        /* validation code makes sure that we do this only for local disks
         * with a file source */

        if (!(snapdisk = qemuSnapshotGetTransientDiskDef(domdisk, vm->def->name)))
            return -1;

        if (qemuSnapshotDiskPrepareOne(snapctxt, domdisk, snapdisk,
                                       blockNamedNodeData,
                                       false,
                                       false) < 0)
            return -1;
    }

    if (qemuSnapshotDiskCreate(snapctxt) < 0)
        return -1;

    for (i = 0; i < vm->def->ndisks; i++) {
        virDomainDiskDef *domdisk = vm->def->disks[i];

        if (!domdisk->transient ||
            domdisk->transientShareBacking == VIR_TRISTATE_BOOL_YES)
            continue;

        QEMU_DOMAIN_DISK_PRIVATE(domdisk)->transientOverlayCreated = true;
    }

    return 0;
}


static int
qemuProcessSetupDisksTransientHotplug(virDomainObj *vm,
                                      virDomainAsyncJob asyncJob)
{
    qemuDomainObjPrivate *priv = vm->privateData;
    bool hasHotpluggedDisk = false;
    size_t i;

    for (i = 0; i < vm->def->ndisks; i++) {
        virDomainDiskDef *domdisk = vm->def->disks[i];

        if (!domdisk->transient ||
            domdisk->transientShareBacking != VIR_TRISTATE_BOOL_YES)
            continue;

        if (qemuDomainAttachDiskGeneric(vm, domdisk, asyncJob) < 0)
            return -1;

        hasHotpluggedDisk = true;
    }

    /* in order to allow booting from such disks we need to issue a system-reset
     * so that the firmware tables recording bootable devices are regerated */
    if (hasHotpluggedDisk) {
        int rc;

        if (qemuDomainObjEnterMonitorAsync(vm, asyncJob) < 0)
            return -1;

        rc = qemuMonitorSystemReset(priv->mon);

        qemuDomainObjExitMonitor(vm);
        if (rc < 0)
            return -1;
    }

    return 0;
}


static int
qemuProcessSetupDisksTransient(virDomainObj *vm,
                               virDomainAsyncJob asyncJob)
{
    if (qemuProcessSetupDisksTransientSnapshot(vm, asyncJob) < 0)
        return -1;

    if (qemuProcessSetupDisksTransientHotplug(vm, asyncJob) < 0)
        return -1;

    return 0;
}


static int
qemuProcessSetupLifecycleActions(virDomainObj *vm,
                                 virDomainAsyncJob asyncJob)
{
    qemuDomainObjPrivate *priv = vm->privateData;
    int rc;

    if (!(virQEMUCapsGet(priv->qemuCaps, QEMU_CAPS_SET_ACTION)))
        return 0;

    /* for now we handle only onReboot->destroy here as an alternative to
     * '-no-reboot' on the commandline */
    if (vm->def->onReboot != VIR_DOMAIN_LIFECYCLE_ACTION_DESTROY)
        return 0;

    if (qemuDomainObjEnterMonitorAsync(vm, asyncJob) < 0)
        return -1;

    rc = qemuMonitorSetAction(priv->mon,
                              QEMU_MONITOR_ACTION_SHUTDOWN_KEEP,
                              QEMU_MONITOR_ACTION_REBOOT_SHUTDOWN,
                              QEMU_MONITOR_ACTION_WATCHDOG_KEEP,
                              QEMU_MONITOR_ACTION_PANIC_KEEP);

    qemuDomainObjExitMonitor(vm);
    if (rc < 0)
        return -1;

    return 0;
}


int
qemuProcessDeleteThreadContext(virDomainObj *vm)
{
    qemuDomainObjPrivate *priv = vm->privateData;
    GSList *next = priv->threadContextAliases;
    int ret = -1;

    if (!next)
        return 0;

    for (; next; next = next->next) {
        if (qemuMonitorDelObject(priv->mon, next->data, true) < 0)
            goto cleanup;
    }

    ret = 0;
 cleanup:
    g_slist_free_full(g_steal_pointer(&priv->threadContextAliases), g_free);
    return ret;
}


static int
qemuProcessDeleteThreadContextHelper(virDomainObj *vm,
                                     virDomainAsyncJob asyncJob)
{
    qemuDomainObjPrivate *priv = vm->privateData;
    int ret = -1;

    if (!priv->threadContextAliases)
        return 0;

    VIR_DEBUG("Deleting thread context objects");
    if (qemuDomainObjEnterMonitorAsync(vm, asyncJob) < 0)
        return -1;

    ret = qemuProcessDeleteThreadContext(vm);

    qemuDomainObjExitMonitor(vm);

    return ret;
}


/**
 * qemuProcessLaunch:
 *
 * Launch a new QEMU process with stopped virtual CPUs.
 *
 * The caller is supposed to call qemuProcessStop with appropriate
 * flags in case of failure.
 *
 * Returns 0 on success,
 *        -1 on error which happened before devices were labeled and thus
 *           there is no need to restore them,
 *        -2 on error requesting security labels to be restored.
 */
int
qemuProcessLaunch(virConnectPtr conn,
                  virQEMUDriver *driver,
                  virDomainObj *vm,
                  virDomainAsyncJob asyncJob,
                  qemuProcessIncomingDef *incoming,
                  virDomainMomentObj *snapshot,
                  virNetDevVPortProfileOp vmop,
                  unsigned int flags)
{
    int ret = -1;
    int rv;
    int logfile = -1;
    g_autoptr(qemuLogContext) logCtxt = NULL;
    qemuDomainObjPrivate *priv = vm->privateData;
    g_autoptr(virCommand) cmd = NULL;
    struct qemuProcessHookData hookData;
    g_autoptr(virQEMUDriverConfig) cfg = NULL;
    size_t nnicindexes = 0;
    g_autofree int *nicindexes = NULL;
    unsigned long long maxMemLock = 0;
    bool incomingMigrationExtDevices = false;

    VIR_DEBUG("conn=%p driver=%p vm=%p name=%s id=%d asyncJob=%d "
              "incoming.uri=%s "
              "incoming.fd=%d incoming.path=%s "
              "snapshot=%p vmop=%d flags=0x%x",
              conn, driver, vm, vm->def->name, vm->def->id, asyncJob,
              NULLSTR(incoming ? incoming->uri : NULL),
              incoming ? incoming->fd : -1,
              NULLSTR(incoming ? incoming->path : NULL),
              snapshot, vmop, flags);

    /* Okay, these are just internal flags,
     * but doesn't hurt to check */
    virCheckFlags(VIR_QEMU_PROCESS_START_COLD |
                  VIR_QEMU_PROCESS_START_PAUSED |
                  VIR_QEMU_PROCESS_START_AUTODESTROY |
                  VIR_QEMU_PROCESS_START_NEW |
                  VIR_QEMU_PROCESS_START_GEN_VMID |
                  VIR_QEMU_PROCESS_START_RESET_NVRAM, -1);

    cfg = virQEMUDriverGetConfig(driver);

    if (flags & VIR_QEMU_PROCESS_START_AUTODESTROY) {
        if (!conn) {
            virReportError(VIR_ERR_INTERNAL_ERROR, "%s",
                           _("Domain autodestroy requires a connection handle"));
            return -1;
        }
        if (driver->embeddedRoot) {
            virReportError(VIR_ERR_INTERNAL_ERROR, "%s",
                           _("Domain autodestroy not supported for embedded drivers yet"));
            return -1;
        }
    }

    hookData.vm = vm;
    hookData.driver = driver;
    /* We don't increase cfg's reference counter here. */
    hookData.cfg = cfg;

    VIR_DEBUG("Creating domain log file");
    if (!(logCtxt = qemuLogContextNew(driver, vm, vm->def->name))) {
        virLastErrorPrefixMessage("%s", _("can't connect to virtlogd"));
        goto cleanup;
    }
    logfile = qemuLogContextGetWriteFD(logCtxt);

    if (qemuProcessGenID(vm, flags) < 0)
        goto cleanup;

    if (qemuDomainSchedCoreStart(cfg, vm) < 0)
        goto cleanup;

    /* For external devices the rules of incoming migration are a bit stricter,
     * than plain @incoming != NULL. They need to differentiate between
     * incoming migration and restore from a save file.  */
    incomingMigrationExtDevices = incoming &&
        vmop == VIR_NETDEV_VPORT_PROFILE_OP_MIGRATE_IN_START;

    if (qemuExtDevicesStart(driver, vm, incomingMigrationExtDevices) < 0)
        goto cleanup;

    if (!(cmd = qemuBuildCommandLine(vm,
                                     incoming ? "defer" : NULL,
                                     snapshot, vmop,
                                     &nnicindexes, &nicindexes)))
        goto cleanup;

    if (incoming && incoming->fd != -1)
        virCommandPassFD(cmd, incoming->fd, 0);

    /* now that we know it is about to start call the hook if present */
    if (qemuProcessStartHook(driver, vm,
                             VIR_HOOK_QEMU_OP_START,
                             VIR_HOOK_SUBOP_BEGIN) < 0)
        goto cleanup;

    qemuLogOperation(vm, "starting up", cmd, logCtxt);

    qemuDomainObjCheckTaint(driver, vm, logCtxt, incoming != NULL);

    qemuLogContextMarkPosition(logCtxt);

    if (qemuProcessEnableDomainNamespaces(driver, vm) < 0)
        goto cleanup;

    VIR_DEBUG("Setting up raw IO");
    if (qemuProcessSetupRawIO(vm, cmd) < 0)
        goto cleanup;

    virCommandSetPreExecHook(cmd, qemuProcessHook, &hookData);
    virCommandSetUmask(cmd, 0x002);

    VIR_DEBUG("Setting up process limits");

    /* In some situations, eg. VFIO passthrough, QEMU might need to lock a
     * significant amount of memory, so we need to set the limit accordingly */
    maxMemLock = qemuDomainGetMemLockLimitBytes(vm->def);

    /* For all these settings, zero indicates that the limit should
     * not be set explicitly and the default/inherited limit should
     * be applied instead */
    if (maxMemLock > 0)
        virCommandSetMaxMemLock(cmd, maxMemLock);
    if (cfg->maxProcesses > 0)
        virCommandSetMaxProcesses(cmd, cfg->maxProcesses);
    if (cfg->maxFiles > 0)
        virCommandSetMaxFiles(cmd, cfg->maxFiles);
    if (cfg->schedCore == QEMU_SCHED_CORE_EMULATOR ||
        cfg->schedCore == QEMU_SCHED_CORE_FULL)
        virCommandSetRunAmong(cmd, priv->schedCoreChildPID);

    /* In this case, however, zero means that core dumps should be
     * disabled, and so we always need to set the limit explicitly */
    virCommandSetMaxCoreSize(cmd, cfg->maxCore);

    VIR_DEBUG("Setting up security labelling");
    if (qemuSecuritySetChildProcessLabel(driver->securityManager,
                                         vm->def, false, cmd) < 0)
        goto cleanup;

    //设置logfile为stdout,stderr对应的fd
    virCommandSetOutputFD(cmd, &logfile);
    virCommandSetErrorFD(cmd, &logfile);
    virCommandNonblockingFDs(cmd);
    //设置cmd对应的pidfile
    virCommandSetPidFile(cmd, priv->pidfile);
    //指定cmd采用daemon方式运行
    virCommandDaemonize(cmd);
    virCommandRequireHandshake(cmd);

    if (qemuSecurityPreFork(driver->securityManager) < 0)
        goto cleanup;
    rv = virCommandRun(cmd, NULL);
    qemuSecurityPostFork(driver->securityManager);

    /* wait for qemu process to show up */
    if (rv == 0) {
        //读取pid文件，获得vm pid号
        if ((rv = virPidFileReadPath(priv->pidfile, &vm->pid)) < 0) {
            virReportSystemError(-rv,
                                 _("Domain %1$s didn't show up"),
                                 vm->def->name);
            goto cleanup;
        }
        VIR_DEBUG("QEMU vm=%p name=%s running with pid=%lld",
                  vm, vm->def->name, (long long)vm->pid);
    } else {
        VIR_DEBUG("QEMU vm=%p name=%s failed to spawn",
                  vm, vm->def->name);
        goto cleanup;
    }

    VIR_DEBUG("Writing early domain status to disk");
    if (virDomainObjSave(vm, driver->xmlopt, cfg->stateDir) < 0)
        goto cleanup;

    VIR_DEBUG("Waiting for handshake from child");
    if (virCommandHandshakeWait(cmd) < 0) {
        /* Read errors from child that occurred between fork and exec. */
        qemuProcessReportLogError(logCtxt,
                                  _("Process exited prior to exec"));
        goto cleanup;
    }

    VIR_DEBUG("Building domain mount namespace (if required)");
    if (qemuDomainBuildNamespace(cfg, vm) < 0)
        goto cleanup;

    VIR_DEBUG("Setting up domain cgroup (if required)");
    if (qemuSetupCgroup(vm, nnicindexes, nicindexes) < 0)
        goto cleanup;

    VIR_DEBUG("Setting up domain perf (if required)");
    if (qemuProcessEnablePerf(vm) < 0)
        goto cleanup;

    /* This must be done after cgroup placement to avoid resetting CPU
     * affinity */
    if (qemuProcessInitCpuAffinity(vm) < 0)
        goto cleanup;

    VIR_DEBUG("Setting emulator tuning/settings");
    if (qemuProcessSetupEmulator(vm) < 0)
        goto cleanup;

    VIR_DEBUG("Setting cgroup for external devices (if required)");
    if (qemuSetupCgroupForExtDevices(vm, driver) < 0)
        goto cleanup;

    VIR_DEBUG("Setting up resctrl");
    if (qemuProcessResctrlCreate(driver, vm) < 0)
        goto cleanup;

    VIR_DEBUG("Setting up managed PR daemon");
    if (virDomainDefHasManagedPR(vm->def) &&
        qemuProcessStartManagedPRDaemon(vm) < 0)
        goto cleanup;

    VIR_DEBUG("Setting domain security labels");
    if (qemuSecuritySetAllLabel(driver,
                                vm,
                                incoming ? incoming->path : NULL,
                                incoming != NULL) < 0)
        goto cleanup;

    /* Security manager labeled all devices, therefore
     * if any operation from now on fails, we need to ask the caller to
     * restore labels.
     */
    ret = -2;

    if (incoming && incoming->fd != -1) {
        /* if there's an fd to migrate from, and it's a pipe, put the
         * proper security label on it
         */
        struct stat stdin_sb;

        VIR_DEBUG("setting security label on pipe used for migration");

        if (fstat(incoming->fd, &stdin_sb) < 0) {
            virReportSystemError(errno,
                                 _("cannot stat fd %1$d"), incoming->fd);
            goto cleanup;
        }
        if (S_ISFIFO(stdin_sb.st_mode) &&
            qemuSecuritySetImageFDLabel(driver->securityManager,
                                        vm->def, incoming->fd) < 0)
            goto cleanup;
    }

    VIR_DEBUG("Labelling done, completing handshake to child");
    if (virCommandHandshakeNotify(cmd) < 0)
        goto cleanup;
    VIR_DEBUG("Handshake complete, child running");

    if (qemuDomainObjStartWorker(vm) < 0)
        goto cleanup;

    VIR_DEBUG("Waiting for monitor to show up");
    if (qemuProcessWaitForMonitor(driver, vm, asyncJob, logCtxt) < 0)
        goto cleanup;

    if (qemuConnectAgent(driver, vm) < 0)
        goto cleanup;

    VIR_DEBUG("setting up hotpluggable cpus");
    if (qemuDomainHasHotpluggableStartupVcpus(vm->def)) {
        if (qemuDomainRefreshVcpuInfo(vm, asyncJob, false) < 0)
            goto cleanup;

        if (qemuProcessValidateHotpluggableVcpus(vm->def) < 0)
            goto cleanup;

        if (qemuProcessSetupHotpluggableVcpus(vm, asyncJob) < 0)
            goto cleanup;
    }

    VIR_DEBUG("Refreshing VCPU info");
    if (qemuDomainRefreshVcpuInfo(vm, asyncJob, false) < 0)
        goto cleanup;

    if (qemuDomainValidateVcpuInfo(vm) < 0)
        goto cleanup;

    qemuDomainVcpuPersistOrder(vm->def);

    VIR_DEBUG("Verifying and updating provided guest CPU");
    if (qemuProcessUpdateAndVerifyCPU(vm, asyncJob) < 0)
        goto cleanup;

    VIR_DEBUG("Detecting IOThread PIDs");
    if (qemuProcessDetectIOThreadPIDs(vm, asyncJob) < 0)
        goto cleanup;

    VIR_DEBUG("Setting global CPU cgroup (if required)");
    if (virDomainCgroupSetupGlobalCpuCgroup(vm, priv->cgroup) < 0)
        goto cleanup;

    VIR_DEBUG("Setting vCPU tuning/settings");
    if (qemuProcessSetupVcpus(vm) < 0)
        goto cleanup;

    VIR_DEBUG("Setting IOThread tuning/settings");
    if (qemuProcessSetupIOThreads(vm) < 0)
        goto cleanup;

    VIR_DEBUG("Setting emulator scheduler");
    if (vm->def->cputune.emulatorsched &&
        virProcessSetScheduler(vm->pid,
                               vm->def->cputune.emulatorsched->policy,
                               vm->def->cputune.emulatorsched->priority) < 0)
        goto cleanup;

    VIR_DEBUG("Setting any required VM passwords");
    if (qemuProcessInitPasswords(driver, vm, asyncJob) < 0)
        goto cleanup;

    /* set default link states */
    /* qemu doesn't support setting this on the command line, so
     * enter the monitor */
    VIR_DEBUG("Setting network link states");
    if (qemuProcessSetLinkStates(vm, asyncJob) < 0)
        goto cleanup;

    VIR_DEBUG("Setting initial memory amount");
    if (qemuProcessSetupBalloon(vm, asyncJob) < 0)
        goto cleanup;

    if (qemuProcessSetupDiskThrottling(vm, asyncJob) < 0)
        goto cleanup;

    /* Since CPUs were not started yet, the balloon could not return the memory
     * to the host and thus cur_balloon needs to be updated so that GetXMLdesc
     * and friends return the correct size in case they can't grab the job */
    if (!incoming && !snapshot &&
        qemuProcessRefreshBalloonState(vm, asyncJob) < 0)
        goto cleanup;

    if (flags & VIR_QEMU_PROCESS_START_AUTODESTROY)
        virCloseCallbacksDomainAdd(vm, conn, qemuProcessAutoDestroy);

    if (!incoming && !snapshot) {
        VIR_DEBUG("Setting up transient disk");
        if (qemuProcessSetupDisksTransient(vm, asyncJob) < 0)
            goto cleanup;
    }

    VIR_DEBUG("Setting handling of lifecycle actions");
    if (qemuProcessSetupLifecycleActions(vm, asyncJob) < 0)
        goto cleanup;

    if (qemuProcessDeleteThreadContextHelper(vm, asyncJob) < 0)
        goto cleanup;

    ret = 0;

 cleanup:
    qemuDomainSchedCoreStop(priv);
    qemuDomainStartupCleanup(vm);
    return ret;
}


static int
qemuProcessRefreshRxFilters(virDomainObj *vm,
                            virDomainAsyncJob asyncJob)
{
    size_t i;

    for (i = 0; i < vm->def->nnets; i++) {
        virDomainNetDef *def = vm->def->nets[i];

        if (!virDomainNetGetActualTrustGuestRxFilters(def))
            continue;

        if (qemuDomainSyncRxFilter(vm, def, asyncJob) < 0)
            return -1;
    }

    return 0;
}


/**
 * qemuProcessRefreshState:
 * @driver: qemu driver data
 * @vm: domain to refresh
 * @asyncJob: async job type
 *
 * This function gathers calls to refresh qemu state after startup. This
 * function is called after a deferred migration finishes so that we can update
 * state influenced by the migration stream.
 */
int
qemuProcessRefreshState(virQEMUDriver *driver,
                        virDomainObj *vm,
                        virDomainAsyncJob asyncJob)
{
    VIR_DEBUG("Fetching list of active devices");
    if (qemuDomainUpdateDeviceList(vm, asyncJob) < 0)
        return -1;

    VIR_DEBUG("Updating info of memory devices");
    if (qemuDomainUpdateMemoryDeviceInfo(vm, asyncJob) < 0)
        return -1;

    VIR_DEBUG("Detecting actual memory size for video device");
    if (qemuProcessUpdateVideoRamSize(driver, vm, asyncJob) < 0)
        return -1;

    VIR_DEBUG("Updating disk data");
    if (qemuProcessRefreshDisks(vm, asyncJob) < 0)
        return -1;

    VIR_DEBUG("Updating rx-filter data");
    if (qemuProcessRefreshRxFilters(vm, asyncJob) < 0)
        return -1;

    return 0;
}


/**
 * qemuProcessFinishStartup:
 *
 * Finish starting a new domain.
 */
int
qemuProcessFinishStartup(virQEMUDriver *driver,
                         virDomainObj *vm,
                         virDomainAsyncJob asyncJob,
                         bool startCPUs,
                         virDomainPausedReason pausedReason)
{
    g_autoptr(virQEMUDriverConfig) cfg = virQEMUDriverGetConfig(driver);

    if (startCPUs) {
        VIR_DEBUG("Starting domain CPUs");
        if (qemuProcessStartCPUs(driver, vm,
                                 VIR_DOMAIN_RUNNING_BOOTED,
                                 asyncJob) < 0) {
            if (virGetLastErrorCode() == VIR_ERR_OK)
                virReportError(VIR_ERR_OPERATION_FAILED, "%s",
                               _("resume operation failed"));
            return -1;
        }
    } else {
        virDomainObjSetState(vm, VIR_DOMAIN_PAUSED, pausedReason);
    }

    VIR_DEBUG("Writing domain status to disk");
    if (virDomainObjSave(vm, driver->xmlopt, cfg->stateDir) < 0)
        return -1;

    if (qemuProcessStartHook(driver, vm,
                             VIR_HOOK_QEMU_OP_STARTED,
                             VIR_HOOK_SUBOP_BEGIN) < 0)
        return -1;

    return 0;
}


int
qemuProcessStart(virConnectPtr conn,
                 virQEMUDriver *driver,
                 virDomainObj *vm,
                 virCPUDef *updatedCPU,
                 virDomainAsyncJob asyncJob,
                 const char *migrateFrom,
                 int migrateFd,
                 const char *migratePath,
                 virDomainMomentObj *snapshot,
                 virNetDevVPortProfileOp vmop,
                 unsigned int flags)
{
    qemuDomainObjPrivate *priv = vm->privateData;
    qemuProcessIncomingDef *incoming = NULL;
    unsigned int stopFlags;
    bool relabel = false;
    bool relabelSavedState = false;
    int ret = -1;
    int rv;

    VIR_DEBUG("conn=%p driver=%p vm=%p name=%s id=%d asyncJob=%s "
              "migrateFrom=%s migrateFd=%d migratePath=%s "
              "snapshot=%p vmop=%d flags=0x%x",
              conn, driver, vm, vm->def->name, vm->def->id,
              virDomainAsyncJobTypeToString(asyncJob),
              NULLSTR(migrateFrom), migrateFd, NULLSTR(migratePath),
              snapshot, vmop, flags);

    virCheckFlagsGoto(VIR_QEMU_PROCESS_START_COLD |
                      VIR_QEMU_PROCESS_START_PAUSED |
                      VIR_QEMU_PROCESS_START_AUTODESTROY |
                      VIR_QEMU_PROCESS_START_GEN_VMID |
                      VIR_QEMU_PROCESS_START_RESET_NVRAM, cleanup);

    if (!migrateFrom && !snapshot)
        flags |= VIR_QEMU_PROCESS_START_NEW;

    if (qemuProcessInit(driver, vm, updatedCPU,
                        asyncJob, !!migrateFrom, flags) < 0)
        goto cleanup;

    if (migrateFrom) {
        incoming = qemuProcessIncomingDefNew(priv->qemuCaps, NULL, migrateFrom,
                                             migrateFd, migratePath);
        if (!incoming)
            goto stop;
    }

    if (qemuProcessPrepareDomain(driver, vm, flags) < 0)
        goto stop;

    if (qemuProcessPrepareHost(driver, vm, flags) < 0)
        goto stop;

    if (migratePath) {
        if (qemuSecuritySetSavedStateLabel(driver->securityManager,
                                           vm->def, migratePath) < 0)
            goto cleanup;
        relabelSavedState = true;
    }

    if ((rv = qemuProcessLaunch(conn, driver, vm, asyncJob, incoming,
                                snapshot, vmop, flags)) < 0) {
        if (rv == -2)
            relabel = true;
        goto stop;
    }
    relabel = true;

    if (incoming) {
        if (qemuMigrationDstRun(vm, incoming->uri, asyncJob) < 0)
            goto stop;
    } else {
        /* Refresh state of devices from QEMU. During migration this happens
         * in qemuMigrationDstFinish to ensure that state information is fully
         * transferred. */
        if (qemuProcessRefreshState(driver, vm, asyncJob) < 0)
            goto stop;
    }

    if (qemuProcessFinishStartup(driver, vm, asyncJob,
                                 !(flags & VIR_QEMU_PROCESS_START_PAUSED),
                                 incoming ?
                                 VIR_DOMAIN_PAUSED_MIGRATION :
                                 VIR_DOMAIN_PAUSED_USER) < 0)
        goto stop;

    if (!incoming) {
        /* Keep watching qemu log for errors during incoming migration, otherwise
         * unset reporting errors from qemu log. */
        qemuMonitorSetDomainLog(priv->mon, NULL, NULL, NULL);
    }

    ret = 0;

 cleanup:
    if (relabelSavedState &&
        qemuSecurityRestoreSavedStateLabel(driver->securityManager,
                                           vm->def, migratePath) < 0)
        VIR_WARN("failed to restore save state label on %s", migratePath);
    qemuProcessIncomingDefFree(incoming);
    return ret;

 stop:
    stopFlags = 0;
    if (!relabel)
        stopFlags |= VIR_QEMU_PROCESS_STOP_NO_RELABEL;
    if (migrateFrom)
        stopFlags |= VIR_QEMU_PROCESS_STOP_MIGRATED;
    if (priv->mon)
        qemuMonitorSetDomainLog(priv->mon, NULL, NULL, NULL);
    qemuProcessStop(driver, vm, VIR_DOMAIN_SHUTOFF_FAILED, asyncJob, stopFlags);
    goto cleanup;
}


/**
 * qemuProcessStartWithMemoryState:
 * @conn: connection object
 * @driver: qemu driver object
 * @vm: domain object
 * @fd: FD pointer of memory state file
 * @path: path to memory state file
 * @snapshot: internal snapshot to load when starting QEMU process or NULL
 * @data: data from memory state file or NULL
 * @asyncJob: type of asynchronous job
 * @start_flags: flags to start QEMU process with
 * @reason: audit log reason
 * @started: boolean to store if QEMU process was started
 *
 * Start VM with existing memory state. Make sure that the stored memory state
 * is correctly decompressed so it can be loaded by QEMU process.
 *
 * When reverting to internal snapshot caller needs to pass @snapshot
 * to correctly start QEMU process, @fd, @path, @data needs to be NULL.
 *
 * When restoring VM from saved image caller needs to pass @fd, @path and
 * @data to correctly start QEMU process, @snapshot needs to be NULL.
 *
 * For audit purposes the expected @reason is one of `restored` or `from-snapshot`.
 *
 * Returns 0 on success, -1 on error.
 */
int
qemuProcessStartWithMemoryState(virConnectPtr conn,
                                virQEMUDriver *driver,
                                virDomainObj *vm,
                                int *fd,
                                const char *path,
                                virDomainMomentObj *snapshot,
                                virQEMUSaveData *data,
                                virDomainAsyncJob asyncJob,
                                unsigned int start_flags,
                                const char *reason,
                                bool *started)
{
    qemuDomainObjPrivate *priv = vm->privateData;
    g_autoptr(qemuDomainSaveCookie) cookie = NULL;
    VIR_AUTOCLOSE intermediatefd = -1;
    g_autoptr(virCommand) cmd = NULL;
    g_autofree char *errbuf = NULL;
    int rc = 0;

    if (data) {
        if (virSaveCookieParseString(data->cookie, (virObject **)&cookie,
                                     virDomainXMLOptionGetSaveCookie(driver->xmlopt)) < 0)
            return -1;

        if (qemuSaveImageDecompressionStart(data, fd, &intermediatefd,
                                            &errbuf, &cmd) < 0) {
            return -1;
        }
    }

    /* No cookie means libvirt which saved the domain was too old to mess up
     * the CPU definitions.
     */
    if (cookie &&
        qemuDomainFixupCPUs(vm, &cookie->cpu) < 0)
        return -1;

    if (cookie && !cookie->slirpHelper)
        priv->disableSlirp = true;

    if (qemuProcessStart(conn, driver, vm, cookie ? cookie->cpu : NULL,
                         asyncJob, "stdio", *fd, path, snapshot,
                         VIR_NETDEV_VPORT_PROFILE_OP_RESTORE,
                         start_flags) == 0)
        *started = true;

    if (data) {
        rc = qemuSaveImageDecompressionStop(cmd, fd, &intermediatefd, errbuf,
                                            *started, path);
    }

    virDomainAuditStart(vm, reason, *started);
    if (!*started || rc < 0)
        return -1;

    /* qemuProcessStart doesn't unset the qemu error reporting infrastructure
     * in case of migration (which is used in this case) so we need to reset it
     * so that the handle to virtlogd is not held open unnecessarily */
    qemuMonitorSetDomainLog(qemuDomainGetMonitor(vm), NULL, NULL, NULL);

    return 0;
}


int
qemuProcessCreatePretendCmdPrepare(virQEMUDriver *driver,
                                   virDomainObj *vm,
                                   const char *migrateURI,
                                   unsigned int flags)
{
    virCheckFlags(VIR_QEMU_PROCESS_START_COLD |
                  VIR_QEMU_PROCESS_START_PAUSED |
                  VIR_QEMU_PROCESS_START_AUTODESTROY, -1);

    flags |= VIR_QEMU_PROCESS_START_PRETEND;

    if (!migrateURI)
        flags |= VIR_QEMU_PROCESS_START_NEW;

    if (qemuProcessInit(driver, vm, NULL, VIR_ASYNC_JOB_NONE,
                        !!migrateURI, flags) < 0)
        return -1;

    if (qemuProcessPrepareDomain(driver, vm, flags) < 0)
        return -1;

<<<<<<< HEAD
    VIR_DEBUG("Building emulator command line");
    //构建qemu命令行
    return qemuBuildCommandLine(driver,
                                NULL,
                                driver->securityManager,
                                vm,
=======
    return 0;
}


virCommand *
qemuProcessCreatePretendCmdBuild(virDomainObj *vm,
                                 const char *migrateURI)
{
    return qemuBuildCommandLine(vm,
>>>>>>> 92315661
                                migrateURI,
                                NULL,
                                VIR_NETDEV_VPORT_PROFILE_OP_NO_OP,
                                NULL,
                                NULL);
}


int
qemuProcessKill(virDomainObj *vm, unsigned int flags)
{
    VIR_DEBUG("vm=%p name=%s pid=%lld flags=0x%x",
              vm, vm->def->name,
              (long long)vm->pid, flags);

    if (!(flags & VIR_QEMU_PROCESS_KILL_NOCHECK)) {
        if (!virDomainObjIsActive(vm)) {
            VIR_DEBUG("VM '%s' not active", vm->def->name);
            return 0;
        }
    }

    if (flags & VIR_QEMU_PROCESS_KILL_NOWAIT) {
        virProcessKill(vm->pid,
                       (flags & VIR_QEMU_PROCESS_KILL_FORCE) ?
                       SIGKILL : SIGTERM);
        return 0;
    }

    /* Request an extra delay of two seconds per current nhostdevs
     * to be safe against stalls by the kernel freeing up the resources */
    return virProcessKillPainfullyDelay(vm->pid,
                                        !!(flags & VIR_QEMU_PROCESS_KILL_FORCE),
                                        vm->def->nhostdevs * 2,
                                        false);
}


/**
 * qemuProcessBeginStopJob:
 *
 * Stop all current jobs by killing the domain and start a new one for
 * qemuProcessStop.
 */
int
qemuProcessBeginStopJob(virDomainObj *vm,
                        virDomainJob job,
                        bool forceKill)
{
    qemuDomainObjPrivate *priv = vm->privateData;
    unsigned int killFlags = forceKill ? VIR_QEMU_PROCESS_KILL_FORCE : 0;
    int ret = -1;

    /* We need to prevent monitor EOF callback from doing our work (and
     * sending misleading events) while the vm is unlocked inside
     * BeginJob/ProcessKill API
     */
    priv->beingDestroyed = true;

    if (qemuProcessKill(vm, killFlags) < 0)
        goto cleanup;

    /* Wake up anything waiting on domain condition */
    VIR_DEBUG("waking up all jobs waiting on the domain condition");
    virDomainObjBroadcast(vm);

    if (virDomainObjBeginJob(vm, job) < 0)
        goto cleanup;

    ret = 0;

 cleanup:
    priv->beingDestroyed = false;
    return ret;
}


void qemuProcessStop(virQEMUDriver *driver,
                     virDomainObj *vm,
                     virDomainShutoffReason reason,
                     virDomainAsyncJob asyncJob,
                     unsigned int flags)
{
    int ret;
    int retries = 0;
    qemuDomainObjPrivate *priv = vm->privateData;
    virErrorPtr orig_err;
    virDomainDef *def = vm->def;
    const virNetDevVPortProfile *vport = NULL;
    size_t i;
    g_autofree char *timestamp = NULL;
    g_autoptr(virQEMUDriverConfig) cfg = virQEMUDriverGetConfig(driver);
    g_autoptr(virConnect) conn = NULL;
    bool outgoingMigration;

    VIR_DEBUG("Shutting down vm=%p name=%s id=%d pid=%lld, "
              "reason=%s, asyncJob=%s, flags=0x%x",
              vm, vm->def->name, vm->def->id,
              (long long)vm->pid,
              virDomainShutoffReasonTypeToString(reason),
              virDomainAsyncJobTypeToString(asyncJob),
              flags);

    /* This method is routinely used in clean up paths. Disable error
     * reporting so we don't squash a legit error. */
    virErrorPreserveLast(&orig_err);

    if (asyncJob != VIR_ASYNC_JOB_NONE) {
        if (virDomainObjBeginNestedJob(vm, asyncJob) < 0)
            goto cleanup;
    } else if (vm->job->asyncJob != VIR_ASYNC_JOB_NONE &&
               vm->job->asyncOwner == virThreadSelfID() &&
               vm->job->active != VIR_JOB_ASYNC_NESTED) {
        VIR_WARN("qemuProcessStop called without a nested job (async=%s)",
                 virDomainAsyncJobTypeToString(asyncJob));
    }

    if (!virDomainObjIsActive(vm)) {
        VIR_DEBUG("VM '%s' not active", vm->def->name);
        goto endjob;
    }

    qemuProcessBuildDestroyMemoryPaths(driver, vm, NULL, false);

    if (!!g_atomic_int_dec_and_test(&driver->nactive) && driver->inhibitCallback)
        driver->inhibitCallback(false, driver->inhibitOpaque);

    if ((timestamp = virTimeStringNow()) != NULL) {
        qemuDomainLogAppendMessage(driver, vm, "%s: shutting down, reason=%s\n",
                                   timestamp,
                                   virDomainShutoffReasonTypeToString(reason));
    }

    /* Clear network bandwidth */
    virDomainClearNetBandwidth(vm->def);

    virDomainConfVMNWFilterTeardown(vm);

    if (cfg->macFilter) {
        for (i = 0; i < def->nnets; i++) {
            virDomainNetDef *net = def->nets[i];
            if (net->ifname == NULL)
                continue;
            ignore_value(ebtablesRemoveForwardAllowIn(driver->ebtables,
                                                      net->ifname,
                                                      &net->mac));
        }
    }

    virPortAllocatorRelease(priv->nbdPort);
    priv->nbdPort = 0;

    if (priv->agent) {
        g_clear_pointer(&priv->agent, qemuAgentClose);
    }
    priv->agentError = false;

    if (priv->mon) {
        g_clear_pointer(&priv->mon, qemuMonitorClose);
    }

    if (priv->monConfig) {
        if (priv->monConfig->type == VIR_DOMAIN_CHR_TYPE_UNIX)
            unlink(priv->monConfig->data.nix.path);
        g_clear_pointer(&priv->monConfig, virObjectUnref);
    }

    qemuDomainObjStopWorker(vm);

    /* Remove the master key */
    qemuDomainMasterKeyRemove(priv);

    /* Do this before we delete the tree and remove pidfile. */
    qemuProcessKillManagedPRDaemon(vm);

    ignore_value(virDomainChrDefForeach(vm->def,
                                        false,
                                        qemuProcessCleanupChardevDevice,
                                        NULL));


    /* shut it off for sure */
    ignore_value(qemuProcessKill(vm,
                                 VIR_QEMU_PROCESS_KILL_FORCE|
                                 VIR_QEMU_PROCESS_KILL_NOCHECK));

    /* Its namespace is also gone then. */
    qemuDomainDestroyNamespace(driver, vm);

    qemuDomainCleanupRun(driver, vm);

    outgoingMigration = (flags & VIR_QEMU_PROCESS_STOP_MIGRATED) &&
        (asyncJob == VIR_ASYNC_JOB_MIGRATION_OUT);
    qemuExtDevicesStop(driver, vm, outgoingMigration);

    qemuDBusStop(driver, vm);

    vm->def->id = -1;

    /* Wake up anything waiting on domain condition */
    virDomainObjBroadcast(vm);

    virFileDeleteTree(priv->libDir);
    virFileDeleteTree(priv->channelTargetDir);

    /* Stop autodestroy in case guest is restarted */
    virCloseCallbacksDomainRemove(vm, NULL, qemuProcessAutoDestroy);

    /* now that we know it's stopped call the hook if present */
    if (virHookPresent(VIR_HOOK_DRIVER_QEMU)) {
        g_autofree char *xml = qemuDomainDefFormatXML(driver, NULL, vm->def, 0);

        /* we can't stop the operation even if the script raised an error */
        ignore_value(virHookCall(VIR_HOOK_DRIVER_QEMU, vm->def->name,
                                 VIR_HOOK_QEMU_OP_STOPPED, VIR_HOOK_SUBOP_END,
                                 NULL, xml, NULL));
    }

    /* Reset Security Labels unless caller don't want us to */
    if (!(flags & VIR_QEMU_PROCESS_STOP_NO_RELABEL))
        qemuSecurityRestoreAllLabel(driver, vm,
                                    !!(flags & VIR_QEMU_PROCESS_STOP_MIGRATED));

    /* Clear out dynamically assigned labels */
    for (i = 0; i < vm->def->nseclabels; i++) {
        if (vm->def->seclabels[i]->type == VIR_DOMAIN_SECLABEL_DYNAMIC)
            VIR_FREE(vm->def->seclabels[i]->label);
        VIR_FREE(vm->def->seclabels[i]->imagelabel);
    }

    qemuHostdevReAttachDomainDevices(driver, vm->def);

    for (i = 0; i < def->nnets; i++) {
        virDomainNetDef *net = def->nets[i];
        vport = virDomainNetGetActualVirtPortProfile(net);
        switch (virDomainNetGetActualType(net)) {
        case VIR_DOMAIN_NET_TYPE_DIRECT:
            if (QEMU_DOMAIN_NETWORK_PRIVATE(net)->created) {
                virNetDevMacVLanDeleteWithVPortProfile(net->ifname, &net->mac,
                                                       virDomainNetGetActualDirectDev(net),
                                                       virDomainNetGetActualDirectMode(net),
                                                       virDomainNetGetActualVirtPortProfile(net),
                                                       cfg->stateDir);
            }
            break;
        case VIR_DOMAIN_NET_TYPE_ETHERNET:
            if (net->managed_tap != VIR_TRISTATE_BOOL_NO && net->ifname) {
                ignore_value(virNetDevTapDelete(net->ifname, net->backend.tap));
                VIR_FREE(net->ifname);
            }
            break;
        case VIR_DOMAIN_NET_TYPE_BRIDGE:
        case VIR_DOMAIN_NET_TYPE_NETWORK:
#ifdef VIR_NETDEV_TAP_REQUIRE_MANUAL_CLEANUP
            if (!(vport && vport->virtPortType == VIR_NETDEV_VPORT_PROFILE_OPENVSWITCH))
                ignore_value(virNetDevTapDelete(net->ifname, net->backend.tap));
#endif
            break;
        case VIR_DOMAIN_NET_TYPE_USER:
        case VIR_DOMAIN_NET_TYPE_VHOSTUSER:
        case VIR_DOMAIN_NET_TYPE_SERVER:
        case VIR_DOMAIN_NET_TYPE_CLIENT:
        case VIR_DOMAIN_NET_TYPE_MCAST:
        case VIR_DOMAIN_NET_TYPE_INTERNAL:
        case VIR_DOMAIN_NET_TYPE_HOSTDEV:
        case VIR_DOMAIN_NET_TYPE_UDP:
        case VIR_DOMAIN_NET_TYPE_VDPA:
        case VIR_DOMAIN_NET_TYPE_NULL:
        case VIR_DOMAIN_NET_TYPE_VDS:
        case VIR_DOMAIN_NET_TYPE_LAST:
            /* No special cleanup procedure for these types. */
            break;
        }
        /* release the physical device (or any other resources used by
         * this interface in the network driver
         */
        if (vport) {
            if (vport->virtPortType == VIR_NETDEV_VPORT_PROFILE_MIDONET) {
                ignore_value(virNetDevMidonetUnbindPort(vport));
            } else if (vport->virtPortType == VIR_NETDEV_VPORT_PROFILE_OPENVSWITCH) {
                ignore_value(virNetDevOpenvswitchRemovePort(
                                 virDomainNetGetActualBridgeName(net),
                                 net->ifname));
            }
        }

        /* kick the device out of the hostdev list too */
        virDomainNetRemoveHostdev(def, net);
        if (net->type == VIR_DOMAIN_NET_TYPE_NETWORK) {
            if (conn || (conn = virGetConnectNetwork()))
                virDomainNetReleaseActualDevice(conn, vm->def, net);
            else
                VIR_WARN("Unable to release network device '%s'", NULLSTR(net->ifname));
        }
    }

 retry:
    if ((ret = virDomainCgroupRemoveCgroup(vm, priv->cgroup, priv->machineName)) < 0) {
        if (ret == -EBUSY && (retries++ < 5)) {
            g_usleep(200*1000);
            goto retry;
        }
        VIR_WARN("Failed to remove cgroup for %s",
                 vm->def->name);
    }

    /* Remove resctrl allocation after cgroups are cleaned up which makes it
     * kind of safer (although removing the allocation should work even with
     * pids in tasks file */
    for (i = 0; i < vm->def->nresctrls; i++) {
        size_t j = 0;

        for (j = 0; j < vm->def->resctrls[i]->nmonitors; j++) {
            virDomainResctrlMonDef *mon = NULL;

            mon = vm->def->resctrls[i]->monitors[j];
            virResctrlMonitorRemove(mon->instance);
        }

        virResctrlAllocRemove(vm->def->resctrls[i]->alloc);
    }

    qemuProcessRemoveDomainStatus(driver, vm);

    /* Remove VNC and Spice ports from port reservation bitmap, but only if
       they were reserved by the driver (autoport=yes)
    */
    for (i = 0; i < vm->def->ngraphics; ++i) {
        virDomainGraphicsDef *graphics = vm->def->graphics[i];
        if (graphics->type == VIR_DOMAIN_GRAPHICS_TYPE_VNC) {
            if (graphics->data.vnc.portReserved) {
                virPortAllocatorRelease(graphics->data.vnc.port);
                graphics->data.vnc.portReserved = false;
            }
            if (graphics->data.vnc.websocketReserved) {
                virPortAllocatorRelease(graphics->data.vnc.websocket);
                graphics->data.vnc.websocketReserved = false;
            }
            if (graphics->data.vnc.websocketGenerated) {
                graphics->data.vnc.websocketGenerated = false;
                graphics->data.vnc.websocket = -1;
            }
        }
        if (graphics->type == VIR_DOMAIN_GRAPHICS_TYPE_SPICE) {
            if (graphics->data.spice.portReserved) {
                virPortAllocatorRelease(graphics->data.spice.port);
                graphics->data.spice.portReserved = false;
            }

            if (graphics->data.spice.tlsPortReserved) {
                virPortAllocatorRelease(graphics->data.spice.tlsPort);
                graphics->data.spice.tlsPortReserved = false;
            }
        }
    }

    for (i = 0; i < vm->ndeprecations; i++)
        g_free(vm->deprecations[i]);
    g_clear_pointer(&vm->deprecations, g_free);
    vm->ndeprecations = 0;
    vm->taint = 0;
    vm->pid = 0;
    virDomainObjSetState(vm, VIR_DOMAIN_SHUTOFF, reason);
    for (i = 0; i < vm->def->niothreadids; i++)
        vm->def->iothreadids[i]->thread_id = 0;

    /* clean up a possible backup job */
    if (priv->backup)
        qemuBackupJobTerminate(vm, VIR_DOMAIN_JOB_STATUS_CANCELED);

    /* Do this explicitly after vm->pid is reset so that security drivers don't
     * try to enter the domain's namespace which is non-existent by now as qemu
     * is no longer running. */
    if (!(flags & VIR_QEMU_PROCESS_STOP_NO_RELABEL)) {
        for (i = 0; i < def->ndisks; i++) {
            virDomainDiskDef *disk = def->disks[i];

            if (disk->mirror) {
                if (qemuSecurityRestoreImageLabel(driver, vm, disk->mirror, false) < 0)
                    VIR_WARN("Unable to restore security label on %s", disk->dst);

                if (virStorageSourceChainHasNVMe(disk->mirror))
                    qemuHostdevReAttachOneNVMeDisk(driver, vm->def->name, disk->mirror);
            }

            qemuBlockRemoveImageMetadata(driver, vm, disk->dst, disk->src);

            /* for now transient disks are forbidden with migration so they
             * can be handled here */
            if (disk->transient &&
                QEMU_DOMAIN_DISK_PRIVATE(disk)->transientOverlayCreated) {
                VIR_DEBUG("Removing transient overlay '%s' of disk '%s'",
                          disk->src->path, disk->dst);
                if (qemuDomainStorageFileInit(driver, vm, disk->src, NULL) >= 0) {
                    virStorageSourceUnlink(disk->src);
                    virStorageSourceDeinit(disk->src);
                }
            }
        }
    }

    qemuSecurityReleaseLabel(driver->securityManager, vm->def);

    /* clear all private data entries which are no longer needed */
    qemuDomainObjPrivateDataClear(priv);

    /* The "release" hook cleans up additional resources */
    if (virHookPresent(VIR_HOOK_DRIVER_QEMU)) {
        g_autofree char *xml = qemuDomainDefFormatXML(driver, NULL, vm->def, 0);

        /* we can't stop the operation even if the script raised an error */
        virHookCall(VIR_HOOK_DRIVER_QEMU, vm->def->name,
                    VIR_HOOK_QEMU_OP_RELEASE, VIR_HOOK_SUBOP_END,
                    NULL, xml, NULL);
    }

    virDomainObjRemoveTransientDef(vm);

 endjob:
    if (asyncJob != VIR_ASYNC_JOB_NONE)
        virDomainObjEndJob(vm);

 cleanup:
    virErrorRestore(&orig_err);
}


void
qemuProcessAutoDestroy(virDomainObj *dom,
                       virConnectPtr conn)
{
    qemuDomainObjPrivate *priv = dom->privateData;
    virQEMUDriver *driver = priv->driver;
    virObjectEvent *event = NULL;
    unsigned int stopFlags = 0;

    VIR_DEBUG("vm=%s, conn=%p", dom->def->name, conn);

    if (dom->job->asyncJob == VIR_ASYNC_JOB_MIGRATION_IN)
        stopFlags |= VIR_QEMU_PROCESS_STOP_MIGRATED;

    if (dom->job->asyncJob) {
        VIR_DEBUG("vm=%s has long-term job active, cancelling",
                  dom->def->name);
        qemuDomainObjDiscardAsyncJob(dom);
    }

    VIR_DEBUG("Killing domain");

    if (qemuProcessBeginStopJob(dom, VIR_JOB_DESTROY, true) < 0)
        return;

    qemuProcessStop(driver, dom, VIR_DOMAIN_SHUTOFF_DESTROYED,
                    VIR_ASYNC_JOB_NONE, stopFlags);

    virDomainAuditStop(dom, "destroyed");
    event = virDomainEventLifecycleNewFromObj(dom,
                                     VIR_DOMAIN_EVENT_STOPPED,
                                     VIR_DOMAIN_EVENT_STOPPED_DESTROYED);

    qemuDomainRemoveInactive(driver, dom, 0, false);

    virDomainObjEndJob(dom);

    virObjectEventStateQueue(driver->domainEventState, event);
}


void
qemuProcessRefreshDiskProps(virDomainDiskDef *disk,
                            struct qemuDomainDiskInfo *info)
{
    qemuDomainDiskPrivate *diskpriv = QEMU_DOMAIN_DISK_PRIVATE(disk);

    if (info->removable) {
        if (info->empty)
            virDomainDiskEmptySource(disk);

        if (info->tray) {
            if (info->tray_open)
                disk->tray_status = VIR_DOMAIN_DISK_TRAY_OPEN;
            else
                disk->tray_status = VIR_DOMAIN_DISK_TRAY_CLOSED;
        }
    }

    diskpriv->removable = info->removable;
    diskpriv->tray = info->tray;
}


int
qemuProcessRefreshDisks(virDomainObj *vm,
                        virDomainAsyncJob asyncJob)
{
    qemuDomainObjPrivate *priv = vm->privateData;
    virQEMUDriver *driver = priv->driver;
    g_autoptr(GHashTable) table = NULL;
    size_t i;

    if (qemuDomainObjEnterMonitorAsync(vm, asyncJob) == 0) {
        table = qemuMonitorGetBlockInfo(priv->mon);
        qemuDomainObjExitMonitor(vm);
    }

    if (!table)
        return -1;

    for (i = 0; i < vm->def->ndisks; i++) {
        virDomainDiskDef *disk = vm->def->disks[i];
        qemuDomainDiskPrivate *diskpriv = QEMU_DOMAIN_DISK_PRIVATE(disk);
        struct qemuDomainDiskInfo *info;
        const char *entryname = disk->info.alias;
        virDomainDiskTray old_tray_status = disk->tray_status;

        if (diskpriv->qomName)
            entryname = diskpriv->qomName;

        if (!(info = virHashLookup(table, entryname)))
            continue;

        qemuProcessRefreshDiskProps(disk, info);

        if (diskpriv->tray &&
            old_tray_status != disk->tray_status) {
            virDomainEventTrayChangeReason reason = VIR_DOMAIN_EVENT_TRAY_CHANGE_OPEN;
            virObjectEvent *event;

            if (disk->tray_status == VIR_DOMAIN_DISK_TRAY_CLOSED)
                reason = VIR_DOMAIN_EVENT_TRAY_CHANGE_CLOSE;

            event = virDomainEventTrayChangeNewFromObj(vm, disk->info.alias, reason);
            virObjectEventStateQueue(driver->domainEventState, event);
        }
    }

    return 0;
}


static int
qemuProcessRefreshCPUMigratability(virDomainObj *vm,
                                   virDomainAsyncJob asyncJob)
{
    qemuDomainObjPrivate *priv = vm->privateData;
    virDomainDef *def = vm->def;
    const char *cpuQOMPath = qemuProcessGetVCPUQOMPath(vm);
    bool migratable;
    int rc;

    if (def->cpu->mode != VIR_CPU_MODE_HOST_PASSTHROUGH &&
        def->cpu->mode != VIR_CPU_MODE_MAXIMUM)
        return 0;

    /* If the cpu.migratable capability is present, the migratable attribute
     * is set correctly. */
    if (virQEMUCapsGet(priv->qemuCaps, QEMU_CAPS_CPU_MIGRATABLE))
        return 0;

    if (!ARCH_IS_X86(def->os.arch))
        return 0;

    if (qemuDomainObjEnterMonitorAsync(vm, asyncJob) < 0)
        return -1;

    rc = qemuMonitorGetCPUMigratable(priv->mon, cpuQOMPath, &migratable);

    qemuDomainObjExitMonitor(vm);
    if (rc < 0)
        return -1;

    if (rc == 1)
        migratable = false;

    /* Libvirt 6.5.0 would set migratable='off' for running domains even though
     * the actual default used by QEMU was 'on'. */
    if (def->cpu->migratable == VIR_TRISTATE_SWITCH_OFF && migratable) {
        VIR_DEBUG("Fixing CPU migratable attribute");
        def->cpu->migratable = VIR_TRISTATE_SWITCH_ON;
    }

    if (def->cpu->migratable == VIR_TRISTATE_SWITCH_ABSENT)
        def->cpu->migratable = virTristateSwitchFromBool(migratable);

    return 0;
}


static int
qemuProcessRefreshCPU(virQEMUDriver *driver,
                      virDomainObj *vm)
{
    qemuDomainObjPrivate *priv = vm->privateData;
    g_autoptr(virCPUDef) host = NULL;
    g_autoptr(virCPUDef) hostmig = NULL;
    g_autoptr(virCPUDef) cpu = NULL;

    if (!virQEMUCapsGuestIsNative(driver->hostarch, vm->def->os.arch))
        return 0;

    if (!vm->def->cpu)
        return 0;

    if (qemuProcessRefreshCPUMigratability(vm, VIR_ASYNC_JOB_NONE) < 0)
        return -1;

    if (!(host = virQEMUDriverGetHostCPU(driver))) {
        virResetLastError();
        return 0;
    }

    /* If the domain with a host-model CPU was started by an old libvirt
     * (< 2.3) which didn't replace the CPU with a custom one, let's do it now
     * since the rest of our code does not really expect a host-model CPU in a
     * running domain.
     */
    if (vm->def->cpu->mode == VIR_CPU_MODE_HOST_MODEL) {
        /*
         * PSeries domains are able to run with host-model CPU by design,
         * even on Libvirt newer than 2.3, never replacing host-model with
         * custom in the virCPUUpdate() call. It is not needed to call
         * virCPUUpdate() and qemuProcessUpdateCPU() in this case.
         */
        if (qemuDomainIsPSeries(vm->def))
            return 0;

        if (!(hostmig = virCPUCopyMigratable(host->arch, host)))
            return -1;

        cpu = virCPUDefCopyWithoutModel(hostmig);

        virCPUDefCopyModelFilter(cpu, hostmig, false, virQEMUCapsCPUFilterFeatures,
                                 &host->arch);

        if (virCPUUpdate(vm->def->os.arch, vm->def->cpu, cpu) < 0)
            return -1;

        if (qemuProcessUpdateCPU(vm, VIR_ASYNC_JOB_NONE) < 0)
            return -1;
    } else if (!virQEMUCapsGet(priv->qemuCaps, QEMU_CAPS_QUERY_CPU_MODEL_EXPANSION)) {
        /* We only try to fix CPUs when the libvirt/QEMU combo used to start
         * the domain did not know about query-cpu-model-expansion in which
         * case the host-model is known to not contain features which QEMU
         * doesn't know about.
         */
        if (qemuDomainFixupCPUs(vm, &priv->origCPU) < 0)
            return -1;
    }

    return 0;
}


/**
 * qemuProcessReloadMachineTypes:
 *
 * Reload machine type information into the 'qemuCaps' object from the current
 * qemu.
 */
static int
qemuProcessReloadMachineTypes(virDomainObj *vm)
{
    qemuDomainObjPrivate *priv = vm->privateData;
    bool fail = false;

    qemuDomainObjEnterMonitor(vm);

    if (virQEMUCapsInitQMPArch(priv->qemuCaps, priv->mon) < 0)
        fail = true;

    if (!fail &&
        virQEMUCapsProbeQMPMachineTypes(priv->qemuCaps,
                                        vm->def->virtType,
                                        priv->mon) < 0)
        fail = true;

    qemuDomainObjExitMonitor(vm);

    if (fail)
        return -1;

    return 0;
}


struct qemuProcessReconnectData {
    virQEMUDriver *driver;
    virDomainObj *obj;
    virIdentity *identity;
};
/*
 * Open an existing VM's monitor, re-detect VCPU threads
 * and re-reserve the security labels in use
 *
 * This function also inherits a locked and ref'd domain object.
 *
 * This function needs to:
 * 1. Enter job
 * 1. just before monitor reconnect do lightweight MonitorEnter
 *    (increase VM refcount and unlock VM)
 * 2. reconnect to monitor
 * 3. do lightweight MonitorExit (lock VM)
 * 4. continue reconnect process
 * 5. EndJob
 *
 * We can't do normal MonitorEnter & MonitorExit because these two lock the
 * monitor lock, which does not exists in this early phase.
 */
static void
qemuProcessReconnect(void *opaque)
{
    struct qemuProcessReconnectData *data = opaque;
    virQEMUDriver *driver = data->driver;
    virDomainObj *obj = data->obj;
    qemuDomainObjPrivate *priv;
    g_auto(virDomainJobObj) oldjob = {
      .cb = NULL,
    };
    int state;
    int reason;
    g_autoptr(virQEMUDriverConfig) cfg = NULL;
    size_t i;
    unsigned int stopFlags = 0;
    bool jobStarted = false;
    bool tryMonReconn = false;

    virIdentitySetCurrent(data->identity);
    g_clear_object(&data->identity);
    VIR_FREE(data);

    cfg = virQEMUDriverGetConfig(driver);
    priv = obj->privateData;

    virDomainObjPreserveJob(obj->job, &oldjob);
    if (oldjob.asyncJob == VIR_ASYNC_JOB_MIGRATION_IN)
        stopFlags |= VIR_QEMU_PROCESS_STOP_MIGRATED;
    if (oldjob.asyncJob == VIR_ASYNC_JOB_BACKUP && priv->backup)
        priv->backup->apiFlags = oldjob.apiFlags;

    if (virDomainObjBeginJob(obj, VIR_JOB_MODIFY) < 0)
        goto error;
    jobStarted = true;

    /* XXX If we ever gonna change pid file pattern, come up with
     * some intelligence here to deal with old paths. */
    if (!(priv->pidfile = virPidFileBuildPath(cfg->stateDir, obj->def->name)))
        goto error;

    /* Restore the masterKey */
    if (qemuDomainMasterKeyReadFile(priv) < 0)
        goto error;

    if (qemuExtDevicesInitPaths(driver, obj->def) < 0)
        goto error;

    /* If we are connecting to a guest started by old libvirt there is no
     * allowReboot in status XML and we need to initialize it. */
    qemuProcessPrepareAllowReboot(obj);

    if (qemuHostdevUpdateActiveDomainDevices(driver, obj->def) < 0)
        goto error;

    if (qemuDomainObjStartWorker(obj) < 0)
        goto error;

    VIR_DEBUG("Reconnect monitor to def=%p name='%s'", obj, obj->def->name);

    tryMonReconn = true;

    /* XXX check PID liveliness & EXE path */
    if (qemuConnectMonitor(driver, obj, VIR_ASYNC_JOB_NONE, NULL, true) < 0)
        goto error;

    priv->machineName = qemuDomainGetMachineName(obj);
    if (!priv->machineName)
        goto error;

    if (virDomainCgroupConnectCgroup("qemu",
                                     obj,
                                     &priv->cgroup,
                                     cfg->cgroupControllers,
                                     priv->driver->privileged,
                                     priv->machineName) < 0)
        goto error;

    if (qemuDomainPerfRestart(obj) < 0)
        goto error;

    for (i = 0; i < obj->def->ndisks; i++) {
        virDomainDiskDef *disk = obj->def->disks[i];

        if (virDomainDiskTranslateSourcePool(disk) < 0)
            goto error;
    }

    for (i = 0; i < obj->def->ngraphics; i++) {
        if (qemuProcessGraphicsReservePorts(obj->def->graphics[i], true) < 0)
            goto error;
    }

    if (qemuProcessUpdateState(obj) < 0)
        goto error;

    state = virDomainObjGetState(obj, &reason);
    if (state == VIR_DOMAIN_SHUTOFF ||
        (state == VIR_DOMAIN_PAUSED &&
         reason == VIR_DOMAIN_PAUSED_STARTING_UP)) {
        VIR_DEBUG("Domain '%s' wasn't fully started yet, killing it",
                  obj->def->name);
        goto error;
    }

    if (!priv->qemuCaps) {
        virReportError(VIR_ERR_INTERNAL_ERROR,
                       _("domain '%1$s' has no capabilities recorded"),
                       obj->def->name);
        goto error;
    }

    /* Reload and populate machine type data into 'qemuCaps' as that is not
     * serialized into the status XML. */
    if (qemuProcessReloadMachineTypes(obj) < 0)
        goto error;

    if (qemuDomainAssignAddresses(obj->def, priv->qemuCaps,
                                  driver, obj, false) < 0) {
        goto error;
    }

    /* In case the domain shutdown or fake reboot while we were not running,
     * we need to finish the shutdown or fake reboot process. And we need to
     * do it after we have virQEMUCaps filled in.
     */
    if (state == VIR_DOMAIN_SHUTDOWN ||
        (state == VIR_DOMAIN_PAUSED &&
         reason == VIR_DOMAIN_PAUSED_SHUTTING_DOWN) ||
        (priv->fakeReboot && state == VIR_DOMAIN_PAUSED &&
         reason == VIR_DOMAIN_PAUSED_USER)) {
        VIR_DEBUG("Finishing shutdown sequence for domain %s",
                  obj->def->name);
        qemuProcessShutdownOrReboot(obj);
        goto cleanup;
    }

    /* if domain requests security driver we haven't loaded, report error, but
     * do not kill the domain
     */
    ignore_value(qemuSecurityCheckAllLabel(driver->securityManager,
                                           obj->def));

    if (qemuDomainRefreshVcpuInfo(obj, VIR_ASYNC_JOB_NONE, true) < 0)
        goto error;

    qemuDomainVcpuPersistOrder(obj->def);

    if (qemuProcessRefreshCPU(driver, obj) < 0)
        goto error;

    if (qemuDomainUpdateMemoryDeviceInfo(obj, VIR_ASYNC_JOB_NONE) < 0)
        goto error;

    if (qemuProcessDetectIOThreadPIDs(obj, VIR_ASYNC_JOB_NONE) < 0)
        goto error;

    if (qemuSecurityReserveLabel(driver->securityManager, obj->def, obj->pid) < 0)
        goto error;

    if (qemuProcessRefreshRxFilters(obj, VIR_ASYNC_JOB_NONE) < 0)
        goto error;

    qemuProcessNotifyNets(obj->def);

    qemuProcessFiltersInstantiate(obj->def);

    if (qemuProcessRefreshDisks(obj, VIR_ASYNC_JOB_NONE) < 0)
        goto error;

    /* At this point we've already checked that the startup of the VM was
     * completed successfully before, thus that also implies that all transient
     * disk overlays were created. */
    for (i = 0; i < obj->def->ndisks; i++) {
        virDomainDiskDef *disk = obj->def->disks[i];

        if (disk->transient)
            QEMU_DOMAIN_DISK_PRIVATE(disk)->transientOverlayCreated = true;
    }

    if (qemuRefreshVirtioChannelState(driver, obj, VIR_ASYNC_JOB_NONE) < 0)
        goto error;

    /* If querying of guest's RTC failed, report error, but do not kill the domain. */
    qemuRefreshRTC(obj);

    if (qemuProcessRefreshBalloonState(obj, VIR_ASYNC_JOB_NONE) < 0)
        goto error;

    if (qemuProcessRecoverJob(driver, obj, &oldjob, &stopFlags) < 0)
        goto error;

    if (qemuBlockJobRefreshJobs(obj) < 0)
        goto error;

    if (qemuProcessUpdateDevices(driver, obj) < 0)
        goto error;

    if (qemuRefreshPRManagerState(obj) < 0)
        goto error;

    if (qemuProcessRefreshFdsetIndex(obj) < 0)
        goto error;

    if (qemuConnectAgent(driver, obj) < 0)
        goto error;

    for (i = 0; i < obj->def->nresctrls; i++) {
        size_t j = 0;

        if (virResctrlAllocDeterminePath(obj->def->resctrls[i]->alloc,
                                         priv->machineName) < 0)
            goto error;

        for (j = 0; j < obj->def->resctrls[i]->nmonitors; j++) {
            virDomainResctrlMonDef *mon = NULL;

            mon = obj->def->resctrls[i]->monitors[j];
            if (virResctrlMonitorDeterminePath(mon->instance,
                                               priv->machineName) < 0)
                goto error;
        }
    }

    for (i = 0; i < obj->def->ndisks; i++)
        if (qemuNbdkitStorageSourceManageProcess(obj->def->disks[i]->src, obj) < 0)
            goto error;

    if (obj->def->os.loader && obj->def->os.loader->nvram)
        if (qemuNbdkitStorageSourceManageProcess(obj->def->os.loader->nvram, obj) < 0)
            goto error;

    /* update domain state XML with possibly updated state in virDomainObj */
    if (virDomainObjSave(obj, driver->xmlopt, cfg->stateDir) < 0)
        goto error;

    /* Run an hook to allow admins to do some magic */
    if (virHookPresent(VIR_HOOK_DRIVER_QEMU)) {
        g_autofree char *xml = qemuDomainDefFormatXML(driver,
                                                          priv->qemuCaps,
                                                          obj->def, 0);
        int hookret;

        hookret = virHookCall(VIR_HOOK_DRIVER_QEMU, obj->def->name,
                              VIR_HOOK_QEMU_OP_RECONNECT, VIR_HOOK_SUBOP_BEGIN,
                              NULL, xml, NULL);

        /*
         * If the script raised an error abort the launch
         */
        if (hookret < 0)
            goto error;
    }

    if (g_atomic_int_add(&driver->nactive, 1) == 0 && driver->inhibitCallback)
        driver->inhibitCallback(true, driver->inhibitOpaque);

 cleanup:
    if (jobStarted)
        virDomainObjEndJob(obj);
    if (!virDomainObjIsActive(obj))
        qemuDomainRemoveInactive(driver, obj, 0, false);
    virDomainObjEndAPI(&obj);
    virIdentitySetCurrent(NULL);
    return;

 error:
    if (virDomainObjIsActive(obj)) {
        /* We can't get the monitor back, so must kill the VM
         * to remove danger of it ending up running twice if
         * user tries to start it again later.
         *
         * If we cannot get to the monitor when the QEMU command
         * line used -no-shutdown, then we can safely say that the
         * domain crashed; otherwise, if the monitor was started,
         * then we can blame ourselves, else we failed before the
         * monitor started so we don't really know. */
        if (!priv->mon && tryMonReconn &&
            (priv->allowReboot == VIR_TRISTATE_BOOL_YES ||
             virQEMUCapsGet(priv->qemuCaps, QEMU_CAPS_SET_ACTION)))
            state = VIR_DOMAIN_SHUTOFF_CRASHED;
        else if (priv->mon)
            state = VIR_DOMAIN_SHUTOFF_DAEMON;
        else
            state = VIR_DOMAIN_SHUTOFF_UNKNOWN;

        /* If BeginJob failed, we jumped here without a job, let's hope another
         * thread didn't have a chance to start playing with the domain yet
         * (it's all we can do anyway).
         */
        qemuProcessStop(driver, obj, state, VIR_ASYNC_JOB_NONE, stopFlags);
    }
    goto cleanup;
}

static int
qemuProcessReconnectHelper(virDomainObj *obj,
                           void *opaque)
{
    virThread thread;
    struct qemuProcessReconnectData *src = opaque;
    struct qemuProcessReconnectData *data;
    g_autofree char *name = NULL;

    /* If the VM was inactive, we don't need to reconnect */
    if (obj->pid == 0)
        return 0;

    data = g_new0(struct qemuProcessReconnectData, 1);

    memcpy(data, src, sizeof(*data));
    data->obj = obj;
    data->identity = virIdentityGetCurrent();

    /* this lock and reference will be eventually transferred to the thread
     * that handles the reconnect */
    virObjectLock(obj);
    virObjectRef(obj);

    name = g_strdup_printf("init-%s", obj->def->name);

    if (virThreadCreateFull(&thread, false, qemuProcessReconnect,
                            name, false, data) < 0) {
        virReportError(VIR_ERR_INTERNAL_ERROR, "%s",
                       _("Could not create thread. QEMU initialization might be incomplete"));
        /* We can't spawn a thread and thus connect to monitor. Kill qemu.
         * It's safe to call qemuProcessStop without a job here since there
         * is no thread that could be doing anything else with the same domain
         * object.
         */
        qemuProcessStop(src->driver, obj, VIR_DOMAIN_SHUTOFF_FAILED,
                        VIR_ASYNC_JOB_NONE, 0);
        qemuDomainRemoveInactiveLocked(src->driver, obj);

        virDomainObjEndAPI(&obj);
        g_clear_object(&data->identity);
        VIR_FREE(data);
        return -1;
    }

    return 0;
}

/**
 * qemuProcessReconnectAll
 *
 * Try to re-open the resources for live VMs that we care
 * about.
 */
void
qemuProcessReconnectAll(virQEMUDriver *driver)
{
    struct qemuProcessReconnectData data = {.driver = driver};
    virDomainObjListForEach(driver->domains, true,
                            qemuProcessReconnectHelper, &data);
}


static void virQEMUCapsMonitorNotify(qemuMonitor *mon G_GNUC_UNUSED,
                                     virDomainObj *vm G_GNUC_UNUSED)
{
}

static qemuMonitorCallbacks callbacks = {
    .eofNotify = virQEMUCapsMonitorNotify,
    .errorNotify = virQEMUCapsMonitorNotify,
};


static void
qemuProcessQMPStop(qemuProcessQMP *proc)
{
    if (proc->mon) {
        virObjectUnlock(proc->mon);
        g_clear_pointer(&proc->mon, qemuMonitorClose);
    }

    if (proc->cmd) {
        virCommandAbort(proc->cmd);
        g_clear_pointer(&proc->cmd, virCommandFree);
    }

    if (proc->monpath)
        unlink(proc->monpath);

    virDomainObjEndAPI(&proc->vm);

    if (proc->pid != 0) {
        VIR_DEBUG("Killing QMP caps process %lld", (long long)proc->pid);
        virProcessKillPainfully(proc->pid, true);
        virResetLastError();
        proc->pid = 0;
    }

    if (proc->pidfile)
        unlink(proc->pidfile);

    if (proc->uniqDir)
        rmdir(proc->uniqDir);
}


/**
 * qemuProcessQMPFree:
 * @proc: Stores process and connection state
 *
 * Kill QEMU process and free process data structure.
 */
void
qemuProcessQMPFree(qemuProcessQMP *proc)
{
    if (!proc)
        return;

    qemuProcessQMPStop(proc);

    g_object_unref(proc->eventThread);

    g_free(proc->binary);
    g_free(proc->libDir);
    g_free(proc->uniqDir);
    g_free(proc->monpath);
    g_free(proc->monarg);
    g_free(proc->pidfile);
    g_free(proc->stdErr);
    g_free(proc);
}


/**
 * qemuProcessQMPNew:
 * @binary: QEMU binary
 * @libDir: Directory for process and connection artifacts
 * @runUid: UserId for QEMU process
 * @runGid: GroupId for QEMU process
 * @forceTCG: Force TCG mode if true
 *
 * Allocate and initialize domain structure encapsulating QEMU process state
 * and monitor connection for completing QMP queries.
 */
qemuProcessQMP *
qemuProcessQMPNew(const char *binary,
                  const char *libDir,
                  uid_t runUid,
                  gid_t runGid,
                  bool forceTCG)
{
    g_autoptr(qemuProcessQMP) proc = NULL;
    const char *threadSuffix;
    g_autofree char *threadName = NULL;

    VIR_DEBUG("exec=%s, libDir=%s, runUid=%u, runGid=%u, forceTCG=%d",
              binary, libDir, runUid, runGid, forceTCG);

    proc = g_new0(qemuProcessQMP, 1);

    proc->binary = g_strdup(binary);
    proc->libDir = g_strdup(libDir);

    proc->runUid = runUid;
    proc->runGid = runGid;
    proc->forceTCG = forceTCG;

    threadSuffix = strrchr(binary, '-');
    if (threadSuffix)
        threadSuffix++;
    else
        threadSuffix = binary;
    threadName = g_strdup_printf("qmp-%s", threadSuffix);

    if (!(proc->eventThread = virEventThreadNew(threadName)))
        return NULL;

    return g_steal_pointer(&proc);
}


static int
qemuProcessQEMULabelUniqPath(qemuProcessQMP *proc)
{
    /* We cannot use the security driver here, but we should not need to. */
    if (chown(proc->uniqDir, proc->runUid, -1) < 0) {
        virReportSystemError(errno,
                             _("Cannot chown uniq path: %1$s"),
                             proc->uniqDir);
        return -1;
    }

    return 0;
}


static int
qemuProcessQMPInit(qemuProcessQMP *proc)
{
    g_autofree char *template = NULL;

    VIR_DEBUG("proc=%p, emulator=%s", proc, proc->binary);

    template = g_strdup_printf("%s/qmp-XXXXXX", proc->libDir);

    if (!(proc->uniqDir = g_mkdtemp(template))) {
        virReportSystemError(errno,
                             _("Failed to create unique directory with template '%1$s' for probing QEMU"),
                             template);
        return -1;
    }
    /* if g_mkdtemp succeeds, proc->uniqDir is now the owner of
     * the string. Set template to NULL to avoid freeing
     * the memory in this case */
    template = NULL;

    if (qemuProcessQEMULabelUniqPath(proc) < 0)
        return -1;

    proc->monpath = g_strdup_printf("%s/%s", proc->uniqDir, "qmp.monitor");

    proc->monarg = g_strdup_printf("unix:%s,server=on,wait=off", proc->monpath);

    /*
     * Normally we'd use runDir for pid files, but because we're using
     * -daemonize we need QEMU to be allowed to create them, rather
     * than libvirtd. So we're using libDir which QEMU can write to
     */
    proc->pidfile = g_strdup_printf("%s/%s", proc->uniqDir, "qmp.pid");

    return 0;
}


#if defined(__linux__)
# define hwaccel "kvm:tcg"
#elif defined(__APPLE__)
# define hwaccel "hvf:tcg"
#else
# define hwaccel "tcg"
#endif

static int
qemuProcessQMPLaunch(qemuProcessQMP *proc)
{
    const char *machine;
    int status = 0;
    int rc;

    if (proc->forceTCG)
        machine = "none,accel=tcg";
    else
        machine = "none,accel=" hwaccel;

    VIR_DEBUG("Try to probe capabilities of '%s' via QMP, machine %s",
              proc->binary, machine);

    /*
     * We explicitly need to use -daemonize here, rather than
     * virCommandDaemonize, because we need to synchronize
     * with QEMU creating its monitor socket API. Using
     * daemonize guarantees control won't return to libvirt
     * until the socket is present.
     */
    proc->cmd = virCommandNewArgList(proc->binary,
                                     "-S",
                                     "-no-user-config",
                                     "-nodefaults",
                                     "-nographic",
                                     "-machine", machine,
                                     "-qmp", proc->monarg,
                                     "-pidfile", proc->pidfile,
                                     "-daemonize",
                                    NULL);
    virCommandAddEnvPassCommon(proc->cmd);
    virCommandClearCaps(proc->cmd);

#if WITH_CAPNG
    /* QEMU might run into permission issues, e.g. /dev/sev (0600), override
     * them just for the purpose of probing */
    if (geteuid() == 0)
        virCommandAllowCap(proc->cmd, CAP_DAC_OVERRIDE);
#endif

    virCommandSetGID(proc->cmd, proc->runGid);
    virCommandSetUID(proc->cmd, proc->runUid);

    virCommandSetErrorBuffer(proc->cmd, &(proc->stdErr));

    if (virCommandRun(proc->cmd, &status) < 0)
        return -1;

    if (status != 0) {
        VIR_DEBUG("QEMU %s exited with status %d", proc->binary, status);
        virReportError(VIR_ERR_INTERNAL_ERROR,
                       _("Failed to start QEMU binary %1$s for probing: %2$s"),
                       proc->binary,
                       proc->stdErr ? proc->stdErr : _("unknown error"));
        return -1;
    }

    if ((rc = virPidFileReadPath(proc->pidfile, &proc->pid)) < 0) {
        virReportSystemError(-rc, _("Failed to read pidfile %1$s"), proc->pidfile);
        return -1;
    }

    return 0;
}


int
qemuProcessQMPInitMonitor(qemuMonitor *mon)
{
    if (qemuMonitorSetCapabilities(mon) < 0) {
        VIR_DEBUG("Failed to set monitor capabilities %s",
                  virGetLastErrorMessage());
        return -1;
    }

    return 0;
}


static int
qemuProcessQMPConnectMonitor(qemuProcessQMP *proc)
{
    g_autoptr(virDomainXMLOption) xmlopt = NULL;
    virDomainChrSourceDef monConfig;

    VIR_DEBUG("proc=%p, emulator=%s, proc->pid=%lld",
              proc, proc->binary, (long long)proc->pid);

    monConfig.type = VIR_DOMAIN_CHR_TYPE_UNIX;
    monConfig.data.nix.path = proc->monpath;
    monConfig.data.nix.listen = false;

    if (!(xmlopt = virDomainXMLOptionNew(NULL, NULL, NULL, NULL, NULL, NULL)) ||
        !(proc->vm = virDomainObjNew(xmlopt)) ||
        !(proc->vm->def = virDomainDefNew(xmlopt)))
        return -1;

    proc->vm->pid = proc->pid;

    if (!(proc->mon = qemuMonitorOpen(proc->vm, &monConfig,
                                      virEventThreadGetContext(proc->eventThread),
                                      &callbacks)))
        return -1;

    virObjectLock(proc->mon);

    if (qemuProcessQMPInitMonitor(proc->mon) < 0)
        return -1;

    return 0;
}


/**
 * qemuProcessQMPStart:
 * @proc: QEMU process and connection state created by qemuProcessQMPNew()
 *
 * Start and connect to QEMU binary so QMP queries can be made.
 *
 * Usage:
 *   proc = qemuProcessQMPNew(binary, libDir, runUid, runGid, forceTCG);
 *   qemuProcessQMPStart(proc);
 *   ** Send QMP Queries to QEMU using monitor (proc->mon) **
 *   qemuProcessQMPFree(proc);
 *
 * Process error output (proc->stdErr) remains available in qemuProcessQMP
 * struct until qemuProcessQMPFree is called.
 */
int
qemuProcessQMPStart(qemuProcessQMP *proc)
{
    VIR_DEBUG("proc=%p, emulator=%s", proc, proc->binary);

    if (qemuProcessQMPInit(proc) < 0)
        return -1;

    if (qemuProcessQMPLaunch(proc) < 0)
        return -1;

    if (qemuProcessQMPConnectMonitor(proc) < 0)
        return -1;

    return 0;
}


void
qemuProcessHandleNbdkitExit(qemuNbdkitProcess *nbdkit,
                            virDomainObj *vm)
{
    virObjectLock(vm);
    VIR_DEBUG("nbdkit process %i died", nbdkit->pid);
    qemuProcessEventSubmit(vm, QEMU_PROCESS_EVENT_NBDKIT_EXITED, 0, 0, nbdkit);
    virObjectUnlock(vm);
}<|MERGE_RESOLUTION|>--- conflicted
+++ resolved
@@ -8268,14 +8268,6 @@
     if (qemuProcessPrepareDomain(driver, vm, flags) < 0)
         return -1;
 
-<<<<<<< HEAD
-    VIR_DEBUG("Building emulator command line");
-    //构建qemu命令行
-    return qemuBuildCommandLine(driver,
-                                NULL,
-                                driver->securityManager,
-                                vm,
-=======
     return 0;
 }
 
@@ -8285,7 +8277,6 @@
                                  const char *migrateURI)
 {
     return qemuBuildCommandLine(vm,
->>>>>>> 92315661
                                 migrateURI,
                                 NULL,
                                 VIR_NETDEV_VPORT_PROFILE_OP_NO_OP,
