/*
 * qemu_hostdev.c: QEMU hostdev management
 *
 * Copyright (C) 2006-2007, 2009-2014 Red Hat, Inc.
 * Copyright (C) 2006 Daniel P. Berrange
 *
 * This library is free software; you can redistribute it and/or
 * modify it under the terms of the GNU Lesser General Public
 * License as published by the Free Software Foundation; either
 * version 2.1 of the License, or (at your option) any later version.
 *
 * This library is distributed in the hope that it will be useful,
 * but WITHOUT ANY WARRANTY; without even the implied warranty of
 * MERCHANTABILITY or FITNESS FOR A PARTICULAR PURPOSE.  See the GNU
 * Lesser General Public License for more details.
 *
 * You should have received a copy of the GNU Lesser General Public
 * License along with this library.  If not, see
 * <http://www.gnu.org/licenses/>.
 */

#include <config.h>

#include <fcntl.h>
#include <sys/ioctl.h>

#include "qemu_hostdev.h"
#include "qemu_domain.h"
#include "virlog.h"
#include "virerror.h"
#include "virfile.h"
#include "virhostdev.h"
#include "virutil.h"

#define VIR_FROM_THIS VIR_FROM_QEMU

VIR_LOG_INIT("qemu.qemu_hostdev");


int
qemuHostdevUpdateActivePCIDevices(virQEMUDriver *driver,
                                  virDomainDef *def)
{
    virHostdevManager *mgr = driver->hostdevMgr;

    if (!def->nhostdevs)
        return 0;

    return virHostdevUpdateActivePCIDevices(mgr, def->hostdevs, def->nhostdevs,
                                            QEMU_DRIVER_NAME, def->name);
}

int
qemuHostdevUpdateActiveUSBDevices(virQEMUDriver *driver,
                                  virDomainDef *def)
{
    virHostdevManager *mgr = driver->hostdevMgr;

    if (!def->nhostdevs)
        return 0;

    return virHostdevUpdateActiveUSBDevices(mgr, def->hostdevs, def->nhostdevs,
                                            QEMU_DRIVER_NAME, def->name);
}

int
qemuHostdevUpdateActiveSCSIDevices(virQEMUDriver *driver,
                                   virDomainDef *def)
{
    virHostdevManager *mgr = driver->hostdevMgr;

    if (!def->nhostdevs)
        return 0;

    return virHostdevUpdateActiveSCSIDevices(mgr, def->hostdevs, def->nhostdevs,
                                             QEMU_DRIVER_NAME, def->name);
}


int
qemuHostdevUpdateActiveMediatedDevices(virQEMUDriver *driver,
                                       virDomainDef *def)
{
    virHostdevManager *mgr = driver->hostdevMgr;

    if (!def->nhostdevs)
        return 0;

    return virHostdevUpdateActiveMediatedDevices(mgr, def->hostdevs,
                                                 def->nhostdevs,
                                                 QEMU_DRIVER_NAME, def->name);
}


int
qemuHostdevUpdateActiveNVMeDisks(virQEMUDriver *driver,
                                 virDomainDef *def)
{
    return virHostdevUpdateActiveNVMeDevices(driver->hostdevMgr,
                                             QEMU_DRIVER_NAME,
                                             def->name,
                                             def->disks,
                                             def->ndisks);
}


int
qemuHostdevUpdateActiveDomainDevices(virQEMUDriver *driver,
                                     virDomainDef *def)
{
    if (!def->nhostdevs && !def->ndisks)
        return 0;

    if (qemuHostdevUpdateActiveNVMeDisks(driver, def) < 0)
        return -1;

    if (qemuHostdevUpdateActivePCIDevices(driver, def) < 0)
        return -1;

    if (qemuHostdevUpdateActiveUSBDevices(driver, def) < 0)
        return -1;

    if (qemuHostdevUpdateActiveSCSIDevices(driver, def) < 0)
        return -1;

    if (qemuHostdevUpdateActiveMediatedDevices(driver, def) < 0)
        return -1;

    return 0;
}

/*需要vfio,mdev*/
bool
qemuHostdevNeedsVFIO(const virDomainHostdevDef *hostdev)
{
    return virHostdevIsVFIODevice(hostdev) ||
        virHostdevIsMdevDevice(hostdev);
}


bool
qemuHostdevHostSupportsPassthroughVFIO(void)
{
    /* condition 1 - host has IOMMU */
    if (!virHostHasIOMMU())
    	/*没有iommu*/
        return false;

    /* condition 2 - /dev/vfio/vfio exists */
    if (!virFileExists(QEMU_DEV_VFIO))
        /*必须有vfio*/
        return false;

    return true;
}


<<<<<<< HEAD
static bool
qemuHostdevPreparePCIDevicesCheckSupport(virDomainHostdevDefPtr *hostdevs/*hostdev设备列表*/,
                                         size_t nhostdevs/*hostdev设备列表大小*/,
                                         virQEMUCapsPtr qemuCaps)
{
    /*检查是否支持passthrough*/
    bool supportsPassthroughVFIO = qemuHostdevHostSupportsPassthroughVFIO();
    size_t i;

    /* assign defaults for hostdev passthrough */
    for (i = 0; i < nhostdevs; i++) {
        virDomainHostdevDefPtr hostdev = hostdevs[i];
        int *backend = &hostdev->source.subsys.u.pci.backend;

        /*只支持检查pci设备*/
        if (hostdev->mode != VIR_DOMAIN_HOSTDEV_MODE_SUBSYS)
            continue;
        if (hostdev->source.subsys.type != VIR_DOMAIN_HOSTDEV_SUBSYS_TYPE_PCI)
            continue;

        /*后端支持检查*/
        switch ((virDomainHostdevSubsysPCIBackendType)*backend) {
        case VIR_DOMAIN_HOSTDEV_PCI_BACKEND_DEFAULT:
            if (supportsPassthroughVFIO &&
                virQEMUCapsGet(qemuCaps, QEMU_CAPS_DEVICE_VFIO_PCI)) {
            	/*有vfio,且支持vfio-pci,变更为vfio*/
                *backend = VIR_DOMAIN_HOSTDEV_PCI_BACKEND_VFIO;
            } else {
                virReportError(VIR_ERR_CONFIG_UNSUPPORTED, "%s",
                               _("host doesn't support passthrough of "
                                 "host PCI devices"));
                return false;
            }

            break;

        case VIR_DOMAIN_HOSTDEV_PCI_BACKEND_VFIO:
            if (!supportsPassthroughVFIO) {
                virReportError(VIR_ERR_CONFIG_UNSUPPORTED, "%s",
                               _("host doesn't support VFIO PCI passthrough"));
                return false;
            }
            break;

        case VIR_DOMAIN_HOSTDEV_PCI_BACKEND_KVM:
        	/*不支持kvm方式*/
            virReportError(VIR_ERR_CONFIG_UNSUPPORTED, "%s",
                           _("host doesn't support legacy PCI passthrough"));
            return false;
            break;

        case VIR_DOMAIN_HOSTDEV_PCI_BACKEND_XEN:
        case VIR_DOMAIN_HOSTDEV_PCI_BACKEND_TYPE_LAST:
            break;
        }
    }

    return true;
}

=======
>>>>>>> 92315661
int
qemuHostdevPrepareOneNVMeDisk(virQEMUDriver *driver,
                              const char *name,
                              virStorageSource *src)
{
    return virHostdevPrepareOneNVMeDevice(driver->hostdevMgr,
                                          QEMU_DRIVER_NAME,
                                          name,
                                          src);
}

int
qemuHostdevPrepareNVMeDisks(virQEMUDriver *driver,
                            const char *name,
                            virDomainDiskDef **disks,
                            size_t ndisks)
{
    return virHostdevPrepareNVMeDevices(driver->hostdevMgr,
                                        QEMU_DRIVER_NAME,
                                        name, disks, ndisks);
}

int
<<<<<<< HEAD
qemuHostdevPreparePCIDevices(virQEMUDriverPtr driver,
                             const char *name/*domain名称*/,
                             const unsigned char *uuid/*domain的uuid*/,
                             virDomainHostdevDefPtr *hostdevs/*要准备的host设备*/,
                             int nhostdevs/*host设备数目*/,
                             virQEMUCapsPtr qemuCaps,
                             unsigned int flags)
{
    virHostdevManagerPtr hostdev_mgr = driver->hostdevMgr;

    /*检查后端是否支持*/
    if (!qemuHostdevPreparePCIDevicesCheckSupport(hostdevs, nhostdevs, qemuCaps))
        return -1;

    return virHostdevPreparePCIDevices(hostdev_mgr, QEMU_DRIVER_NAME,
=======
qemuHostdevPreparePCIDevices(virQEMUDriver *driver,
                             const char *name,
                             const unsigned char *uuid,
                             virDomainHostdevDef **hostdevs,
                             int nhostdevs,
                             unsigned int flags)
{
    return virHostdevPreparePCIDevices(driver->hostdevMgr,
                                       QEMU_DRIVER_NAME,
>>>>>>> 92315661
                                       name, uuid, hostdevs,
                                       nhostdevs, flags);
}

int
qemuHostdevPrepareUSBDevices(virQEMUDriver *driver,
                             const char *name,
                             virDomainHostdevDef **hostdevs,
                             int nhostdevs,
                             unsigned int flags)
{
    virHostdevManager *hostdev_mgr = driver->hostdevMgr;

    return virHostdevPrepareUSBDevices(hostdev_mgr, QEMU_DRIVER_NAME, name,
                                       hostdevs, nhostdevs, flags);
}

int
qemuHostdevPrepareSCSIDevices(virQEMUDriver *driver,
                              const char *name,
                              virDomainHostdevDef **hostdevs,
                              int nhostdevs)
{
    virHostdevManager *hostdev_mgr = driver->hostdevMgr;

    return virHostdevPrepareSCSIDevices(hostdev_mgr, QEMU_DRIVER_NAME,
                                        name, hostdevs, nhostdevs);
}

int
qemuHostdevPrepareSCSIVHostDevices(virQEMUDriver *driver,
                                   const char *name,
                                   virDomainHostdevDef **hostdevs,
                                   int nhostdevs)
{
    virHostdevManager *hostdev_mgr = driver->hostdevMgr;

    return virHostdevPrepareSCSIVHostDevices(hostdev_mgr, QEMU_DRIVER_NAME,
                                             name, hostdevs, nhostdevs);
}

int
qemuHostdevPrepareMediatedDevices(virQEMUDriver *driver,
                                  const char *name,
                                  virDomainHostdevDef **hostdevs,
                                  int nhostdevs)
{
    virHostdevManager *hostdev_mgr = driver->hostdevMgr;
    bool supportsVFIO;
    size_t i;

    /* Checking for VFIO only is fine with mdev, as IOMMU isolation is achieved
     * by the physical parent device.
     */
    supportsVFIO = virFileExists(QEMU_DEV_VFIO);

    for (i = 0; i < nhostdevs; i++) {
        if (virHostdevIsMdevDevice(hostdevs[i])) {
            if (!supportsVFIO) {
                virReportError(VIR_ERR_CONFIG_UNSUPPORTED, "%s",
                               _("Mediated host device assignment requires VFIO support"));
                return -1;
            }
            break;
        }
    }

    return virHostdevPrepareMediatedDevices(hostdev_mgr, QEMU_DRIVER_NAME,
                                            name, hostdevs, nhostdevs);
}

int
qemuHostdevPrepareDomainDevices(virQEMUDriver *driver,
                                virDomainDef *def,
                                unsigned int flags)
{
    if (!def->nhostdevs && !def->ndisks)
        return 0;

    if (qemuHostdevPrepareNVMeDisks(driver, def->name, def->disks, def->ndisks) < 0)
        return -1;

    /*hostdev设备准备pci devices*/
    if (qemuHostdevPreparePCIDevices(driver, def->name, def->uuid,
                                     def->hostdevs, def->nhostdevs, flags) < 0)
        return -1;

    if (qemuHostdevPrepareUSBDevices(driver, def->name,
                                     def->hostdevs, def->nhostdevs, flags) < 0)
        return -1;

    if (qemuHostdevPrepareSCSIDevices(driver, def->name,
                                      def->hostdevs, def->nhostdevs) < 0)
        return -1;

    if (qemuHostdevPrepareSCSIVHostDevices(driver, def->name,
                                           def->hostdevs, def->nhostdevs) < 0)
        return -1;

    if (qemuHostdevPrepareMediatedDevices(driver, def->name,
                                          def->hostdevs, def->nhostdevs) < 0)
        return -1;

    return 0;
}

void
qemuHostdevReAttachOneNVMeDisk(virQEMUDriver *driver,
                               const char *name,
                               virStorageSource *src)
{
    virHostdevReAttachOneNVMeDevice(driver->hostdevMgr,
                                    QEMU_DRIVER_NAME,
                                    name,
                                    src);
}

void
qemuHostdevReAttachNVMeDisks(virQEMUDriver *driver,
                             const char *name,
                             virDomainDiskDef **disks,
                             size_t ndisks)
{
    virHostdevReAttachNVMeDevices(driver->hostdevMgr,
                                  QEMU_DRIVER_NAME,
                                  name, disks, ndisks);
}

void
qemuHostdevReAttachPCIDevices(virQEMUDriver *driver,
                              const char *name,
                              virDomainHostdevDef **hostdevs,
                              int nhostdevs)
{
    virHostdevManager *hostdev_mgr = driver->hostdevMgr;

    virHostdevReAttachPCIDevices(hostdev_mgr, QEMU_DRIVER_NAME, name,
                                 hostdevs, nhostdevs);
}

void
qemuHostdevReAttachUSBDevices(virQEMUDriver *driver,
                              const char *name,
                              virDomainHostdevDef **hostdevs,
                              int nhostdevs)
{
    virHostdevManager *hostdev_mgr = driver->hostdevMgr;

    virHostdevReAttachUSBDevices(hostdev_mgr, QEMU_DRIVER_NAME,
                                  name, hostdevs, nhostdevs);
}

void
qemuHostdevReAttachSCSIDevices(virQEMUDriver *driver,
                               const char *name,
                               virDomainHostdevDef **hostdevs,
                               int nhostdevs)
{
    virHostdevManager *hostdev_mgr = driver->hostdevMgr;

    virHostdevReAttachSCSIDevices(hostdev_mgr, QEMU_DRIVER_NAME,
                                  name, hostdevs, nhostdevs);
}

void
qemuHostdevReAttachSCSIVHostDevices(virQEMUDriver *driver,
                                    const char *name,
                                    virDomainHostdevDef **hostdevs,
                                    int nhostdevs)
{
    virHostdevManager *hostdev_mgr = driver->hostdevMgr;

    virHostdevReAttachSCSIVHostDevices(hostdev_mgr, QEMU_DRIVER_NAME,
                                       name, hostdevs, nhostdevs);
}

void
qemuHostdevReAttachMediatedDevices(virQEMUDriver *driver,
                                   const char *name,
                                   virDomainHostdevDef **hostdevs,
                                   int nhostdevs)
{
    virHostdevManager *hostdev_mgr = driver->hostdevMgr;

    virHostdevReAttachMediatedDevices(hostdev_mgr, QEMU_DRIVER_NAME,
                                      name, hostdevs, nhostdevs);
}

void
qemuHostdevReAttachDomainDevices(virQEMUDriver *driver,
                                 virDomainDef *def)
{
    if (!def->nhostdevs && !def->ndisks)
        return;

    qemuHostdevReAttachNVMeDisks(driver, def->name, def->disks,
                                 def->ndisks);

    qemuHostdevReAttachPCIDevices(driver, def->name, def->hostdevs,
                                  def->nhostdevs);

    qemuHostdevReAttachUSBDevices(driver, def->name, def->hostdevs,
                                  def->nhostdevs);

    qemuHostdevReAttachSCSIDevices(driver, def->name, def->hostdevs,
                                   def->nhostdevs);

    qemuHostdevReAttachSCSIVHostDevices(driver, def->name, def->hostdevs,
                                        def->nhostdevs);

    qemuHostdevReAttachMediatedDevices(driver, def->name, def->hostdevs,
                                       def->nhostdevs);
}<|MERGE_RESOLUTION|>--- conflicted
+++ resolved
@@ -155,69 +155,6 @@
 }
 
 
-<<<<<<< HEAD
-static bool
-qemuHostdevPreparePCIDevicesCheckSupport(virDomainHostdevDefPtr *hostdevs/*hostdev设备列表*/,
-                                         size_t nhostdevs/*hostdev设备列表大小*/,
-                                         virQEMUCapsPtr qemuCaps)
-{
-    /*检查是否支持passthrough*/
-    bool supportsPassthroughVFIO = qemuHostdevHostSupportsPassthroughVFIO();
-    size_t i;
-
-    /* assign defaults for hostdev passthrough */
-    for (i = 0; i < nhostdevs; i++) {
-        virDomainHostdevDefPtr hostdev = hostdevs[i];
-        int *backend = &hostdev->source.subsys.u.pci.backend;
-
-        /*只支持检查pci设备*/
-        if (hostdev->mode != VIR_DOMAIN_HOSTDEV_MODE_SUBSYS)
-            continue;
-        if (hostdev->source.subsys.type != VIR_DOMAIN_HOSTDEV_SUBSYS_TYPE_PCI)
-            continue;
-
-        /*后端支持检查*/
-        switch ((virDomainHostdevSubsysPCIBackendType)*backend) {
-        case VIR_DOMAIN_HOSTDEV_PCI_BACKEND_DEFAULT:
-            if (supportsPassthroughVFIO &&
-                virQEMUCapsGet(qemuCaps, QEMU_CAPS_DEVICE_VFIO_PCI)) {
-            	/*有vfio,且支持vfio-pci,变更为vfio*/
-                *backend = VIR_DOMAIN_HOSTDEV_PCI_BACKEND_VFIO;
-            } else {
-                virReportError(VIR_ERR_CONFIG_UNSUPPORTED, "%s",
-                               _("host doesn't support passthrough of "
-                                 "host PCI devices"));
-                return false;
-            }
-
-            break;
-
-        case VIR_DOMAIN_HOSTDEV_PCI_BACKEND_VFIO:
-            if (!supportsPassthroughVFIO) {
-                virReportError(VIR_ERR_CONFIG_UNSUPPORTED, "%s",
-                               _("host doesn't support VFIO PCI passthrough"));
-                return false;
-            }
-            break;
-
-        case VIR_DOMAIN_HOSTDEV_PCI_BACKEND_KVM:
-        	/*不支持kvm方式*/
-            virReportError(VIR_ERR_CONFIG_UNSUPPORTED, "%s",
-                           _("host doesn't support legacy PCI passthrough"));
-            return false;
-            break;
-
-        case VIR_DOMAIN_HOSTDEV_PCI_BACKEND_XEN:
-        case VIR_DOMAIN_HOSTDEV_PCI_BACKEND_TYPE_LAST:
-            break;
-        }
-    }
-
-    return true;
-}
-
-=======
->>>>>>> 92315661
 int
 qemuHostdevPrepareOneNVMeDisk(virQEMUDriver *driver,
                               const char *name,
@@ -241,33 +178,16 @@
 }
 
 int
-<<<<<<< HEAD
-qemuHostdevPreparePCIDevices(virQEMUDriverPtr driver,
+qemuHostdevPreparePCIDevices(virQEMUDriver *driver,
                              const char *name/*domain名称*/,
                              const unsigned char *uuid/*domain的uuid*/,
-                             virDomainHostdevDefPtr *hostdevs/*要准备的host设备*/,
+                             virDomainHostdevDef **hostdevs/*要准备的host设备*/,
                              int nhostdevs/*host设备数目*/,
-                             virQEMUCapsPtr qemuCaps,
                              unsigned int flags)
 {
-    virHostdevManagerPtr hostdev_mgr = driver->hostdevMgr;
-
     /*检查后端是否支持*/
-    if (!qemuHostdevPreparePCIDevicesCheckSupport(hostdevs, nhostdevs, qemuCaps))
-        return -1;
-
-    return virHostdevPreparePCIDevices(hostdev_mgr, QEMU_DRIVER_NAME,
-=======
-qemuHostdevPreparePCIDevices(virQEMUDriver *driver,
-                             const char *name,
-                             const unsigned char *uuid,
-                             virDomainHostdevDef **hostdevs,
-                             int nhostdevs,
-                             unsigned int flags)
-{
     return virHostdevPreparePCIDevices(driver->hostdevMgr,
                                        QEMU_DRIVER_NAME,
->>>>>>> 92315661
                                        name, uuid, hostdevs,
                                        nhostdevs, flags);
 }
