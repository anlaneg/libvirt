/*
 * qemu_conf.h: QEMU configuration management
 *
 * Copyright (C) 2006-2007, 2009-2013 Red Hat, Inc.
 * Copyright (C) 2006 Daniel P. Berrange
 *
 * This library is free software; you can redistribute it and/or
 * modify it under the terms of the GNU Lesser General Public
 * License as published by the Free Software Foundation; either
 * version 2.1 of the License, or (at your option) any later version.
 *
 * This library is distributed in the hope that it will be useful,
 * but WITHOUT ANY WARRANTY; without even the implied warranty of
 * MERCHANTABILITY or FITNESS FOR A PARTICULAR PURPOSE.  See the GNU
 * Lesser General Public License for more details.
 *
 * You should have received a copy of the GNU Lesser General Public
 * License along with this library.  If not, see
 * <http://www.gnu.org/licenses/>.
 */

#pragma once

#include <unistd.h>

#include "virebtables.h"
#include "internal.h"
#include "domain_conf.h"
#include "checkpoint_conf.h"
#include "snapshot_conf.h"
#include "domain_event.h"
#include "virthread.h"
#include "security/security_manager.h"
#include "cpu_conf.h"
#include "virportallocator.h"
#include "virthreadpool.h"
#include "locking/lock_manager.h"
#include "qemu_capabilities.h"
#include "qemu_nbdkit.h"
#include "virclosecallbacks.h"
#include "virhostdev.h"
#include "virfile.h"
#include "virfilecache.h"
#include "virfirmware.h"

#define QEMU_DRIVER_NAME "QEMU"

typedef enum {
    QEMU_SCHED_CORE_NONE = 0,
    QEMU_SCHED_CORE_VCPUS,
    QEMU_SCHED_CORE_EMULATOR,
    QEMU_SCHED_CORE_FULL,

    QEMU_SCHED_CORE_LAST
} virQEMUSchedCore;

VIR_ENUM_DECL(virQEMUSchedCore);

typedef struct _virQEMUDriver virQEMUDriver;

typedef struct _virQEMUDriverConfig virQEMUDriverConfig;

/* Main driver config. The data in these object
 * instances is immutable, so can be accessed
 * without locking. Threads must, however, hold
 * a valid reference on the object to prevent it
 * being released while they use it.
 *
 * eg
 *  g_autoptr(virQEMUDriverConfig) cfg = virQEMUDriverGetConfig(driver);
 *
 *  ...do stuff with 'cfg'..
 */
struct _virQEMUDriverConfig {
    virObject parent;

    //qemu driver对应的uri
    char *uri;

    uid_t user;
    gid_t group;
    bool dynamicOwnership;

    virBitmap *namespaces;
    bool rememberOwner;

    int cgroupControllers;
    char **cgroupDeviceACL;

    /* These five directories are ones libvirtd uses (so must be root:root
     * to avoid security risk from QEMU processes */
    char *configBaseDir;
    char *configDir;
    char *autostartDir;
    char *logDir;
    char *swtpmLogDir;
    char *stateDir;//保存状态的目录
    char *swtpmStateDir;
    char *slirpStateDir;
    char *passtStateDir;
    char *dbusStateDir;
    /* These two directories are ones QEMU processes use (so must match
     * the QEMU user/group */
    char *libDir;
    char *cacheDir;
    char *saveDir;
    char *snapshotDir;
    char *checkpointDir;
    char *channelTargetDir;
    char *nvramDir;
    char *swtpmStorageDir;

    char *defaultTLSx509certdir;
    bool defaultTLSx509certdirPresent;
    bool defaultTLSx509verify;
    bool defaultTLSx509verifyPresent;
    char *defaultTLSx509secretUUID;

    bool vncAutoUnixSocket;
    bool vncTLS;
    bool vncTLSx509verify;
    bool vncTLSx509verifyPresent;
    bool vncSASL;
    char *vncTLSx509certdir;
    char *vncTLSx509secretUUID;
    char *vncListen;
    char *vncPassword;
    char *vncSASLdir;

    bool spiceTLS;
    char *spiceTLSx509certdir;
    bool spiceSASL;
    char *spiceSASLdir;
    char *spiceListen;
    char *spicePassword;
    bool spiceAutoUnixSocket;

    bool chardevTLS;
    char *chardevTLSx509certdir;
    bool chardevTLSx509verify;
    bool chardevTLSx509verifyPresent;
    char *chardevTLSx509secretUUID;

    char *migrateTLSx509certdir;
    bool migrateTLSx509verify;
    bool migrateTLSx509verifyPresent;
    char *migrateTLSx509secretUUID;
    bool migrateTLSForce;

    char *backupTLSx509certdir;
    bool backupTLSx509verify;
    bool backupTLSx509verifyPresent;
    char *backupTLSx509secretUUID;

    bool vxhsTLS;
    char *vxhsTLSx509certdir;
    char *vxhsTLSx509secretUUID;

    bool nbdTLS;
    char *nbdTLSx509certdir;
    char *nbdTLSx509secretUUID;

    unsigned int remotePortMin;
    unsigned int remotePortMax;

    unsigned int webSocketPortMin;
    unsigned int webSocketPortMax;

    virHugeTLBFS *hugetlbfs;
    size_t nhugetlbfs;

    char *bridgeHelperName;
    char *prHelperName;
    char *slirpHelperName;
    char *dbusDaemonName;

    bool macFilter;

    bool relaxedACS;
    bool vncAllowHostAudio;
    bool nogfxAllowHostAudio;
    bool setProcessName;

    unsigned int maxProcesses;
    unsigned int maxFiles;
    unsigned int maxThreadsPerProc;
    unsigned long long maxCore;
    bool dumpGuestCore;

    unsigned int maxQueuedJobs;

    char **securityDriverNames;
    bool securityDefaultConfined;
    bool securityRequireConfined;

    char *saveImageFormat;
    char *dumpImageFormat;
    char *snapshotImageFormat;

    char *autoDumpPath;
    bool autoDumpBypassCache;
    bool autoStartBypassCache;

    char *lockManagerName;

    int keepAliveInterval;
    unsigned int keepAliveCount;

    int seccompSandbox;

    char *migrateHost;
    /* The default for -incoming */
    char *migrationAddress;
    unsigned int migrationPortMin;
    unsigned int migrationPortMax;

    bool logTimestamp;
    bool stdioLogD;

    virFirmware **firmwares;
    size_t nfirmwares;
    unsigned int glusterDebugLevel;
    bool virtiofsdDebug;

    char *memoryBackingDir;

    uid_t swtpm_user;
    gid_t swtpm_group;

    char **capabilityfilters;

    char *deprecationBehavior;

    virQEMUSchedCore schedCore;
};

G_DEFINE_AUTOPTR_CLEANUP_FUNC(virQEMUDriverConfig, virObjectUnref);


/* Main driver state */
struct _virQEMUDriver {
    virMutex lock;

    /* Require lock to get reference on 'config',
     * then lockless thereafter */
    virQEMUDriverConfig *config;

    /* pid file FD, ensures two copies of the driver can't use the same root */
    int lockFD;

    /* Immutable pointer, self-locking APIs */
    virThreadPool *workerPool;

    /* Atomic increment only */
    int lastvmid;

    /* Atomic inc/dec only */
    unsigned int nactive;

    /* Immutable values */
    bool privileged;
    char *embeddedRoot;
    bool hostFips; /* FIPS mode is enabled on the host */

    /* Immutable pointers. Caller must provide locking */
    virStateInhibitCallback inhibitCallback;
    void *inhibitOpaque;

    /* Immutable pointer, self-locking APIs */
<<<<<<< HEAD
    /*罗列domain*/
    virDomainObjListPtr domains;
=======
    virDomainObjList *domains;
>>>>>>> 92315661

    /* Immutable pointer */
    //qemu-img可执行文件对应的path
    char *qemuImgBinary;

    /* Immutable pointer, lockless APIs. Pointless abstraction */
    ebtablesContext *ebtables;

    /* Require lock to get a reference on the object,
     * lockless access thereafter
     */
    virCaps *caps;

    /* Lazy initialized on first use, immutable thereafter.
     * Require lock to get the pointer & do optional initialization
     */
    virCPUDef *hostcpu;

    /* Immutable value */
    virArch hostarch;

    /* Immutable pointer, Immutable object */
    virDomainXMLOption *xmlopt;

    /* Immutable pointer, self-locking APIs */
    virFileCache *qemuCapsCache;

    /* Immutable pointer, self-locking APIs */
    virObjectEventState *domainEventState;

    /* Immutable pointer. self-locking APIs */
    virSecurityManager *securityManager;

    virHostdevManager *hostdevMgr;

    /* Immutable pointer, immutable object */
    virPortAllocatorRange *remotePorts;

    /* Immutable pointer, immutable object */
    virPortAllocatorRange *webSocketPorts;

    /* Immutable pointer, immutable object */
    virPortAllocatorRange *migrationPorts;

    /* Immutable pointer, lockless APIs */
    virSysinfoDef *hostsysinfo;

    /* Immutable pointer. lockless access */
    virLockManagerPlugin *lockManager;

    /* Immutable pointer, self-locking APIs */
    virHashAtomic *migrationErrors;

    /* Immutable pointer, self-locking APIs */
    virFileCache *nbdkitCapsCache;
};

virQEMUDriverConfig *virQEMUDriverConfigNew(bool privileged,
                                              const char *root);

int virQEMUDriverConfigLoadFile(virQEMUDriverConfig *cfg,
                                const char *filename,
                                bool privileged);

int
virQEMUDriverConfigValidate(virQEMUDriverConfig *cfg);

int
virQEMUDriverConfigSetDefaults(virQEMUDriverConfig *cfg);

virQEMUDriverConfig *virQEMUDriverGetConfig(virQEMUDriver *driver);

virCPUDef *virQEMUDriverGetHostCPU(virQEMUDriver *driver);
virCaps *virQEMUDriverCreateCapabilities(virQEMUDriver *driver);
virCaps *virQEMUDriverGetCapabilities(virQEMUDriver *driver,
                                        bool refresh);

virDomainCaps *
virQEMUDriverGetDomainCapabilities(virQEMUDriver *driver,
                                   virQEMUCaps *qemuCaps,
                                   const char *machine,
                                   virArch arch,
                                   virDomainVirtType virttype);

int qemuDriverAllocateID(virQEMUDriver *driver);
virDomainXMLOption *virQEMUDriverCreateXMLConf(virQEMUDriver *driver,
                                                 const char *defsecmodel);

int qemuTranslateSnapshotDiskSourcePool(virDomainSnapshotDiskDef *def);

char * qemuGetBaseHugepagePath(virQEMUDriver *driver,
                               virHugeTLBFS *hugepage);
char * qemuGetDomainHugepagePath(virQEMUDriver *driver,
                                 const virDomainDef *def,
                                 virHugeTLBFS *hugepage);

int qemuGetDomainHupageMemPath(virQEMUDriver *driver,
                               const virDomainDef *def,
                               unsigned long long pagesize,
                               char **memPath);

int qemuGetMemoryBackingDomainPath(virQEMUDriver *driver,
                                   const virDomainDef *def,
                                   char **path);
int qemuGetMemoryBackingPath(virQEMUDriver *driver,
                             const virDomainDef *def,
                             const char *alias,
                             char **memPath);

int qemuHugepageMakeBasedir(virQEMUDriver *driver,
                            virHugeTLBFS *hugepage);

qemuNbdkitCaps* qemuGetNbdkitCaps(virQEMUDriver *driver);<|MERGE_RESOLUTION|>--- conflicted
+++ resolved
@@ -267,12 +267,8 @@
     void *inhibitOpaque;
 
     /* Immutable pointer, self-locking APIs */
-<<<<<<< HEAD
     /*罗列domain*/
-    virDomainObjListPtr domains;
-=======
     virDomainObjList *domains;
->>>>>>> 92315661
 
     /* Immutable pointer */
     //qemu-img可执行文件对应的path
