--- conflicted
+++ resolved
@@ -1102,17 +1102,10 @@
 }
 
 
-<<<<<<< HEAD
-int
-qemuDomainAttachNetDevice(virQEMUDriverPtr driver,
-                          virDomainObjPtr vm,
-                          virDomainNetDefPtr net/*待加入的网络设备*/)
-=======
 static int
 qemuDomainAttachNetDevice(virQEMUDriver *driver,
                           virDomainObj *vm,
-                          virDomainNetDef *net)
->>>>>>> 92315661
+                          virDomainNetDef *net/*待加入的网络设备*/)
 {
     qemuDomainObjPrivate *priv = vm->privateData;
     virDomainDeviceDef dev = { VIR_DOMAIN_DEVICE_NET, { .net = net } };
