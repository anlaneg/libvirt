--- conflicted
+++ resolved
@@ -1065,15 +1065,10 @@
     return 0;
 }
 
-<<<<<<< HEAD
+
 //加载qemu driver配置文件
-int virQEMUDriverConfigLoadFile(virQEMUDriverConfigPtr cfg,
+int virQEMUDriverConfigLoadFile(virQEMUDriverConfig *cfg,
                                 const char *filename/*配置文件名*/,
-=======
-
-int virQEMUDriverConfigLoadFile(virQEMUDriverConfig *cfg,
-                                const char *filename,
->>>>>>> 92315661
                                 bool privileged)
 {
     g_autoptr(virConf) conf = NULL;
