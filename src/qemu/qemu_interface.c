--- conflicted
+++ resolved
@@ -696,15 +696,8 @@
  *         -1 on failure
  */
 int
-<<<<<<< HEAD
-qemuInterfaceOpenVhostNet(virDomainDefPtr def,
-                          virDomainNetDefPtr net,
-                          int *vhostfd/*出参，存储打开的vhostfd*/,
-                          size_t *vhostfdSize/*要打开的vhostfd 数量*/)
-=======
 qemuInterfaceOpenVhostNet(virDomainObj *vm,
                           virDomainNetDef *net)
->>>>>>> 92315661
 {
     qemuDomainNetworkPrivate *netpriv = QEMU_DOMAIN_NETWORK_PRIVATE(net);
     size_t i;
@@ -745,15 +738,10 @@
         return 0;
     }
 
-<<<<<<< HEAD
     //创建*vhostfdSize数量个vhostfd
-    for (i = 0; i < *vhostfdSize; i++) {
-        vhostfd[i] = open(vhostnet_path, O_RDWR);
-=======
     for (i = 0; i < vhostfdSize; i++) {
         VIR_AUTOCLOSE fd = open(vhostnet_path, O_RDWR);
         g_autofree char *name = g_strdup_printf("vhostfd-%s%zu", net->info.alias, i);
->>>>>>> 92315661
 
         /* If the config says explicitly to use vhost and we couldn't open it,
          * report an error.
