# vim related ignores
*.swp
.lvimrc

# emacs related ignores
*#*#
*.#*#
.#*
*~

# git related ignores
*.rej
*.orig
.git-module-status

# python related ignores
__pycache__/

# libvirt related ignores
/build/
/ci/scratch/
tags
<<<<<<< HEAD
.cproject
.project
.settings/
=======

# clangd related ignores
.clangd
compile_commands.json
>>>>>>> 92315661
<|MERGE_RESOLUTION|>--- conflicted
+++ resolved
@@ -20,13 +20,10 @@
 /build/
 /ci/scratch/
 tags
-<<<<<<< HEAD
 .cproject
 .project
 .settings/
-=======
 
 # clangd related ignores
 .clangd
-compile_commands.json
->>>>>>> 92315661
+compile_commands.json